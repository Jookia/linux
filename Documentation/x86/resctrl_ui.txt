User Interface for Resource Control feature

Intel refers to this feature as Intel Resource Director Technology(Intel(R) RDT).
AMD refers to this feature as AMD Platform Quality of Service(AMD QoS).

Copyright (C) 2016 Intel Corporation

Fenghua Yu <fenghua.yu@intel.com>
Tony Luck <tony.luck@intel.com>
Vikas Shivappa <vikas.shivappa@intel.com>

<<<<<<< HEAD
This feature is enabled by the CONFIG_X86_RESCTRL and the x86 /proc/cpuinfo
=======
This feature is enabled by the CONFIG_X86_CPU_RESCTRL and the x86 /proc/cpuinfo
>>>>>>> 3146089d
flag bits:
RDT (Resource Director Technology) Allocation - "rdt_a"
CAT (Cache Allocation Technology) - "cat_l3", "cat_l2"
CDP (Code and Data Prioritization ) - "cdp_l3", "cdp_l2"
CQM (Cache QoS Monitoring) - "cqm_llc", "cqm_occup_llc"
MBM (Memory Bandwidth Monitoring) - "cqm_mbm_total", "cqm_mbm_local"
MBA (Memory Bandwidth Allocation) - "mba"

To use the feature mount the file system:

 # mount -t resctrl resctrl [-o cdp[,cdpl2][,mba_MBps]] /sys/fs/resctrl

mount options are:

"cdp": Enable code/data prioritization in L3 cache allocations.
"cdpl2": Enable code/data prioritization in L2 cache allocations.
"mba_MBps": Enable the MBA Software Controller(mba_sc) to specify MBA
 bandwidth in MBps

L2 and L3 CDP are controlled seperately.

RDT features are orthogonal. A particular system may support only
monitoring, only control, or both monitoring and control.  Cache
pseudo-locking is a unique way of using cache control to "pin" or
"lock" data in the cache. Details can be found in
"Cache Pseudo-Locking".


The mount succeeds if either of allocation or monitoring is present, but
only those files and directories supported by the system will be created.
For more details on the behavior of the interface during monitoring
and allocation, see the "Resource alloc and monitor groups" section.

Info directory
--------------

The 'info' directory contains information about the enabled
resources. Each resource has its own subdirectory. The subdirectory
names reflect the resource names.

Each subdirectory contains the following files with respect to
allocation:

Cache resource(L3/L2)  subdirectory contains the following files
related to allocation:

"num_closids":  	The number of CLOSIDs which are valid for this
			resource. The kernel uses the smallest number of
			CLOSIDs of all enabled resources as limit.

"cbm_mask":     	The bitmask which is valid for this resource.
			This mask is equivalent to 100%.

"min_cbm_bits": 	The minimum number of consecutive bits which
			must be set when writing a mask.

"shareable_bits":	Bitmask of shareable resource with other executing
			entities (e.g. I/O). User can use this when
			setting up exclusive cache partitions. Note that
			some platforms support devices that have their
			own settings for cache use which can over-ride
			these bits.
"bit_usage":		Annotated capacity bitmasks showing how all
			instances of the resource are used. The legend is:
			"0" - Corresponding region is unused. When the system's
			      resources have been allocated and a "0" is found
			      in "bit_usage" it is a sign that resources are
			      wasted.
			"H" - Corresponding region is used by hardware only
			      but available for software use. If a resource
			      has bits set in "shareable_bits" but not all
			      of these bits appear in the resource groups'
			      schematas then the bits appearing in
			      "shareable_bits" but no resource group will
			      be marked as "H".
			"X" - Corresponding region is available for sharing and
			      used by hardware and software. These are the
			      bits that appear in "shareable_bits" as
			      well as a resource group's allocation.
			"S" - Corresponding region is used by software
			      and available for sharing.
			"E" - Corresponding region is used exclusively by
			      one resource group. No sharing allowed.
			"P" - Corresponding region is pseudo-locked. No
			      sharing allowed.

Memory bandwitdh(MB) subdirectory contains the following files
with respect to allocation:

"min_bandwidth":	The minimum memory bandwidth percentage which
			user can request.

"bandwidth_gran":	The granularity in which the memory bandwidth
			percentage is allocated. The allocated
			b/w percentage is rounded off to the next
			control step available on the hardware. The
			available bandwidth control steps are:
			min_bandwidth + N * bandwidth_gran.

"delay_linear": 	Indicates if the delay scale is linear or
			non-linear. This field is purely informational
			only.

If RDT monitoring is available there will be an "L3_MON" directory
with the following files:

"num_rmids":		The number of RMIDs available. This is the
			upper bound for how many "CTRL_MON" + "MON"
			groups can be created.

"mon_features":	Lists the monitoring events if
			monitoring is enabled for the resource.

"max_threshold_occupancy":
			Read/write file provides the largest value (in
			bytes) at which a previously used LLC_occupancy
			counter can be considered for re-use.

Finally, in the top level of the "info" directory there is a file
named "last_cmd_status". This is reset with every "command" issued
via the file system (making new directories or writing to any of the
control files). If the command was successful, it will read as "ok".
If the command failed, it will provide more information that can be
conveyed in the error returns from file operations. E.g.

	# echo L3:0=f7 > schemata
	bash: echo: write error: Invalid argument
	# cat info/last_cmd_status
	mask f7 has non-consecutive 1-bits

Resource alloc and monitor groups
---------------------------------

Resource groups are represented as directories in the resctrl file
system.  The default group is the root directory which, immediately
after mounting, owns all the tasks and cpus in the system and can make
full use of all resources.

On a system with RDT control features additional directories can be
created in the root directory that specify different amounts of each
resource (see "schemata" below). The root and these additional top level
directories are referred to as "CTRL_MON" groups below.

On a system with RDT monitoring the root directory and other top level
directories contain a directory named "mon_groups" in which additional
directories can be created to monitor subsets of tasks in the CTRL_MON
group that is their ancestor. These are called "MON" groups in the rest
of this document.

Removing a directory will move all tasks and cpus owned by the group it
represents to the parent. Removing one of the created CTRL_MON groups
will automatically remove all MON groups below it.

All groups contain the following files:

"tasks":
	Reading this file shows the list of all tasks that belong to
	this group. Writing a task id to the file will add a task to the
	group. If the group is a CTRL_MON group the task is removed from
	whichever previous CTRL_MON group owned the task and also from
	any MON group that owned the task. If the group is a MON group,
	then the task must already belong to the CTRL_MON parent of this
	group. The task is removed from any previous MON group.


"cpus":
	Reading this file shows a bitmask of the logical CPUs owned by
	this group. Writing a mask to this file will add and remove
	CPUs to/from this group. As with the tasks file a hierarchy is
	maintained where MON groups may only include CPUs owned by the
	parent CTRL_MON group.
	When the resouce group is in pseudo-locked mode this file will
	only be readable, reflecting the CPUs associated with the
	pseudo-locked region.


"cpus_list":
	Just like "cpus", only using ranges of CPUs instead of bitmasks.


When control is enabled all CTRL_MON groups will also contain:

"schemata":
	A list of all the resources available to this group.
	Each resource has its own line and format - see below for details.

"size":
	Mirrors the display of the "schemata" file to display the size in
	bytes of each allocation instead of the bits representing the
	allocation.

"mode":
	The "mode" of the resource group dictates the sharing of its
	allocations. A "shareable" resource group allows sharing of its
	allocations while an "exclusive" resource group does not. A
	cache pseudo-locked region is created by first writing
	"pseudo-locksetup" to the "mode" file before writing the cache
	pseudo-locked region's schemata to the resource group's "schemata"
	file. On successful pseudo-locked region creation the mode will
	automatically change to "pseudo-locked".

When monitoring is enabled all MON groups will also contain:

"mon_data":
	This contains a set of files organized by L3 domain and by
	RDT event. E.g. on a system with two L3 domains there will
	be subdirectories "mon_L3_00" and "mon_L3_01".	Each of these
	directories have one file per event (e.g. "llc_occupancy",
	"mbm_total_bytes", and "mbm_local_bytes"). In a MON group these
	files provide a read out of the current value of the event for
	all tasks in the group. In CTRL_MON groups these files provide
	the sum for all tasks in the CTRL_MON group and all tasks in
	MON groups. Please see example section for more details on usage.

Resource allocation rules
-------------------------
When a task is running the following rules define which resources are
available to it:

1) If the task is a member of a non-default group, then the schemata
   for that group is used.

2) Else if the task belongs to the default group, but is running on a
   CPU that is assigned to some specific group, then the schemata for the
   CPU's group is used.

3) Otherwise the schemata for the default group is used.

Resource monitoring rules
-------------------------
1) If a task is a member of a MON group, or non-default CTRL_MON group
   then RDT events for the task will be reported in that group.

2) If a task is a member of the default CTRL_MON group, but is running
   on a CPU that is assigned to some specific group, then the RDT events
   for the task will be reported in that group.

3) Otherwise RDT events for the task will be reported in the root level
   "mon_data" group.


Notes on cache occupancy monitoring and control
-----------------------------------------------
When moving a task from one group to another you should remember that
this only affects *new* cache allocations by the task. E.g. you may have
a task in a monitor group showing 3 MB of cache occupancy. If you move
to a new group and immediately check the occupancy of the old and new
groups you will likely see that the old group is still showing 3 MB and
the new group zero. When the task accesses locations still in cache from
before the move, the h/w does not update any counters. On a busy system
you will likely see the occupancy in the old group go down as cache lines
are evicted and re-used while the occupancy in the new group rises as
the task accesses memory and loads into the cache are counted based on
membership in the new group.

The same applies to cache allocation control. Moving a task to a group
with a smaller cache partition will not evict any cache lines. The
process may continue to use them from the old partition.

Hardware uses CLOSid(Class of service ID) and an RMID(Resource monitoring ID)
to identify a control group and a monitoring group respectively. Each of
the resource groups are mapped to these IDs based on the kind of group. The
number of CLOSid and RMID are limited by the hardware and hence the creation of
a "CTRL_MON" directory may fail if we run out of either CLOSID or RMID
and creation of "MON" group may fail if we run out of RMIDs.

max_threshold_occupancy - generic concepts
------------------------------------------

Note that an RMID once freed may not be immediately available for use as
the RMID is still tagged the cache lines of the previous user of RMID.
Hence such RMIDs are placed on limbo list and checked back if the cache
occupancy has gone down. If there is a time when system has a lot of
limbo RMIDs but which are not ready to be used, user may see an -EBUSY
during mkdir.

max_threshold_occupancy is a user configurable value to determine the
occupancy at which an RMID can be freed.

Schemata files - general concepts
---------------------------------
Each line in the file describes one resource. The line starts with
the name of the resource, followed by specific values to be applied
in each of the instances of that resource on the system.

Cache IDs
---------
On current generation systems there is one L3 cache per socket and L2
caches are generally just shared by the hyperthreads on a core, but this
isn't an architectural requirement. We could have multiple separate L3
caches on a socket, multiple cores could share an L2 cache. So instead
of using "socket" or "core" to define the set of logical cpus sharing
a resource we use a "Cache ID". At a given cache level this will be a
unique number across the whole system (but it isn't guaranteed to be a
contiguous sequence, there may be gaps).  To find the ID for each logical
CPU look in /sys/devices/system/cpu/cpu*/cache/index*/id

Cache Bit Masks (CBM)
---------------------
For cache resources we describe the portion of the cache that is available
for allocation using a bitmask. The maximum value of the mask is defined
by each cpu model (and may be different for different cache levels). It
is found using CPUID, but is also provided in the "info" directory of
the resctrl file system in "info/{resource}/cbm_mask". X86 hardware
requires that these masks have all the '1' bits in a contiguous block. So
0x3, 0x6 and 0xC are legal 4-bit masks with two bits set, but 0x5, 0x9
and 0xA are not.  On a system with a 20-bit mask each bit represents 5%
of the capacity of the cache. You could partition the cache into four
equal parts with masks: 0x1f, 0x3e0, 0x7c00, 0xf8000.

Memory bandwidth Allocation and monitoring
------------------------------------------

For Memory bandwidth resource, by default the user controls the resource
by indicating the percentage of total memory bandwidth.

The minimum bandwidth percentage value for each cpu model is predefined
and can be looked up through "info/MB/min_bandwidth". The bandwidth
granularity that is allocated is also dependent on the cpu model and can
be looked up at "info/MB/bandwidth_gran". The available bandwidth
control steps are: min_bw + N * bw_gran. Intermediate values are rounded
to the next control step available on the hardware.

The bandwidth throttling is a core specific mechanism on some of Intel
SKUs. Using a high bandwidth and a low bandwidth setting on two threads
sharing a core will result in both threads being throttled to use the
low bandwidth. The fact that Memory bandwidth allocation(MBA) is a core
specific mechanism where as memory bandwidth monitoring(MBM) is done at
the package level may lead to confusion when users try to apply control
via the MBA and then monitor the bandwidth to see if the controls are
effective. Below are such scenarios:

1. User may *not* see increase in actual bandwidth when percentage
   values are increased:

This can occur when aggregate L2 external bandwidth is more than L3
external bandwidth. Consider an SKL SKU with 24 cores on a package and
where L2 external  is 10GBps (hence aggregate L2 external bandwidth is
240GBps) and L3 external bandwidth is 100GBps. Now a workload with '20
threads, having 50% bandwidth, each consuming 5GBps' consumes the max L3
bandwidth of 100GBps although the percentage value specified is only 50%
<< 100%. Hence increasing the bandwidth percentage will not yeild any
more bandwidth. This is because although the L2 external bandwidth still
has capacity, the L3 external bandwidth is fully used. Also note that
this would be dependent on number of cores the benchmark is run on.

2. Same bandwidth percentage may mean different actual bandwidth
   depending on # of threads:

For the same SKU in #1, a 'single thread, with 10% bandwidth' and '4
thread, with 10% bandwidth' can consume upto 10GBps and 40GBps although
they have same percentage bandwidth of 10%. This is simply because as
threads start using more cores in an rdtgroup, the actual bandwidth may
increase or vary although user specified bandwidth percentage is same.

In order to mitigate this and make the interface more user friendly,
resctrl added support for specifying the bandwidth in MBps as well.  The
kernel underneath would use a software feedback mechanism or a "Software
Controller(mba_sc)" which reads the actual bandwidth using MBM counters
and adjust the memowy bandwidth percentages to ensure

	"actual bandwidth < user specified bandwidth".

By default, the schemata would take the bandwidth percentage values
where as user can switch to the "MBA software controller" mode using
a mount option 'mba_MBps'. The schemata format is specified in the below
sections.

L3 schemata file details (code and data prioritization disabled)
----------------------------------------------------------------
With CDP disabled the L3 schemata format is:

	L3:<cache_id0>=<cbm>;<cache_id1>=<cbm>;...

L3 schemata file details (CDP enabled via mount option to resctrl)
------------------------------------------------------------------
When CDP is enabled L3 control is split into two separate resources
so you can specify independent masks for code and data like this:

	L3data:<cache_id0>=<cbm>;<cache_id1>=<cbm>;...
	L3code:<cache_id0>=<cbm>;<cache_id1>=<cbm>;...

L2 schemata file details
------------------------
L2 cache does not support code and data prioritization, so the
schemata format is always:

	L2:<cache_id0>=<cbm>;<cache_id1>=<cbm>;...

Memory bandwidth Allocation (default mode)
------------------------------------------

Memory b/w domain is L3 cache.

	MB:<cache_id0>=bandwidth0;<cache_id1>=bandwidth1;...

Memory bandwidth Allocation specified in MBps
---------------------------------------------

Memory bandwidth domain is L3 cache.

	MB:<cache_id0>=bw_MBps0;<cache_id1>=bw_MBps1;...

Reading/writing the schemata file
---------------------------------
Reading the schemata file will show the state of all resources
on all domains. When writing you only need to specify those values
which you wish to change.  E.g.

# cat schemata
L3DATA:0=fffff;1=fffff;2=fffff;3=fffff
L3CODE:0=fffff;1=fffff;2=fffff;3=fffff
# echo "L3DATA:2=3c0;" > schemata
# cat schemata
L3DATA:0=fffff;1=fffff;2=3c0;3=fffff
L3CODE:0=fffff;1=fffff;2=fffff;3=fffff

Cache Pseudo-Locking
--------------------
CAT enables a user to specify the amount of cache space that an
application can fill. Cache pseudo-locking builds on the fact that a
CPU can still read and write data pre-allocated outside its current
allocated area on a cache hit. With cache pseudo-locking, data can be
preloaded into a reserved portion of cache that no application can
fill, and from that point on will only serve cache hits. The cache
pseudo-locked memory is made accessible to user space where an
application can map it into its virtual address space and thus have
a region of memory with reduced average read latency.

The creation of a cache pseudo-locked region is triggered by a request
from the user to do so that is accompanied by a schemata of the region
to be pseudo-locked. The cache pseudo-locked region is created as follows:
- Create a CAT allocation CLOSNEW with a CBM matching the schemata
  from the user of the cache region that will contain the pseudo-locked
  memory. This region must not overlap with any current CAT allocation/CLOS
  on the system and no future overlap with this cache region is allowed
  while the pseudo-locked region exists.
- Create a contiguous region of memory of the same size as the cache
  region.
- Flush the cache, disable hardware prefetchers, disable preemption.
- Make CLOSNEW the active CLOS and touch the allocated memory to load
  it into the cache.
- Set the previous CLOS as active.
- At this point the closid CLOSNEW can be released - the cache
  pseudo-locked region is protected as long as its CBM does not appear in
  any CAT allocation. Even though the cache pseudo-locked region will from
  this point on not appear in any CBM of any CLOS an application running with
  any CLOS will be able to access the memory in the pseudo-locked region since
  the region continues to serve cache hits.
- The contiguous region of memory loaded into the cache is exposed to
  user-space as a character device.

Cache pseudo-locking increases the probability that data will remain
in the cache via carefully configuring the CAT feature and controlling
application behavior. There is no guarantee that data is placed in
cache. Instructions like INVD, WBINVD, CLFLUSH, etc. can still evict
“locked” data from cache. Power management C-states may shrink or
power off cache. Deeper C-states will automatically be restricted on
pseudo-locked region creation.

It is required that an application using a pseudo-locked region runs
with affinity to the cores (or a subset of the cores) associated
with the cache on which the pseudo-locked region resides. A sanity check
within the code will not allow an application to map pseudo-locked memory
unless it runs with affinity to cores associated with the cache on which the
pseudo-locked region resides. The sanity check is only done during the
initial mmap() handling, there is no enforcement afterwards and the
application self needs to ensure it remains affine to the correct cores.

Pseudo-locking is accomplished in two stages:
1) During the first stage the system administrator allocates a portion
   of cache that should be dedicated to pseudo-locking. At this time an
   equivalent portion of memory is allocated, loaded into allocated
   cache portion, and exposed as a character device.
2) During the second stage a user-space application maps (mmap()) the
   pseudo-locked memory into its address space.

Cache Pseudo-Locking Interface
------------------------------
A pseudo-locked region is created using the resctrl interface as follows:

1) Create a new resource group by creating a new directory in /sys/fs/resctrl.
2) Change the new resource group's mode to "pseudo-locksetup" by writing
   "pseudo-locksetup" to the "mode" file.
3) Write the schemata of the pseudo-locked region to the "schemata" file. All
   bits within the schemata should be "unused" according to the "bit_usage"
   file.

On successful pseudo-locked region creation the "mode" file will contain
"pseudo-locked" and a new character device with the same name as the resource
group will exist in /dev/pseudo_lock. This character device can be mmap()'ed
by user space in order to obtain access to the pseudo-locked memory region.

An example of cache pseudo-locked region creation and usage can be found below.

Cache Pseudo-Locking Debugging Interface
---------------------------------------
The pseudo-locking debugging interface is enabled by default (if
CONFIG_DEBUG_FS is enabled) and can be found in /sys/kernel/debug/resctrl.

There is no explicit way for the kernel to test if a provided memory
location is present in the cache. The pseudo-locking debugging interface uses
the tracing infrastructure to provide two ways to measure cache residency of
the pseudo-locked region:
1) Memory access latency using the pseudo_lock_mem_latency tracepoint. Data
   from these measurements are best visualized using a hist trigger (see
   example below). In this test the pseudo-locked region is traversed at
   a stride of 32 bytes while hardware prefetchers and preemption
   are disabled. This also provides a substitute visualization of cache
   hits and misses.
2) Cache hit and miss measurements using model specific precision counters if
   available. Depending on the levels of cache on the system the pseudo_lock_l2
   and pseudo_lock_l3 tracepoints are available.

When a pseudo-locked region is created a new debugfs directory is created for
it in debugfs as /sys/kernel/debug/resctrl/<newdir>. A single
write-only file, pseudo_lock_measure, is present in this directory. The
measurement of the pseudo-locked region depends on the number written to this
debugfs file:
1 -  writing "1" to the pseudo_lock_measure file will trigger the latency
     measurement captured in the pseudo_lock_mem_latency tracepoint. See
     example below.
2 -  writing "2" to the pseudo_lock_measure file will trigger the L2 cache
     residency (cache hits and misses) measurement captured in the
     pseudo_lock_l2 tracepoint. See example below.
3 -  writing "3" to the pseudo_lock_measure file will trigger the L3 cache
     residency (cache hits and misses) measurement captured in the
     pseudo_lock_l3 tracepoint.

All measurements are recorded with the tracing infrastructure. This requires
the relevant tracepoints to be enabled before the measurement is triggered.

Example of latency debugging interface:
In this example a pseudo-locked region named "newlock" was created. Here is
how we can measure the latency in cycles of reading from this region and
visualize this data with a histogram that is available if CONFIG_HIST_TRIGGERS
is set:
# :> /sys/kernel/debug/tracing/trace
# echo 'hist:keys=latency' > /sys/kernel/debug/tracing/events/resctrl/pseudo_lock_mem_latency/trigger
# echo 1 > /sys/kernel/debug/tracing/events/resctrl/pseudo_lock_mem_latency/enable
# echo 1 > /sys/kernel/debug/resctrl/newlock/pseudo_lock_measure
# echo 0 > /sys/kernel/debug/tracing/events/resctrl/pseudo_lock_mem_latency/enable
# cat /sys/kernel/debug/tracing/events/resctrl/pseudo_lock_mem_latency/hist

# event histogram
#
# trigger info: hist:keys=latency:vals=hitcount:sort=hitcount:size=2048 [active]
#

{ latency:        456 } hitcount:          1
{ latency:         50 } hitcount:         83
{ latency:         36 } hitcount:         96
{ latency:         44 } hitcount:        174
{ latency:         48 } hitcount:        195
{ latency:         46 } hitcount:        262
{ latency:         42 } hitcount:        693
{ latency:         40 } hitcount:       3204
{ latency:         38 } hitcount:       3484

Totals:
    Hits: 8192
    Entries: 9
   Dropped: 0

Example of cache hits/misses debugging:
In this example a pseudo-locked region named "newlock" was created on the L2
cache of a platform. Here is how we can obtain details of the cache hits
and misses using the platform's precision counters.

# :> /sys/kernel/debug/tracing/trace
# echo 1 > /sys/kernel/debug/tracing/events/resctrl/pseudo_lock_l2/enable
# echo 2 > /sys/kernel/debug/resctrl/newlock/pseudo_lock_measure
# echo 0 > /sys/kernel/debug/tracing/events/resctrl/pseudo_lock_l2/enable
# cat /sys/kernel/debug/tracing/trace

# tracer: nop
#
#                              _-----=> irqs-off
#                             / _----=> need-resched
#                            | / _---=> hardirq/softirq
#                            || / _--=> preempt-depth
#                            ||| /     delay
#           TASK-PID   CPU#  ||||    TIMESTAMP  FUNCTION
#              | |       |   ||||       |         |
 pseudo_lock_mea-1672  [002] ....  3132.860500: pseudo_lock_l2: hits=4097 miss=0


Examples for RDT allocation usage:

Example 1
---------
On a two socket machine (one L3 cache per socket) with just four bits
for cache bit masks, minimum b/w of 10% with a memory bandwidth
granularity of 10%

# mount -t resctrl resctrl /sys/fs/resctrl
# cd /sys/fs/resctrl
# mkdir p0 p1
# echo "L3:0=3;1=c\nMB:0=50;1=50" > /sys/fs/resctrl/p0/schemata
# echo "L3:0=3;1=3\nMB:0=50;1=50" > /sys/fs/resctrl/p1/schemata

The default resource group is unmodified, so we have access to all parts
of all caches (its schemata file reads "L3:0=f;1=f").

Tasks that are under the control of group "p0" may only allocate from the
"lower" 50% on cache ID 0, and the "upper" 50% of cache ID 1.
Tasks in group "p1" use the "lower" 50% of cache on both sockets.

Similarly, tasks that are under the control of group "p0" may use a
maximum memory b/w of 50% on socket0 and 50% on socket 1.
Tasks in group "p1" may also use 50% memory b/w on both sockets.
Note that unlike cache masks, memory b/w cannot specify whether these
allocations can overlap or not. The allocations specifies the maximum
b/w that the group may be able to use and the system admin can configure
the b/w accordingly.

If the MBA is specified in MB(megabytes) then user can enter the max b/w in MB
rather than the percentage values.

# echo "L3:0=3;1=c\nMB:0=1024;1=500" > /sys/fs/resctrl/p0/schemata
# echo "L3:0=3;1=3\nMB:0=1024;1=500" > /sys/fs/resctrl/p1/schemata

In the above example the tasks in "p1" and "p0" on socket 0 would use a max b/w
of 1024MB where as on socket 1 they would use 500MB.

Example 2
---------
Again two sockets, but this time with a more realistic 20-bit mask.

Two real time tasks pid=1234 running on processor 0 and pid=5678 running on
processor 1 on socket 0 on a 2-socket and dual core machine. To avoid noisy
neighbors, each of the two real-time tasks exclusively occupies one quarter
of L3 cache on socket 0.

# mount -t resctrl resctrl /sys/fs/resctrl
# cd /sys/fs/resctrl

First we reset the schemata for the default group so that the "upper"
50% of the L3 cache on socket 0 and 50% of memory b/w cannot be used by
ordinary tasks:

# echo "L3:0=3ff;1=fffff\nMB:0=50;1=100" > schemata

Next we make a resource group for our first real time task and give
it access to the "top" 25% of the cache on socket 0.

# mkdir p0
# echo "L3:0=f8000;1=fffff" > p0/schemata

Finally we move our first real time task into this resource group. We
also use taskset(1) to ensure the task always runs on a dedicated CPU
on socket 0. Most uses of resource groups will also constrain which
processors tasks run on.

# echo 1234 > p0/tasks
# taskset -cp 1 1234

Ditto for the second real time task (with the remaining 25% of cache):

# mkdir p1
# echo "L3:0=7c00;1=fffff" > p1/schemata
# echo 5678 > p1/tasks
# taskset -cp 2 5678

For the same 2 socket system with memory b/w resource and CAT L3 the
schemata would look like(Assume min_bandwidth 10 and bandwidth_gran is
10):

For our first real time task this would request 20% memory b/w on socket
0.

# echo -e "L3:0=f8000;1=fffff\nMB:0=20;1=100" > p0/schemata

For our second real time task this would request an other 20% memory b/w
on socket 0.

# echo -e "L3:0=f8000;1=fffff\nMB:0=20;1=100" > p0/schemata

Example 3
---------

A single socket system which has real-time tasks running on core 4-7 and
non real-time workload assigned to core 0-3. The real-time tasks share text
and data, so a per task association is not required and due to interaction
with the kernel it's desired that the kernel on these cores shares L3 with
the tasks.

# mount -t resctrl resctrl /sys/fs/resctrl
# cd /sys/fs/resctrl

First we reset the schemata for the default group so that the "upper"
50% of the L3 cache on socket 0, and 50% of memory bandwidth on socket 0
cannot be used by ordinary tasks:

# echo "L3:0=3ff\nMB:0=50" > schemata

Next we make a resource group for our real time cores and give it access
to the "top" 50% of the cache on socket 0 and 50% of memory bandwidth on
socket 0.

# mkdir p0
# echo "L3:0=ffc00\nMB:0=50" > p0/schemata

Finally we move core 4-7 over to the new group and make sure that the
kernel and the tasks running there get 50% of the cache. They should
also get 50% of memory bandwidth assuming that the cores 4-7 are SMT
siblings and only the real time threads are scheduled on the cores 4-7.

# echo F0 > p0/cpus

Example 4
---------

The resource groups in previous examples were all in the default "shareable"
mode allowing sharing of their cache allocations. If one resource group
configures a cache allocation then nothing prevents another resource group
to overlap with that allocation.

In this example a new exclusive resource group will be created on a L2 CAT
system with two L2 cache instances that can be configured with an 8-bit
capacity bitmask. The new exclusive resource group will be configured to use
25% of each cache instance.

# mount -t resctrl resctrl /sys/fs/resctrl/
# cd /sys/fs/resctrl

First, we observe that the default group is configured to allocate to all L2
cache:

# cat schemata
L2:0=ff;1=ff

We could attempt to create the new resource group at this point, but it will
fail because of the overlap with the schemata of the default group:
# mkdir p0
# echo 'L2:0=0x3;1=0x3' > p0/schemata
# cat p0/mode
shareable
# echo exclusive > p0/mode
-sh: echo: write error: Invalid argument
# cat info/last_cmd_status
schemata overlaps

To ensure that there is no overlap with another resource group the default
resource group's schemata has to change, making it possible for the new
resource group to become exclusive.
# echo 'L2:0=0xfc;1=0xfc' > schemata
# echo exclusive > p0/mode
# grep . p0/*
p0/cpus:0
p0/mode:exclusive
p0/schemata:L2:0=03;1=03
p0/size:L2:0=262144;1=262144

A new resource group will on creation not overlap with an exclusive resource
group:
# mkdir p1
# grep . p1/*
p1/cpus:0
p1/mode:shareable
p1/schemata:L2:0=fc;1=fc
p1/size:L2:0=786432;1=786432

The bit_usage will reflect how the cache is used:
# cat info/L2/bit_usage
0=SSSSSSEE;1=SSSSSSEE

A resource group cannot be forced to overlap with an exclusive resource group:
# echo 'L2:0=0x1;1=0x1' > p1/schemata
-sh: echo: write error: Invalid argument
# cat info/last_cmd_status
overlaps with exclusive group

Example of Cache Pseudo-Locking
-------------------------------
Lock portion of L2 cache from cache id 1 using CBM 0x3. Pseudo-locked
region is exposed at /dev/pseudo_lock/newlock that can be provided to
application for argument to mmap().

# mount -t resctrl resctrl /sys/fs/resctrl/
# cd /sys/fs/resctrl

Ensure that there are bits available that can be pseudo-locked, since only
unused bits can be pseudo-locked the bits to be pseudo-locked needs to be
removed from the default resource group's schemata:
# cat info/L2/bit_usage
0=SSSSSSSS;1=SSSSSSSS
# echo 'L2:1=0xfc' > schemata
# cat info/L2/bit_usage
0=SSSSSSSS;1=SSSSSS00

Create a new resource group that will be associated with the pseudo-locked
region, indicate that it will be used for a pseudo-locked region, and
configure the requested pseudo-locked region capacity bitmask:

# mkdir newlock
# echo pseudo-locksetup > newlock/mode
# echo 'L2:1=0x3' > newlock/schemata

On success the resource group's mode will change to pseudo-locked, the
bit_usage will reflect the pseudo-locked region, and the character device
exposing the pseudo-locked region will exist:

# cat newlock/mode
pseudo-locked
# cat info/L2/bit_usage
0=SSSSSSSS;1=SSSSSSPP
# ls -l /dev/pseudo_lock/newlock
crw------- 1 root root 243, 0 Apr  3 05:01 /dev/pseudo_lock/newlock

/*
 * Example code to access one page of pseudo-locked cache region
 * from user space.
 */
#define _GNU_SOURCE
#include <fcntl.h>
#include <sched.h>
#include <stdio.h>
#include <stdlib.h>
#include <unistd.h>
#include <sys/mman.h>

/*
 * It is required that the application runs with affinity to only
 * cores associated with the pseudo-locked region. Here the cpu
 * is hardcoded for convenience of example.
 */
static int cpuid = 2;

int main(int argc, char *argv[])
{
	cpu_set_t cpuset;
	long page_size;
	void *mapping;
	int dev_fd;
	int ret;

	page_size = sysconf(_SC_PAGESIZE);

	CPU_ZERO(&cpuset);
	CPU_SET(cpuid, &cpuset);
	ret = sched_setaffinity(0, sizeof(cpuset), &cpuset);
	if (ret < 0) {
		perror("sched_setaffinity");
		exit(EXIT_FAILURE);
	}

	dev_fd = open("/dev/pseudo_lock/newlock", O_RDWR);
	if (dev_fd < 0) {
		perror("open");
		exit(EXIT_FAILURE);
	}

	mapping = mmap(0, page_size, PROT_READ | PROT_WRITE, MAP_SHARED,
		       dev_fd, 0);
	if (mapping == MAP_FAILED) {
		perror("mmap");
		close(dev_fd);
		exit(EXIT_FAILURE);
	}

	/* Application interacts with pseudo-locked memory @mapping */

	ret = munmap(mapping, page_size);
	if (ret < 0) {
		perror("munmap");
		close(dev_fd);
		exit(EXIT_FAILURE);
	}

	close(dev_fd);
	exit(EXIT_SUCCESS);
}

Locking between applications
----------------------------

Certain operations on the resctrl filesystem, composed of read/writes
to/from multiple files, must be atomic.

As an example, the allocation of an exclusive reservation of L3 cache
involves:

  1. Read the cbmmasks from each directory or the per-resource "bit_usage"
  2. Find a contiguous set of bits in the global CBM bitmask that is clear
     in any of the directory cbmmasks
  3. Create a new directory
  4. Set the bits found in step 2 to the new directory "schemata" file

If two applications attempt to allocate space concurrently then they can
end up allocating the same bits so the reservations are shared instead of
exclusive.

To coordinate atomic operations on the resctrlfs and to avoid the problem
above, the following locking procedure is recommended:

Locking is based on flock, which is available in libc and also as a shell
script command

Write lock:

 A) Take flock(LOCK_EX) on /sys/fs/resctrl
 B) Read/write the directory structure.
 C) funlock

Read lock:

 A) Take flock(LOCK_SH) on /sys/fs/resctrl
 B) If success read the directory structure.
 C) funlock

Example with bash:

# Atomically read directory structure
$ flock -s /sys/fs/resctrl/ find /sys/fs/resctrl

# Read directory contents and create new subdirectory

$ cat create-dir.sh
find /sys/fs/resctrl/ > output.txt
mask = function-of(output.txt)
mkdir /sys/fs/resctrl/newres/
echo mask > /sys/fs/resctrl/newres/schemata

$ flock /sys/fs/resctrl/ ./create-dir.sh

Example with C:

/*
 * Example code do take advisory locks
 * before accessing resctrl filesystem
 */
#include <sys/file.h>
#include <stdlib.h>

void resctrl_take_shared_lock(int fd)
{
	int ret;

	/* take shared lock on resctrl filesystem */
	ret = flock(fd, LOCK_SH);
	if (ret) {
		perror("flock");
		exit(-1);
	}
}

void resctrl_take_exclusive_lock(int fd)
{
	int ret;

	/* release lock on resctrl filesystem */
	ret = flock(fd, LOCK_EX);
	if (ret) {
		perror("flock");
		exit(-1);
	}
}

void resctrl_release_lock(int fd)
{
	int ret;

	/* take shared lock on resctrl filesystem */
	ret = flock(fd, LOCK_UN);
	if (ret) {
		perror("flock");
		exit(-1);
	}
}

void main(void)
{
	int fd, ret;

	fd = open("/sys/fs/resctrl", O_DIRECTORY);
	if (fd == -1) {
		perror("open");
		exit(-1);
	}
	resctrl_take_shared_lock(fd);
	/* code to read directory contents */
	resctrl_release_lock(fd);

	resctrl_take_exclusive_lock(fd);
	/* code to read and write directory contents */
	resctrl_release_lock(fd);
}

Examples for RDT Monitoring along with allocation usage:

Reading monitored data
----------------------
Reading an event file (for ex: mon_data/mon_L3_00/llc_occupancy) would
show the current snapshot of LLC occupancy of the corresponding MON
group or CTRL_MON group.


Example 1 (Monitor CTRL_MON group and subset of tasks in CTRL_MON group)
---------
On a two socket machine (one L3 cache per socket) with just four bits
for cache bit masks

# mount -t resctrl resctrl /sys/fs/resctrl
# cd /sys/fs/resctrl
# mkdir p0 p1
# echo "L3:0=3;1=c" > /sys/fs/resctrl/p0/schemata
# echo "L3:0=3;1=3" > /sys/fs/resctrl/p1/schemata
# echo 5678 > p1/tasks
# echo 5679 > p1/tasks

The default resource group is unmodified, so we have access to all parts
of all caches (its schemata file reads "L3:0=f;1=f").

Tasks that are under the control of group "p0" may only allocate from the
"lower" 50% on cache ID 0, and the "upper" 50% of cache ID 1.
Tasks in group "p1" use the "lower" 50% of cache on both sockets.

Create monitor groups and assign a subset of tasks to each monitor group.

# cd /sys/fs/resctrl/p1/mon_groups
# mkdir m11 m12
# echo 5678 > m11/tasks
# echo 5679 > m12/tasks

fetch data (data shown in bytes)

# cat m11/mon_data/mon_L3_00/llc_occupancy
16234000
# cat m11/mon_data/mon_L3_01/llc_occupancy
14789000
# cat m12/mon_data/mon_L3_00/llc_occupancy
16789000

The parent ctrl_mon group shows the aggregated data.

# cat /sys/fs/resctrl/p1/mon_data/mon_l3_00/llc_occupancy
31234000

Example 2 (Monitor a task from its creation)
---------
On a two socket machine (one L3 cache per socket)

# mount -t resctrl resctrl /sys/fs/resctrl
# cd /sys/fs/resctrl
# mkdir p0 p1

An RMID is allocated to the group once its created and hence the <cmd>
below is monitored from its creation.

# echo $$ > /sys/fs/resctrl/p1/tasks
# <cmd>

Fetch the data

# cat /sys/fs/resctrl/p1/mon_data/mon_l3_00/llc_occupancy
31789000

Example 3 (Monitor without CAT support or before creating CAT groups)
---------

Assume a system like HSW has only CQM and no CAT support. In this case
the resctrl will still mount but cannot create CTRL_MON directories.
But user can create different MON groups within the root group thereby
able to monitor all tasks including kernel threads.

This can also be used to profile jobs cache size footprint before being
able to allocate them to different allocation groups.

# mount -t resctrl resctrl /sys/fs/resctrl
# cd /sys/fs/resctrl
# mkdir mon_groups/m01
# mkdir mon_groups/m02

# echo 3478 > /sys/fs/resctrl/mon_groups/m01/tasks
# echo 2467 > /sys/fs/resctrl/mon_groups/m02/tasks

Monitor the groups separately and also get per domain data. From the
below its apparent that the tasks are mostly doing work on
domain(socket) 0.

# cat /sys/fs/resctrl/mon_groups/m01/mon_L3_00/llc_occupancy
31234000
# cat /sys/fs/resctrl/mon_groups/m01/mon_L3_01/llc_occupancy
34555
# cat /sys/fs/resctrl/mon_groups/m02/mon_L3_00/llc_occupancy
31234000
# cat /sys/fs/resctrl/mon_groups/m02/mon_L3_01/llc_occupancy
32789


Example 4 (Monitor real time tasks)
-----------------------------------

A single socket system which has real time tasks running on cores 4-7
and non real time tasks on other cpus. We want to monitor the cache
occupancy of the real time threads on these cores.

# mount -t resctrl resctrl /sys/fs/resctrl
# cd /sys/fs/resctrl
# mkdir p1

Move the cpus 4-7 over to p1
# echo f0 > p1/cpus

View the llc occupancy snapshot

# cat /sys/fs/resctrl/p1/mon_data/mon_L3_00/llc_occupancy
11234000<|MERGE_RESOLUTION|>--- conflicted
+++ resolved
@@ -9,11 +9,7 @@
 Tony Luck <tony.luck@intel.com>
 Vikas Shivappa <vikas.shivappa@intel.com>
 
-<<<<<<< HEAD
-This feature is enabled by the CONFIG_X86_RESCTRL and the x86 /proc/cpuinfo
-=======
 This feature is enabled by the CONFIG_X86_CPU_RESCTRL and the x86 /proc/cpuinfo
->>>>>>> 3146089d
 flag bits:
 RDT (Resource Director Technology) Allocation - "rdt_a"
 CAT (Cache Allocation Technology) - "cat_l3", "cat_l2"
