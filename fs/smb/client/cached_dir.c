--- conflicted
+++ resolved
@@ -656,15 +656,7 @@
 	if (cfids == NULL)
 		return;
 
-<<<<<<< HEAD
-	if (cfids->laundromat) {
-		kthread_stop(cfids->laundromat);
-		cfids->laundromat = NULL;
-		module_put(THIS_MODULE);
-	}
-=======
 	cancel_delayed_work_sync(&cfids->laundromat_work);
->>>>>>> 265f3ed0
 
 	spin_lock(&cfids->cfid_list_lock);
 	list_for_each_entry_safe(cfid, q, &cfids->entries, entry) {
