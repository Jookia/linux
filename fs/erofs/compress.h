/* SPDX-License-Identifier: GPL-2.0-only */
/*
 * Copyright (C) 2019 HUAWEI, Inc.
 *             https://www.huawei.com/
 */
#ifndef __EROFS_FS_COMPRESS_H
#define __EROFS_FS_COMPRESS_H

#include "internal.h"

struct z_erofs_decompress_req {
	struct super_block *sb;
	struct page **in, **out;

	unsigned short pageofs_out;
	unsigned int inputsize, outputsize;

	/* indicate the algorithm will be used for decompression */
	unsigned int alg;
	bool inplace_io, partial_decoding;
};

struct z_erofs_decompressor {
	int (*decompress)(struct z_erofs_decompress_req *rq,
			  struct page **pagepool);
	char *name;
};

/* some special page->private (unsigned long, see below) */
#define Z_EROFS_SHORTLIVED_PAGE		(-1UL << 2)
#define Z_EROFS_PREALLOCATED_PAGE	(-2UL << 2)

/*
 * For all pages in a pcluster, page->private should be one of
 * Type                         Last 2bits      page->private
 * short-lived page             00              Z_EROFS_SHORTLIVED_PAGE
 * preallocated page (tryalloc) 00              Z_EROFS_PREALLOCATED_PAGE
 * cached/managed page          00              pointer to z_erofs_pcluster
 * online page (file-backed,    01/10/11        sub-index << 2 | count
 *              some pages can be used for inplace I/O)
 *
 * page->mapping should be one of
 * Type                 page->mapping
 * short-lived page     NULL
 * preallocated page    NULL
 * cached/managed page  non-NULL or NULL (invalidated/truncated page)
 * online page          non-NULL
 *
 * For all managed pages, PG_private should be set with 1 extra refcount,
 * which is used for page reclaim / migration.
 */

/*
 * short-lived pages are pages directly from buddy system with specific
 * page->private (no need to set PagePrivate since these are non-LRU /
 * non-movable pages and bypass reclaim / migration code).
 */
static inline bool z_erofs_is_shortlived_page(struct page *page)
{
	if (page->private != Z_EROFS_SHORTLIVED_PAGE)
		return false;

	DBG_BUGON(page->mapping);
	return true;
}

static inline bool z_erofs_put_shortlivedpage(struct page **pagepool,
					      struct page *page)
{
	if (!z_erofs_is_shortlived_page(page))
		return false;

	/* short-lived pages should not be used by others at the same time */
	if (page_ref_count(page) > 1) {
		put_page(page);
	} else {
		/* follow the pcluster rule above. */
		erofs_pagepool_add(pagepool, page);
	}
	return true;
}

#define MNGD_MAPPING(sbi)	((sbi)->managed_cache->i_mapping)
static inline bool erofs_page_is_managed(const struct erofs_sb_info *sbi,
					 struct page *page)
{
	return page->mapping == MNGD_MAPPING(sbi);
}

int z_erofs_decompress(struct z_erofs_decompress_req *rq,
		       struct page **pagepool);

<<<<<<< HEAD
=======
/* prototypes for specific algorithms */
int z_erofs_lzma_decompress(struct z_erofs_decompress_req *rq,
			    struct page **pagepool);
>>>>>>> df0cc57e
#endif<|MERGE_RESOLUTION|>--- conflicted
+++ resolved
@@ -90,10 +90,7 @@
 int z_erofs_decompress(struct z_erofs_decompress_req *rq,
 		       struct page **pagepool);
 
-<<<<<<< HEAD
-=======
 /* prototypes for specific algorithms */
 int z_erofs_lzma_decompress(struct z_erofs_decompress_req *rq,
 			    struct page **pagepool);
->>>>>>> df0cc57e
 #endif