--- conflicted
+++ resolved
@@ -1047,15 +1047,10 @@
 {
 	down_write(&sb->s_umount);
 	if (sb->s_root && sb->s_flags & SB_BORN) {
-<<<<<<< HEAD
-		emergency_thaw_bdev(sb);
-		thaw_super_locked(sb, FREEZE_HOLDER_USERSPACE);
-=======
 		if (IS_ENABLED(CONFIG_BLOCK))
 			while (sb->s_bdev && !thaw_bdev(sb->s_bdev))
 				pr_warn("Emergency Thaw on %pg\n", sb->s_bdev);
-		thaw_super_locked(sb);
->>>>>>> 7acaef40
+		thaw_super_locked(sb, FREEZE_HOLDER_USERSPACE);
 	} else {
 		up_write(&sb->s_umount);
 	}
