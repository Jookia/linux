// SPDX-License-Identifier: GPL-2.0
/*
 *  SMB2 version specific operations
 *
 *  Copyright (c) 2012, Jeff Layton <jlayton@redhat.com>
 */

#include <linux/pagemap.h>
#include <linux/vfs.h>
#include <linux/falloc.h>
#include <linux/scatterlist.h>
#include <linux/uuid.h>
#include <linux/sort.h>
#include <crypto/aead.h>
#include <linux/fiemap.h>
#include <uapi/linux/magic.h>
#include "cifsfs.h"
#include "cifsglob.h"
#include "smb2pdu.h"
#include "smb2proto.h"
#include "cifsproto.h"
#include "cifs_debug.h"
#include "cifs_unicode.h"
#include "smb2status.h"
#include "smb2glob.h"
#include "cifs_ioctl.h"
#include "smbdirect.h"
#include "fscache.h"
#include "fs_context.h"
#include "cached_dir.h"

/* Change credits for different ops and return the total number of credits */
static int
change_conf(struct TCP_Server_Info *server)
{
	server->credits += server->echo_credits + server->oplock_credits;
	server->oplock_credits = server->echo_credits = 0;
	switch (server->credits) {
	case 0:
		return 0;
	case 1:
		server->echoes = false;
		server->oplocks = false;
		break;
	case 2:
		server->echoes = true;
		server->oplocks = false;
		server->echo_credits = 1;
		break;
	default:
		server->echoes = true;
		if (enable_oplocks) {
			server->oplocks = true;
			server->oplock_credits = 1;
		} else
			server->oplocks = false;

		server->echo_credits = 1;
	}
	server->credits -= server->echo_credits + server->oplock_credits;
	return server->credits + server->echo_credits + server->oplock_credits;
}

static void
smb2_add_credits(struct TCP_Server_Info *server,
		 const struct cifs_credits *credits, const int optype)
{
	int *val, rc = -1;
	int scredits, in_flight;
	unsigned int add = credits->value;
	unsigned int instance = credits->instance;
	bool reconnect_detected = false;
	bool reconnect_with_invalid_credits = false;

	spin_lock(&server->req_lock);
	val = server->ops->get_credits_field(server, optype);

	/* eg found case where write overlapping reconnect messed up credits */
	if (((optype & CIFS_OP_MASK) == CIFS_NEG_OP) && (*val != 0))
		reconnect_with_invalid_credits = true;

	if ((instance == 0) || (instance == server->reconnect_instance))
		*val += add;
	else
		reconnect_detected = true;

	if (*val > 65000) {
		*val = 65000; /* Don't get near 64K credits, avoid srv bugs */
		pr_warn_once("server overflowed SMB3 credits\n");
		trace_smb3_overflow_credits(server->CurrentMid,
					    server->conn_id, server->hostname, *val,
					    add, server->in_flight);
	}
	server->in_flight--;
	if (server->in_flight == 0 &&
	   ((optype & CIFS_OP_MASK) != CIFS_NEG_OP) &&
	   ((optype & CIFS_OP_MASK) != CIFS_SESS_OP))
		rc = change_conf(server);
	/*
	 * Sometimes server returns 0 credits on oplock break ack - we need to
	 * rebalance credits in this case.
	 */
	else if (server->in_flight > 0 && server->oplock_credits == 0 &&
		 server->oplocks) {
		if (server->credits > 1) {
			server->credits--;
			server->oplock_credits++;
		}
	}
	scredits = *val;
	in_flight = server->in_flight;
	spin_unlock(&server->req_lock);
	wake_up(&server->request_q);

	if (reconnect_detected) {
		trace_smb3_reconnect_detected(server->CurrentMid,
			server->conn_id, server->hostname, scredits, add, in_flight);

		cifs_dbg(FYI, "trying to put %d credits from the old server instance %d\n",
			 add, instance);
	}

	if (reconnect_with_invalid_credits) {
		trace_smb3_reconnect_with_invalid_credits(server->CurrentMid,
			server->conn_id, server->hostname, scredits, add, in_flight);
		cifs_dbg(FYI, "Negotiate operation when server credits is non-zero. Optype: %d, server credits: %d, credits added: %d\n",
			 optype, scredits, add);
	}

	spin_lock(&server->srv_lock);
	if (server->tcpStatus == CifsNeedReconnect
	    || server->tcpStatus == CifsExiting) {
		spin_unlock(&server->srv_lock);
		return;
	}
	spin_unlock(&server->srv_lock);

	switch (rc) {
	case -1:
		/* change_conf hasn't been executed */
		break;
	case 0:
		cifs_server_dbg(VFS, "Possible client or server bug - zero credits\n");
		break;
	case 1:
		cifs_server_dbg(VFS, "disabling echoes and oplocks\n");
		break;
	case 2:
		cifs_dbg(FYI, "disabling oplocks\n");
		break;
	default:
		/* change_conf rebalanced credits for different types */
		break;
	}

	trace_smb3_add_credits(server->CurrentMid,
			server->conn_id, server->hostname, scredits, add, in_flight);
	cifs_dbg(FYI, "%s: added %u credits total=%d\n", __func__, add, scredits);
}

static void
smb2_set_credits(struct TCP_Server_Info *server, const int val)
{
	int scredits, in_flight;

	spin_lock(&server->req_lock);
	server->credits = val;
	if (val == 1)
		server->reconnect_instance++;
	scredits = server->credits;
	in_flight = server->in_flight;
	spin_unlock(&server->req_lock);

	trace_smb3_set_credits(server->CurrentMid,
			server->conn_id, server->hostname, scredits, val, in_flight);
	cifs_dbg(FYI, "%s: set %u credits\n", __func__, val);

	/* don't log while holding the lock */
	if (val == 1)
		cifs_dbg(FYI, "set credits to 1 due to smb2 reconnect\n");
}

static int *
smb2_get_credits_field(struct TCP_Server_Info *server, const int optype)
{
	switch (optype) {
	case CIFS_ECHO_OP:
		return &server->echo_credits;
	case CIFS_OBREAK_OP:
		return &server->oplock_credits;
	default:
		return &server->credits;
	}
}

static unsigned int
smb2_get_credits(struct mid_q_entry *mid)
{
	return mid->credits_received;
}

static int
smb2_wait_mtu_credits(struct TCP_Server_Info *server, unsigned int size,
		      unsigned int *num, struct cifs_credits *credits)
{
	int rc = 0;
	unsigned int scredits, in_flight;

	spin_lock(&server->req_lock);
	while (1) {
		if (server->credits <= 0) {
			spin_unlock(&server->req_lock);
			cifs_num_waiters_inc(server);
			rc = wait_event_killable(server->request_q,
				has_credits(server, &server->credits, 1));
			cifs_num_waiters_dec(server);
			if (rc)
				return rc;
			spin_lock(&server->req_lock);
		} else {
			spin_unlock(&server->req_lock);
			spin_lock(&server->srv_lock);
			if (server->tcpStatus == CifsExiting) {
				spin_unlock(&server->srv_lock);
				return -ENOENT;
			}
			spin_unlock(&server->srv_lock);

			spin_lock(&server->req_lock);
			scredits = server->credits;
			/* can deadlock with reopen */
			if (scredits <= 8) {
				*num = SMB2_MAX_BUFFER_SIZE;
				credits->value = 0;
				credits->instance = 0;
				break;
			}

			/* leave some credits for reopen and other ops */
			scredits -= 8;
			*num = min_t(unsigned int, size,
				     scredits * SMB2_MAX_BUFFER_SIZE);

			credits->value =
				DIV_ROUND_UP(*num, SMB2_MAX_BUFFER_SIZE);
			credits->instance = server->reconnect_instance;
			server->credits -= credits->value;
			server->in_flight++;
			if (server->in_flight > server->max_in_flight)
				server->max_in_flight = server->in_flight;
			break;
		}
	}
	scredits = server->credits;
	in_flight = server->in_flight;
	spin_unlock(&server->req_lock);

	trace_smb3_wait_credits(server->CurrentMid,
			server->conn_id, server->hostname, scredits, -(credits->value), in_flight);
	cifs_dbg(FYI, "%s: removed %u credits total=%d\n",
			__func__, credits->value, scredits);

	return rc;
}

static int
smb2_adjust_credits(struct TCP_Server_Info *server,
		    struct cifs_credits *credits,
		    const unsigned int payload_size)
{
	int new_val = DIV_ROUND_UP(payload_size, SMB2_MAX_BUFFER_SIZE);
	int scredits, in_flight;

	if (!credits->value || credits->value == new_val)
		return 0;

	if (credits->value < new_val) {
		trace_smb3_too_many_credits(server->CurrentMid,
				server->conn_id, server->hostname, 0, credits->value - new_val, 0);
		cifs_server_dbg(VFS, "request has less credits (%d) than required (%d)",
				credits->value, new_val);

		return -ENOTSUPP;
	}

	spin_lock(&server->req_lock);

	if (server->reconnect_instance != credits->instance) {
		scredits = server->credits;
		in_flight = server->in_flight;
		spin_unlock(&server->req_lock);

		trace_smb3_reconnect_detected(server->CurrentMid,
			server->conn_id, server->hostname, scredits,
			credits->value - new_val, in_flight);
		cifs_server_dbg(VFS, "trying to return %d credits to old session\n",
			 credits->value - new_val);
		return -EAGAIN;
	}

	server->credits += credits->value - new_val;
	scredits = server->credits;
	in_flight = server->in_flight;
	spin_unlock(&server->req_lock);
	wake_up(&server->request_q);

	trace_smb3_adj_credits(server->CurrentMid,
			server->conn_id, server->hostname, scredits,
			credits->value - new_val, in_flight);
	cifs_dbg(FYI, "%s: adjust added %u credits total=%d\n",
			__func__, credits->value - new_val, scredits);

	credits->value = new_val;

	return 0;
}

static __u64
smb2_get_next_mid(struct TCP_Server_Info *server)
{
	__u64 mid;
	/* for SMB2 we need the current value */
	spin_lock(&server->mid_lock);
	mid = server->CurrentMid++;
	spin_unlock(&server->mid_lock);
	return mid;
}

static void
smb2_revert_current_mid(struct TCP_Server_Info *server, const unsigned int val)
{
	spin_lock(&server->mid_lock);
	if (server->CurrentMid >= val)
		server->CurrentMid -= val;
	spin_unlock(&server->mid_lock);
}

static struct mid_q_entry *
__smb2_find_mid(struct TCP_Server_Info *server, char *buf, bool dequeue)
{
	struct mid_q_entry *mid;
	struct smb2_hdr *shdr = (struct smb2_hdr *)buf;
	__u64 wire_mid = le64_to_cpu(shdr->MessageId);

	if (shdr->ProtocolId == SMB2_TRANSFORM_PROTO_NUM) {
		cifs_server_dbg(VFS, "Encrypted frame parsing not supported yet\n");
		return NULL;
	}

	spin_lock(&server->mid_lock);
	list_for_each_entry(mid, &server->pending_mid_q, qhead) {
		if ((mid->mid == wire_mid) &&
		    (mid->mid_state == MID_REQUEST_SUBMITTED) &&
		    (mid->command == shdr->Command)) {
			kref_get(&mid->refcount);
			if (dequeue) {
				list_del_init(&mid->qhead);
				mid->mid_flags |= MID_DELETED;
			}
			spin_unlock(&server->mid_lock);
			return mid;
		}
	}
	spin_unlock(&server->mid_lock);
	return NULL;
}

static struct mid_q_entry *
smb2_find_mid(struct TCP_Server_Info *server, char *buf)
{
	return __smb2_find_mid(server, buf, false);
}

static struct mid_q_entry *
smb2_find_dequeue_mid(struct TCP_Server_Info *server, char *buf)
{
	return __smb2_find_mid(server, buf, true);
}

static void
smb2_dump_detail(void *buf, struct TCP_Server_Info *server)
{
#ifdef CONFIG_CIFS_DEBUG2
	struct smb2_hdr *shdr = (struct smb2_hdr *)buf;

	cifs_server_dbg(VFS, "Cmd: %d Err: 0x%x Flags: 0x%x Mid: %llu Pid: %d\n",
		 shdr->Command, shdr->Status, shdr->Flags, shdr->MessageId,
		 shdr->Id.SyncId.ProcessId);
	cifs_server_dbg(VFS, "smb buf %p len %u\n", buf,
		 server->ops->calc_smb_size(buf));
#endif
}

static bool
smb2_need_neg(struct TCP_Server_Info *server)
{
	return server->max_read == 0;
}

static int
smb2_negotiate(const unsigned int xid,
	       struct cifs_ses *ses,
	       struct TCP_Server_Info *server)
{
	int rc;

	spin_lock(&server->mid_lock);
	server->CurrentMid = 0;
	spin_unlock(&server->mid_lock);
	rc = SMB2_negotiate(xid, ses, server);
	/* BB we probably don't need to retry with modern servers */
	if (rc == -EAGAIN)
		rc = -EHOSTDOWN;
	return rc;
}

static unsigned int
smb2_negotiate_wsize(struct cifs_tcon *tcon, struct smb3_fs_context *ctx)
{
	struct TCP_Server_Info *server = tcon->ses->server;
	unsigned int wsize;

	/* start with specified wsize, or default */
	wsize = ctx->wsize ? ctx->wsize : CIFS_DEFAULT_IOSIZE;
	wsize = min_t(unsigned int, wsize, server->max_write);
	if (!(server->capabilities & SMB2_GLOBAL_CAP_LARGE_MTU))
		wsize = min_t(unsigned int, wsize, SMB2_MAX_BUFFER_SIZE);

	return wsize;
}

static unsigned int
smb3_negotiate_wsize(struct cifs_tcon *tcon, struct smb3_fs_context *ctx)
{
	struct TCP_Server_Info *server = tcon->ses->server;
	unsigned int wsize;

	/* start with specified wsize, or default */
	wsize = ctx->wsize ? ctx->wsize : SMB3_DEFAULT_IOSIZE;
	wsize = min_t(unsigned int, wsize, server->max_write);
#ifdef CONFIG_CIFS_SMB_DIRECT
	if (server->rdma) {
		if (server->sign)
			/*
			 * Account for SMB2 data transfer packet header and
			 * possible encryption header
			 */
			wsize = min_t(unsigned int,
				wsize,
				server->smbd_conn->max_fragmented_send_size -
					SMB2_READWRITE_PDU_HEADER_SIZE -
					sizeof(struct smb2_transform_hdr));
		else
			wsize = min_t(unsigned int,
				wsize, server->smbd_conn->max_readwrite_size);
	}
#endif
	if (!(server->capabilities & SMB2_GLOBAL_CAP_LARGE_MTU))
		wsize = min_t(unsigned int, wsize, SMB2_MAX_BUFFER_SIZE);

	return wsize;
}

static unsigned int
smb2_negotiate_rsize(struct cifs_tcon *tcon, struct smb3_fs_context *ctx)
{
	struct TCP_Server_Info *server = tcon->ses->server;
	unsigned int rsize;

	/* start with specified rsize, or default */
	rsize = ctx->rsize ? ctx->rsize : CIFS_DEFAULT_IOSIZE;
	rsize = min_t(unsigned int, rsize, server->max_read);

	if (!(server->capabilities & SMB2_GLOBAL_CAP_LARGE_MTU))
		rsize = min_t(unsigned int, rsize, SMB2_MAX_BUFFER_SIZE);

	return rsize;
}

static unsigned int
smb3_negotiate_rsize(struct cifs_tcon *tcon, struct smb3_fs_context *ctx)
{
	struct TCP_Server_Info *server = tcon->ses->server;
	unsigned int rsize;

	/* start with specified rsize, or default */
	rsize = ctx->rsize ? ctx->rsize : SMB3_DEFAULT_IOSIZE;
	rsize = min_t(unsigned int, rsize, server->max_read);
#ifdef CONFIG_CIFS_SMB_DIRECT
	if (server->rdma) {
		if (server->sign)
			/*
			 * Account for SMB2 data transfer packet header and
			 * possible encryption header
			 */
			rsize = min_t(unsigned int,
				rsize,
				server->smbd_conn->max_fragmented_recv_size -
					SMB2_READWRITE_PDU_HEADER_SIZE -
					sizeof(struct smb2_transform_hdr));
		else
			rsize = min_t(unsigned int,
				rsize, server->smbd_conn->max_readwrite_size);
	}
#endif

	if (!(server->capabilities & SMB2_GLOBAL_CAP_LARGE_MTU))
		rsize = min_t(unsigned int, rsize, SMB2_MAX_BUFFER_SIZE);

	return rsize;
}

static int
parse_server_interfaces(struct network_interface_info_ioctl_rsp *buf,
			size_t buf_len, struct cifs_ses *ses, bool in_mount)
{
	struct network_interface_info_ioctl_rsp *p;
	struct sockaddr_in *addr4;
	struct sockaddr_in6 *addr6;
	struct iface_info_ipv4 *p4;
	struct iface_info_ipv6 *p6;
	struct cifs_server_iface *info = NULL, *iface = NULL, *niface = NULL;
	struct cifs_server_iface tmp_iface;
	ssize_t bytes_left;
	size_t next = 0;
	int nb_iface = 0;
	int rc = 0, ret = 0;

	bytes_left = buf_len;
	p = buf;

	spin_lock(&ses->iface_lock);
	/*
	 * Go through iface_list and do kref_put to remove
	 * any unused ifaces. ifaces in use will be removed
	 * when the last user calls a kref_put on it
	 */
	list_for_each_entry_safe(iface, niface, &ses->iface_list,
				 iface_head) {
		iface->is_active = 0;
		kref_put(&iface->refcount, release_iface);
		ses->iface_count--;
	}
	spin_unlock(&ses->iface_lock);

	/*
	 * Samba server e.g. can return an empty interface list in some cases,
	 * which would only be a problem if we were requesting multichannel
	 */
	if (bytes_left == 0) {
		/* avoid spamming logs every 10 minutes, so log only in mount */
		if ((ses->chan_max > 1) && in_mount)
			cifs_dbg(VFS,
				 "multichannel not available\n"
				 "Empty network interface list returned by server %s\n",
				 ses->server->hostname);
		rc = -EINVAL;
		goto out;
	}

	while (bytes_left >= sizeof(*p)) {
		memset(&tmp_iface, 0, sizeof(tmp_iface));
		tmp_iface.speed = le64_to_cpu(p->LinkSpeed);
		tmp_iface.rdma_capable = le32_to_cpu(p->Capability & RDMA_CAPABLE) ? 1 : 0;
		tmp_iface.rss_capable = le32_to_cpu(p->Capability & RSS_CAPABLE) ? 1 : 0;

		switch (p->Family) {
		/*
		 * The kernel and wire socket structures have the same
		 * layout and use network byte order but make the
		 * conversion explicit in case either one changes.
		 */
		case INTERNETWORK:
			addr4 = (struct sockaddr_in *)&tmp_iface.sockaddr;
			p4 = (struct iface_info_ipv4 *)p->Buffer;
			addr4->sin_family = AF_INET;
			memcpy(&addr4->sin_addr, &p4->IPv4Address, 4);

			/* [MS-SMB2] 2.2.32.5.1.1 Clients MUST ignore these */
			addr4->sin_port = cpu_to_be16(CIFS_PORT);

			cifs_dbg(FYI, "%s: ipv4 %pI4\n", __func__,
				 &addr4->sin_addr);
			break;
		case INTERNETWORKV6:
			addr6 =	(struct sockaddr_in6 *)&tmp_iface.sockaddr;
			p6 = (struct iface_info_ipv6 *)p->Buffer;
			addr6->sin6_family = AF_INET6;
			memcpy(&addr6->sin6_addr, &p6->IPv6Address, 16);

			/* [MS-SMB2] 2.2.32.5.1.2 Clients MUST ignore these */
			addr6->sin6_flowinfo = 0;
			addr6->sin6_scope_id = 0;
			addr6->sin6_port = cpu_to_be16(CIFS_PORT);

			cifs_dbg(FYI, "%s: ipv6 %pI6\n", __func__,
				 &addr6->sin6_addr);
			break;
		default:
			cifs_dbg(VFS,
				 "%s: skipping unsupported socket family\n",
				 __func__);
			goto next_iface;
		}

		/*
		 * The iface_list is assumed to be sorted by speed.
		 * Check if the new interface exists in that list.
		 * NEVER change iface. it could be in use.
		 * Add a new one instead
		 */
		spin_lock(&ses->iface_lock);
		iface = niface = NULL;
		list_for_each_entry_safe(iface, niface, &ses->iface_list,
					 iface_head) {
			ret = iface_cmp(iface, &tmp_iface);
			if (!ret) {
				/* just get a ref so that it doesn't get picked/freed */
				iface->is_active = 1;
				kref_get(&iface->refcount);
				ses->iface_count++;
				spin_unlock(&ses->iface_lock);
				goto next_iface;
			} else if (ret < 0) {
				/* all remaining ifaces are slower */
				kref_get(&iface->refcount);
				break;
			}
		}
		spin_unlock(&ses->iface_lock);

		/* no match. insert the entry in the list */
		info = kmalloc(sizeof(struct cifs_server_iface),
			       GFP_KERNEL);
		if (!info) {
			rc = -ENOMEM;
			goto out;
		}
		memcpy(info, &tmp_iface, sizeof(tmp_iface));

		/* add this new entry to the list */
		kref_init(&info->refcount);
		info->is_active = 1;

		cifs_dbg(FYI, "%s: adding iface %zu\n", __func__, ses->iface_count);
		cifs_dbg(FYI, "%s: speed %zu bps\n", __func__, info->speed);
		cifs_dbg(FYI, "%s: capabilities 0x%08x\n", __func__,
			 le32_to_cpu(p->Capability));

		spin_lock(&ses->iface_lock);
		if (!list_entry_is_head(iface, &ses->iface_list, iface_head)) {
			list_add_tail(&info->iface_head, &iface->iface_head);
			kref_put(&iface->refcount, release_iface);
		} else
			list_add_tail(&info->iface_head, &ses->iface_list);

		ses->iface_count++;
		spin_unlock(&ses->iface_lock);
		ses->iface_last_update = jiffies;
next_iface:
		nb_iface++;
		next = le32_to_cpu(p->Next);
		if (!next) {
			bytes_left -= sizeof(*p);
			break;
		}
		p = (struct network_interface_info_ioctl_rsp *)((u8 *)p+next);
		bytes_left -= next;
	}

	if (!nb_iface) {
		cifs_dbg(VFS, "%s: malformed interface info\n", __func__);
		rc = -EINVAL;
		goto out;
	}

	/* Azure rounds the buffer size up 8, to a 16 byte boundary */
	if ((bytes_left > 8) || p->Next)
		cifs_dbg(VFS, "%s: incomplete interface info\n", __func__);


	if (!ses->iface_count) {
		rc = -EINVAL;
		goto out;
	}

out:
	return rc;
}

int
SMB3_request_interfaces(const unsigned int xid, struct cifs_tcon *tcon, bool in_mount)
{
	int rc;
	unsigned int ret_data_len = 0;
	struct network_interface_info_ioctl_rsp *out_buf = NULL;
	struct cifs_ses *ses = tcon->ses;

	rc = SMB2_ioctl(xid, tcon, NO_FILE_ID, NO_FILE_ID,
			FSCTL_QUERY_NETWORK_INTERFACE_INFO,
			NULL /* no data input */, 0 /* no data input */,
			CIFSMaxBufSize, (char **)&out_buf, &ret_data_len);
	if (rc == -EOPNOTSUPP) {
		cifs_dbg(FYI,
			 "server does not support query network interfaces\n");
		goto out;
	} else if (rc != 0) {
		cifs_tcon_dbg(VFS, "error %d on ioctl to get interface list\n", rc);
		goto out;
	}

	rc = parse_server_interfaces(out_buf, ret_data_len, ses, in_mount);
	if (rc)
		goto out;

out:
	kfree(out_buf);
	return rc;
}

static void
smb3_qfs_tcon(const unsigned int xid, struct cifs_tcon *tcon,
	      struct cifs_sb_info *cifs_sb)
{
	int rc;
	__le16 srch_path = 0; /* Null - open root of share */
	u8 oplock = SMB2_OPLOCK_LEVEL_NONE;
	struct cifs_open_parms oparms;
	struct cifs_fid fid;
	struct cached_fid *cfid = NULL;

	oparms = (struct cifs_open_parms) {
		.tcon = tcon,
		.desired_access = FILE_READ_ATTRIBUTES,
		.disposition = FILE_OPEN,
		.create_options = cifs_create_options(cifs_sb, 0),
		.fid = &fid,
	};

	rc = open_cached_dir(xid, tcon, "", cifs_sb, false, &cfid);
	if (rc == 0)
		memcpy(&fid, &cfid->fid, sizeof(struct cifs_fid));
	else
		rc = SMB2_open(xid, &oparms, &srch_path, &oplock, NULL, NULL,
			       NULL, NULL);
	if (rc)
		return;

	SMB3_request_interfaces(xid, tcon, true /* called during  mount */);

	SMB2_QFS_attr(xid, tcon, fid.persistent_fid, fid.volatile_fid,
			FS_ATTRIBUTE_INFORMATION);
	SMB2_QFS_attr(xid, tcon, fid.persistent_fid, fid.volatile_fid,
			FS_DEVICE_INFORMATION);
	SMB2_QFS_attr(xid, tcon, fid.persistent_fid, fid.volatile_fid,
			FS_VOLUME_INFORMATION);
	SMB2_QFS_attr(xid, tcon, fid.persistent_fid, fid.volatile_fid,
			FS_SECTOR_SIZE_INFORMATION); /* SMB3 specific */
	if (cfid == NULL)
		SMB2_close(xid, tcon, fid.persistent_fid, fid.volatile_fid);
	else
		close_cached_dir(cfid);
}

static void
smb2_qfs_tcon(const unsigned int xid, struct cifs_tcon *tcon,
	      struct cifs_sb_info *cifs_sb)
{
	int rc;
	__le16 srch_path = 0; /* Null - open root of share */
	u8 oplock = SMB2_OPLOCK_LEVEL_NONE;
	struct cifs_open_parms oparms;
	struct cifs_fid fid;

	oparms = (struct cifs_open_parms) {
		.tcon = tcon,
		.desired_access = FILE_READ_ATTRIBUTES,
		.disposition = FILE_OPEN,
		.create_options = cifs_create_options(cifs_sb, 0),
		.fid = &fid,
	};

	rc = SMB2_open(xid, &oparms, &srch_path, &oplock, NULL, NULL,
		       NULL, NULL);
	if (rc)
		return;

	SMB2_QFS_attr(xid, tcon, fid.persistent_fid, fid.volatile_fid,
			FS_ATTRIBUTE_INFORMATION);
	SMB2_QFS_attr(xid, tcon, fid.persistent_fid, fid.volatile_fid,
			FS_DEVICE_INFORMATION);
	SMB2_close(xid, tcon, fid.persistent_fid, fid.volatile_fid);
}

static int
smb2_is_path_accessible(const unsigned int xid, struct cifs_tcon *tcon,
			struct cifs_sb_info *cifs_sb, const char *full_path)
{
	int rc;
	__le16 *utf16_path;
	__u8 oplock = SMB2_OPLOCK_LEVEL_NONE;
	int err_buftype = CIFS_NO_BUFFER;
	struct cifs_open_parms oparms;
	struct kvec err_iov = {};
	struct cifs_fid fid;
	struct cached_fid *cfid;

	rc = open_cached_dir(xid, tcon, full_path, cifs_sb, true, &cfid);
	if (!rc) {
		if (cfid->has_lease) {
			close_cached_dir(cfid);
			return 0;
		}
		close_cached_dir(cfid);
	}

	utf16_path = cifs_convert_path_to_utf16(full_path, cifs_sb);
	if (!utf16_path)
		return -ENOMEM;

	oparms = (struct cifs_open_parms) {
		.tcon = tcon,
		.desired_access = FILE_READ_ATTRIBUTES,
		.disposition = FILE_OPEN,
		.create_options = cifs_create_options(cifs_sb, 0),
		.fid = &fid,
	};

	rc = SMB2_open(xid, &oparms, utf16_path, &oplock, NULL, NULL,
		       &err_iov, &err_buftype);
	if (rc) {
		struct smb2_hdr *hdr = err_iov.iov_base;

		if (unlikely(!hdr || err_buftype == CIFS_NO_BUFFER))
			goto out;
		/*
		 * Handle weird Windows SMB server behaviour. It responds with
		 * STATUS_OBJECT_NAME_INVALID code to SMB2 QUERY_INFO request
		 * for "\<server>\<dfsname>\<linkpath>" DFS reference,
		 * where <dfsname> contains non-ASCII unicode symbols.
		 */
		if (rc != -EREMOTE && IS_ENABLED(CONFIG_CIFS_DFS_UPCALL) &&
		    hdr->Status == STATUS_OBJECT_NAME_INVALID)
			rc = -EREMOTE;
		if (rc == -EREMOTE && IS_ENABLED(CONFIG_CIFS_DFS_UPCALL) && cifs_sb &&
		    (cifs_sb->mnt_cifs_flags & CIFS_MOUNT_NO_DFS))
			rc = -EOPNOTSUPP;
		goto out;
	}

	rc = SMB2_close(xid, tcon, fid.persistent_fid, fid.volatile_fid);

out:
	free_rsp_buf(err_buftype, err_iov.iov_base);
	kfree(utf16_path);
	return rc;
}

static int smb2_get_srv_inum(const unsigned int xid, struct cifs_tcon *tcon,
			     struct cifs_sb_info *cifs_sb, const char *full_path,
			     u64 *uniqueid, struct cifs_open_info_data *data)
{
	*uniqueid = le64_to_cpu(data->fi.IndexNumber);
	return 0;
}

static int smb2_query_file_info(const unsigned int xid, struct cifs_tcon *tcon,
				struct cifsFileInfo *cfile, struct cifs_open_info_data *data)
{
	struct cifs_fid *fid = &cfile->fid;

	if (cfile->symlink_target) {
		data->symlink_target = kstrdup(cfile->symlink_target, GFP_KERNEL);
		if (!data->symlink_target)
			return -ENOMEM;
	}
	return SMB2_query_info(xid, tcon, fid->persistent_fid, fid->volatile_fid, &data->fi);
}

#ifdef CONFIG_CIFS_XATTR
static ssize_t
move_smb2_ea_to_cifs(char *dst, size_t dst_size,
		     struct smb2_file_full_ea_info *src, size_t src_size,
		     const unsigned char *ea_name)
{
	int rc = 0;
	unsigned int ea_name_len = ea_name ? strlen(ea_name) : 0;
	char *name, *value;
	size_t buf_size = dst_size;
	size_t name_len, value_len, user_name_len;

	while (src_size > 0) {
		name_len = (size_t)src->ea_name_length;
		value_len = (size_t)le16_to_cpu(src->ea_value_length);

		if (name_len == 0)
			break;

		if (src_size < 8 + name_len + 1 + value_len) {
			cifs_dbg(FYI, "EA entry goes beyond length of list\n");
			rc = -EIO;
			goto out;
		}

		name = &src->ea_data[0];
		value = &src->ea_data[src->ea_name_length + 1];

		if (ea_name) {
			if (ea_name_len == name_len &&
			    memcmp(ea_name, name, name_len) == 0) {
				rc = value_len;
				if (dst_size == 0)
					goto out;
				if (dst_size < value_len) {
					rc = -ERANGE;
					goto out;
				}
				memcpy(dst, value, value_len);
				goto out;
			}
		} else {
			/* 'user.' plus a terminating null */
			user_name_len = 5 + 1 + name_len;

			if (buf_size == 0) {
				/* skip copy - calc size only */
				rc += user_name_len;
			} else if (dst_size >= user_name_len) {
				dst_size -= user_name_len;
				memcpy(dst, "user.", 5);
				dst += 5;
				memcpy(dst, src->ea_data, name_len);
				dst += name_len;
				*dst = 0;
				++dst;
				rc += user_name_len;
			} else {
				/* stop before overrun buffer */
				rc = -ERANGE;
				break;
			}
		}

		if (!src->next_entry_offset)
			break;

		if (src_size < le32_to_cpu(src->next_entry_offset)) {
			/* stop before overrun buffer */
			rc = -ERANGE;
			break;
		}
		src_size -= le32_to_cpu(src->next_entry_offset);
		src = (void *)((char *)src +
			       le32_to_cpu(src->next_entry_offset));
	}

	/* didn't find the named attribute */
	if (ea_name)
		rc = -ENODATA;

out:
	return (ssize_t)rc;
}

static ssize_t
smb2_query_eas(const unsigned int xid, struct cifs_tcon *tcon,
	       const unsigned char *path, const unsigned char *ea_name,
	       char *ea_data, size_t buf_size,
	       struct cifs_sb_info *cifs_sb)
{
	int rc;
	struct kvec rsp_iov = {NULL, 0};
	int buftype = CIFS_NO_BUFFER;
	struct smb2_query_info_rsp *rsp;
	struct smb2_file_full_ea_info *info = NULL;

	rc = smb2_query_info_compound(xid, tcon, path,
				      FILE_READ_EA,
				      FILE_FULL_EA_INFORMATION,
				      SMB2_O_INFO_FILE,
				      CIFSMaxBufSize -
				      MAX_SMB2_CREATE_RESPONSE_SIZE -
				      MAX_SMB2_CLOSE_RESPONSE_SIZE,
				      &rsp_iov, &buftype, cifs_sb);
	if (rc) {
		/*
		 * If ea_name is NULL (listxattr) and there are no EAs,
		 * return 0 as it's not an error. Otherwise, the specified
		 * ea_name was not found.
		 */
		if (!ea_name && rc == -ENODATA)
			rc = 0;
		goto qeas_exit;
	}

	rsp = (struct smb2_query_info_rsp *)rsp_iov.iov_base;
	rc = smb2_validate_iov(le16_to_cpu(rsp->OutputBufferOffset),
			       le32_to_cpu(rsp->OutputBufferLength),
			       &rsp_iov,
			       sizeof(struct smb2_file_full_ea_info));
	if (rc)
		goto qeas_exit;

	info = (struct smb2_file_full_ea_info *)(
			le16_to_cpu(rsp->OutputBufferOffset) + (char *)rsp);
	rc = move_smb2_ea_to_cifs(ea_data, buf_size, info,
			le32_to_cpu(rsp->OutputBufferLength), ea_name);

 qeas_exit:
	free_rsp_buf(buftype, rsp_iov.iov_base);
	return rc;
}


static int
smb2_set_ea(const unsigned int xid, struct cifs_tcon *tcon,
	    const char *path, const char *ea_name, const void *ea_value,
	    const __u16 ea_value_len, const struct nls_table *nls_codepage,
	    struct cifs_sb_info *cifs_sb)
{
	struct cifs_ses *ses = tcon->ses;
	struct TCP_Server_Info *server = cifs_pick_channel(ses);
	__le16 *utf16_path = NULL;
	int ea_name_len = strlen(ea_name);
	int flags = CIFS_CP_CREATE_CLOSE_OP;
	int len;
	struct smb_rqst rqst[3];
	int resp_buftype[3];
	struct kvec rsp_iov[3];
	struct kvec open_iov[SMB2_CREATE_IOV_SIZE];
	struct cifs_open_parms oparms;
	__u8 oplock = SMB2_OPLOCK_LEVEL_NONE;
	struct cifs_fid fid;
	struct kvec si_iov[SMB2_SET_INFO_IOV_SIZE];
	unsigned int size[1];
	void *data[1];
	struct smb2_file_full_ea_info *ea = NULL;
	struct kvec close_iov[1];
	struct smb2_query_info_rsp *rsp;
	int rc, used_len = 0;

	if (smb3_encryption_required(tcon))
		flags |= CIFS_TRANSFORM_REQ;

	if (ea_name_len > 255)
		return -EINVAL;

	utf16_path = cifs_convert_path_to_utf16(path, cifs_sb);
	if (!utf16_path)
		return -ENOMEM;

	memset(rqst, 0, sizeof(rqst));
	resp_buftype[0] = resp_buftype[1] = resp_buftype[2] = CIFS_NO_BUFFER;
	memset(rsp_iov, 0, sizeof(rsp_iov));

	if (ses->server->ops->query_all_EAs) {
		if (!ea_value) {
			rc = ses->server->ops->query_all_EAs(xid, tcon, path,
							     ea_name, NULL, 0,
							     cifs_sb);
			if (rc == -ENODATA)
				goto sea_exit;
		} else {
			/* If we are adding a attribute we should first check
			 * if there will be enough space available to store
			 * the new EA. If not we should not add it since we
			 * would not be able to even read the EAs back.
			 */
			rc = smb2_query_info_compound(xid, tcon, path,
				      FILE_READ_EA,
				      FILE_FULL_EA_INFORMATION,
				      SMB2_O_INFO_FILE,
				      CIFSMaxBufSize -
				      MAX_SMB2_CREATE_RESPONSE_SIZE -
				      MAX_SMB2_CLOSE_RESPONSE_SIZE,
				      &rsp_iov[1], &resp_buftype[1], cifs_sb);
			if (rc == 0) {
				rsp = (struct smb2_query_info_rsp *)rsp_iov[1].iov_base;
				used_len = le32_to_cpu(rsp->OutputBufferLength);
			}
			free_rsp_buf(resp_buftype[1], rsp_iov[1].iov_base);
			resp_buftype[1] = CIFS_NO_BUFFER;
			memset(&rsp_iov[1], 0, sizeof(rsp_iov[1]));
			rc = 0;

			/* Use a fudge factor of 256 bytes in case we collide
			 * with a different set_EAs command.
			 */
			if(CIFSMaxBufSize - MAX_SMB2_CREATE_RESPONSE_SIZE -
			   MAX_SMB2_CLOSE_RESPONSE_SIZE - 256 <
			   used_len + ea_name_len + ea_value_len + 1) {
				rc = -ENOSPC;
				goto sea_exit;
			}
		}
	}

	/* Open */
	memset(&open_iov, 0, sizeof(open_iov));
	rqst[0].rq_iov = open_iov;
	rqst[0].rq_nvec = SMB2_CREATE_IOV_SIZE;

	oparms = (struct cifs_open_parms) {
		.tcon = tcon,
		.desired_access = FILE_WRITE_EA,
		.disposition = FILE_OPEN,
		.create_options = cifs_create_options(cifs_sb, 0),
		.fid = &fid,
	};

	rc = SMB2_open_init(tcon, server,
			    &rqst[0], &oplock, &oparms, utf16_path);
	if (rc)
		goto sea_exit;
	smb2_set_next_command(tcon, &rqst[0]);


	/* Set Info */
	memset(&si_iov, 0, sizeof(si_iov));
	rqst[1].rq_iov = si_iov;
	rqst[1].rq_nvec = 1;

	len = sizeof(*ea) + ea_name_len + ea_value_len + 1;
	ea = kzalloc(len, GFP_KERNEL);
	if (ea == NULL) {
		rc = -ENOMEM;
		goto sea_exit;
	}

	ea->ea_name_length = ea_name_len;
	ea->ea_value_length = cpu_to_le16(ea_value_len);
	memcpy(ea->ea_data, ea_name, ea_name_len + 1);
	memcpy(ea->ea_data + ea_name_len + 1, ea_value, ea_value_len);

	size[0] = len;
	data[0] = ea;

	rc = SMB2_set_info_init(tcon, server,
				&rqst[1], COMPOUND_FID,
				COMPOUND_FID, current->tgid,
				FILE_FULL_EA_INFORMATION,
				SMB2_O_INFO_FILE, 0, data, size);
	if (rc)
		goto sea_exit;
	smb2_set_next_command(tcon, &rqst[1]);
	smb2_set_related(&rqst[1]);


	/* Close */
	memset(&close_iov, 0, sizeof(close_iov));
	rqst[2].rq_iov = close_iov;
	rqst[2].rq_nvec = 1;
	rc = SMB2_close_init(tcon, server,
			     &rqst[2], COMPOUND_FID, COMPOUND_FID, false);
	if (rc)
		goto sea_exit;
	smb2_set_related(&rqst[2]);

	rc = compound_send_recv(xid, ses, server,
				flags, 3, rqst,
				resp_buftype, rsp_iov);
	/* no need to bump num_remote_opens because handle immediately closed */

 sea_exit:
	kfree(ea);
	kfree(utf16_path);
	SMB2_open_free(&rqst[0]);
	SMB2_set_info_free(&rqst[1]);
	SMB2_close_free(&rqst[2]);
	free_rsp_buf(resp_buftype[0], rsp_iov[0].iov_base);
	free_rsp_buf(resp_buftype[1], rsp_iov[1].iov_base);
	free_rsp_buf(resp_buftype[2], rsp_iov[2].iov_base);
	return rc;
}
#endif

static bool
smb2_can_echo(struct TCP_Server_Info *server)
{
	return server->echoes;
}

static void
smb2_clear_stats(struct cifs_tcon *tcon)
{
	int i;

	for (i = 0; i < NUMBER_OF_SMB2_COMMANDS; i++) {
		atomic_set(&tcon->stats.smb2_stats.smb2_com_sent[i], 0);
		atomic_set(&tcon->stats.smb2_stats.smb2_com_failed[i], 0);
	}
}

static void
smb2_dump_share_caps(struct seq_file *m, struct cifs_tcon *tcon)
{
	seq_puts(m, "\n\tShare Capabilities:");
	if (tcon->capabilities & SMB2_SHARE_CAP_DFS)
		seq_puts(m, " DFS,");
	if (tcon->capabilities & SMB2_SHARE_CAP_CONTINUOUS_AVAILABILITY)
		seq_puts(m, " CONTINUOUS AVAILABILITY,");
	if (tcon->capabilities & SMB2_SHARE_CAP_SCALEOUT)
		seq_puts(m, " SCALEOUT,");
	if (tcon->capabilities & SMB2_SHARE_CAP_CLUSTER)
		seq_puts(m, " CLUSTER,");
	if (tcon->capabilities & SMB2_SHARE_CAP_ASYMMETRIC)
		seq_puts(m, " ASYMMETRIC,");
	if (tcon->capabilities == 0)
		seq_puts(m, " None");
	if (tcon->ss_flags & SSINFO_FLAGS_ALIGNED_DEVICE)
		seq_puts(m, " Aligned,");
	if (tcon->ss_flags & SSINFO_FLAGS_PARTITION_ALIGNED_ON_DEVICE)
		seq_puts(m, " Partition Aligned,");
	if (tcon->ss_flags & SSINFO_FLAGS_NO_SEEK_PENALTY)
		seq_puts(m, " SSD,");
	if (tcon->ss_flags & SSINFO_FLAGS_TRIM_ENABLED)
		seq_puts(m, " TRIM-support,");

	seq_printf(m, "\tShare Flags: 0x%x", tcon->share_flags);
	seq_printf(m, "\n\ttid: 0x%x", tcon->tid);
	if (tcon->perf_sector_size)
		seq_printf(m, "\tOptimal sector size: 0x%x",
			   tcon->perf_sector_size);
	seq_printf(m, "\tMaximal Access: 0x%x", tcon->maximal_access);
}

static void
smb2_print_stats(struct seq_file *m, struct cifs_tcon *tcon)
{
	atomic_t *sent = tcon->stats.smb2_stats.smb2_com_sent;
	atomic_t *failed = tcon->stats.smb2_stats.smb2_com_failed;

	/*
	 *  Can't display SMB2_NEGOTIATE, SESSION_SETUP, LOGOFF, CANCEL and ECHO
	 *  totals (requests sent) since those SMBs are per-session not per tcon
	 */
	seq_printf(m, "\nBytes read: %llu  Bytes written: %llu",
		   (long long)(tcon->bytes_read),
		   (long long)(tcon->bytes_written));
	seq_printf(m, "\nOpen files: %d total (local), %d open on server",
		   atomic_read(&tcon->num_local_opens),
		   atomic_read(&tcon->num_remote_opens));
	seq_printf(m, "\nTreeConnects: %d total %d failed",
		   atomic_read(&sent[SMB2_TREE_CONNECT_HE]),
		   atomic_read(&failed[SMB2_TREE_CONNECT_HE]));
	seq_printf(m, "\nTreeDisconnects: %d total %d failed",
		   atomic_read(&sent[SMB2_TREE_DISCONNECT_HE]),
		   atomic_read(&failed[SMB2_TREE_DISCONNECT_HE]));
	seq_printf(m, "\nCreates: %d total %d failed",
		   atomic_read(&sent[SMB2_CREATE_HE]),
		   atomic_read(&failed[SMB2_CREATE_HE]));
	seq_printf(m, "\nCloses: %d total %d failed",
		   atomic_read(&sent[SMB2_CLOSE_HE]),
		   atomic_read(&failed[SMB2_CLOSE_HE]));
	seq_printf(m, "\nFlushes: %d total %d failed",
		   atomic_read(&sent[SMB2_FLUSH_HE]),
		   atomic_read(&failed[SMB2_FLUSH_HE]));
	seq_printf(m, "\nReads: %d total %d failed",
		   atomic_read(&sent[SMB2_READ_HE]),
		   atomic_read(&failed[SMB2_READ_HE]));
	seq_printf(m, "\nWrites: %d total %d failed",
		   atomic_read(&sent[SMB2_WRITE_HE]),
		   atomic_read(&failed[SMB2_WRITE_HE]));
	seq_printf(m, "\nLocks: %d total %d failed",
		   atomic_read(&sent[SMB2_LOCK_HE]),
		   atomic_read(&failed[SMB2_LOCK_HE]));
	seq_printf(m, "\nIOCTLs: %d total %d failed",
		   atomic_read(&sent[SMB2_IOCTL_HE]),
		   atomic_read(&failed[SMB2_IOCTL_HE]));
	seq_printf(m, "\nQueryDirectories: %d total %d failed",
		   atomic_read(&sent[SMB2_QUERY_DIRECTORY_HE]),
		   atomic_read(&failed[SMB2_QUERY_DIRECTORY_HE]));
	seq_printf(m, "\nChangeNotifies: %d total %d failed",
		   atomic_read(&sent[SMB2_CHANGE_NOTIFY_HE]),
		   atomic_read(&failed[SMB2_CHANGE_NOTIFY_HE]));
	seq_printf(m, "\nQueryInfos: %d total %d failed",
		   atomic_read(&sent[SMB2_QUERY_INFO_HE]),
		   atomic_read(&failed[SMB2_QUERY_INFO_HE]));
	seq_printf(m, "\nSetInfos: %d total %d failed",
		   atomic_read(&sent[SMB2_SET_INFO_HE]),
		   atomic_read(&failed[SMB2_SET_INFO_HE]));
	seq_printf(m, "\nOplockBreaks: %d sent %d failed",
		   atomic_read(&sent[SMB2_OPLOCK_BREAK_HE]),
		   atomic_read(&failed[SMB2_OPLOCK_BREAK_HE]));
}

static void
smb2_set_fid(struct cifsFileInfo *cfile, struct cifs_fid *fid, __u32 oplock)
{
	struct cifsInodeInfo *cinode = CIFS_I(d_inode(cfile->dentry));
	struct TCP_Server_Info *server = tlink_tcon(cfile->tlink)->ses->server;

	cfile->fid.persistent_fid = fid->persistent_fid;
	cfile->fid.volatile_fid = fid->volatile_fid;
	cfile->fid.access = fid->access;
#ifdef CONFIG_CIFS_DEBUG2
	cfile->fid.mid = fid->mid;
#endif /* CIFS_DEBUG2 */
	server->ops->set_oplock_level(cinode, oplock, fid->epoch,
				      &fid->purge_cache);
	cinode->can_cache_brlcks = CIFS_CACHE_WRITE(cinode);
	memcpy(cfile->fid.create_guid, fid->create_guid, 16);
}

static void
smb2_close_file(const unsigned int xid, struct cifs_tcon *tcon,
		struct cifs_fid *fid)
{
	SMB2_close(xid, tcon, fid->persistent_fid, fid->volatile_fid);
}

static void
smb2_close_getattr(const unsigned int xid, struct cifs_tcon *tcon,
		   struct cifsFileInfo *cfile)
{
	struct smb2_file_network_open_info file_inf;
	struct inode *inode;
	int rc;

	rc = __SMB2_close(xid, tcon, cfile->fid.persistent_fid,
		   cfile->fid.volatile_fid, &file_inf);
	if (rc)
		return;

	inode = d_inode(cfile->dentry);

	spin_lock(&inode->i_lock);
	CIFS_I(inode)->time = jiffies;

	/* Creation time should not need to be updated on close */
	if (file_inf.LastWriteTime)
		inode->i_mtime = cifs_NTtimeToUnix(file_inf.LastWriteTime);
	if (file_inf.ChangeTime)
		inode->i_ctime = cifs_NTtimeToUnix(file_inf.ChangeTime);
	if (file_inf.LastAccessTime)
		inode->i_atime = cifs_NTtimeToUnix(file_inf.LastAccessTime);

	/*
	 * i_blocks is not related to (i_size / i_blksize),
	 * but instead 512 byte (2**9) size is required for
	 * calculating num blocks.
	 */
	if (le64_to_cpu(file_inf.AllocationSize) > 4096)
		inode->i_blocks =
			(512 - 1 + le64_to_cpu(file_inf.AllocationSize)) >> 9;

	/* End of file and Attributes should not have to be updated on close */
	spin_unlock(&inode->i_lock);
}

static int
SMB2_request_res_key(const unsigned int xid, struct cifs_tcon *tcon,
		     u64 persistent_fid, u64 volatile_fid,
		     struct copychunk_ioctl *pcchunk)
{
	int rc;
	unsigned int ret_data_len;
	struct resume_key_req *res_key;

	rc = SMB2_ioctl(xid, tcon, persistent_fid, volatile_fid,
			FSCTL_SRV_REQUEST_RESUME_KEY, NULL, 0 /* no input */,
			CIFSMaxBufSize, (char **)&res_key, &ret_data_len);

	if (rc == -EOPNOTSUPP) {
		pr_warn_once("Server share %s does not support copy range\n", tcon->tree_name);
		goto req_res_key_exit;
	} else if (rc) {
		cifs_tcon_dbg(VFS, "refcpy ioctl error %d getting resume key\n", rc);
		goto req_res_key_exit;
	}
	if (ret_data_len < sizeof(struct resume_key_req)) {
		cifs_tcon_dbg(VFS, "Invalid refcopy resume key length\n");
		rc = -EINVAL;
		goto req_res_key_exit;
	}
	memcpy(pcchunk->SourceKey, res_key->ResumeKey, COPY_CHUNK_RES_KEY_SIZE);

req_res_key_exit:
	kfree(res_key);
	return rc;
}

struct iqi_vars {
	struct smb_rqst rqst[3];
	struct kvec rsp_iov[3];
	struct kvec open_iov[SMB2_CREATE_IOV_SIZE];
	struct kvec qi_iov[1];
	struct kvec io_iov[SMB2_IOCTL_IOV_SIZE];
	struct kvec si_iov[SMB2_SET_INFO_IOV_SIZE];
	struct kvec close_iov[1];
};

static int
smb2_ioctl_query_info(const unsigned int xid,
		      struct cifs_tcon *tcon,
		      struct cifs_sb_info *cifs_sb,
		      __le16 *path, int is_dir,
		      unsigned long p)
{
	struct iqi_vars *vars;
	struct smb_rqst *rqst;
	struct kvec *rsp_iov;
	struct cifs_ses *ses = tcon->ses;
	struct TCP_Server_Info *server = cifs_pick_channel(ses);
	char __user *arg = (char __user *)p;
	struct smb_query_info qi;
	struct smb_query_info __user *pqi;
	int rc = 0;
	int flags = CIFS_CP_CREATE_CLOSE_OP;
	struct smb2_query_info_rsp *qi_rsp = NULL;
	struct smb2_ioctl_rsp *io_rsp = NULL;
	void *buffer = NULL;
	int resp_buftype[3];
	struct cifs_open_parms oparms;
	u8 oplock = SMB2_OPLOCK_LEVEL_NONE;
	struct cifs_fid fid;
	unsigned int size[2];
	void *data[2];
	int create_options = is_dir ? CREATE_NOT_FILE : CREATE_NOT_DIR;
	void (*free_req1_func)(struct smb_rqst *r);

	vars = kzalloc(sizeof(*vars), GFP_ATOMIC);
	if (vars == NULL)
		return -ENOMEM;
	rqst = &vars->rqst[0];
	rsp_iov = &vars->rsp_iov[0];

	resp_buftype[0] = resp_buftype[1] = resp_buftype[2] = CIFS_NO_BUFFER;

	if (copy_from_user(&qi, arg, sizeof(struct smb_query_info))) {
		rc = -EFAULT;
		goto free_vars;
	}
	if (qi.output_buffer_length > 1024) {
		rc = -EINVAL;
		goto free_vars;
	}

	if (!ses || !server) {
		rc = -EIO;
		goto free_vars;
	}

	if (smb3_encryption_required(tcon))
		flags |= CIFS_TRANSFORM_REQ;

	if (qi.output_buffer_length) {
		buffer = memdup_user(arg + sizeof(struct smb_query_info), qi.output_buffer_length);
		if (IS_ERR(buffer)) {
			rc = PTR_ERR(buffer);
			goto free_vars;
		}
	}

	/* Open */
	rqst[0].rq_iov = &vars->open_iov[0];
	rqst[0].rq_nvec = SMB2_CREATE_IOV_SIZE;

	oparms = (struct cifs_open_parms) {
		.tcon = tcon,
		.disposition = FILE_OPEN,
		.create_options = cifs_create_options(cifs_sb, create_options),
		.fid = &fid,
	};

	if (qi.flags & PASSTHRU_FSCTL) {
		switch (qi.info_type & FSCTL_DEVICE_ACCESS_MASK) {
		case FSCTL_DEVICE_ACCESS_FILE_READ_WRITE_ACCESS:
			oparms.desired_access = FILE_READ_DATA | FILE_WRITE_DATA | FILE_READ_ATTRIBUTES | SYNCHRONIZE;
			break;
		case FSCTL_DEVICE_ACCESS_FILE_ANY_ACCESS:
			oparms.desired_access = GENERIC_ALL;
			break;
		case FSCTL_DEVICE_ACCESS_FILE_READ_ACCESS:
			oparms.desired_access = GENERIC_READ;
			break;
		case FSCTL_DEVICE_ACCESS_FILE_WRITE_ACCESS:
			oparms.desired_access = GENERIC_WRITE;
			break;
		}
	} else if (qi.flags & PASSTHRU_SET_INFO) {
		oparms.desired_access = GENERIC_WRITE;
	} else {
		oparms.desired_access = FILE_READ_ATTRIBUTES | READ_CONTROL;
	}

	rc = SMB2_open_init(tcon, server,
			    &rqst[0], &oplock, &oparms, path);
	if (rc)
		goto free_output_buffer;
	smb2_set_next_command(tcon, &rqst[0]);

	/* Query */
	if (qi.flags & PASSTHRU_FSCTL) {
		/* Can eventually relax perm check since server enforces too */
		if (!capable(CAP_SYS_ADMIN)) {
			rc = -EPERM;
			goto free_open_req;
		}
		rqst[1].rq_iov = &vars->io_iov[0];
		rqst[1].rq_nvec = SMB2_IOCTL_IOV_SIZE;

		rc = SMB2_ioctl_init(tcon, server, &rqst[1], COMPOUND_FID, COMPOUND_FID,
				     qi.info_type, buffer, qi.output_buffer_length,
				     CIFSMaxBufSize - MAX_SMB2_CREATE_RESPONSE_SIZE -
				     MAX_SMB2_CLOSE_RESPONSE_SIZE);
		free_req1_func = SMB2_ioctl_free;
	} else if (qi.flags == PASSTHRU_SET_INFO) {
		/* Can eventually relax perm check since server enforces too */
		if (!capable(CAP_SYS_ADMIN)) {
			rc = -EPERM;
			goto free_open_req;
		}
		if (qi.output_buffer_length < 8) {
			rc = -EINVAL;
			goto free_open_req;
		}
		rqst[1].rq_iov = &vars->si_iov[0];
		rqst[1].rq_nvec = 1;

		/* MS-FSCC 2.4.13 FileEndOfFileInformation */
		size[0] = 8;
		data[0] = buffer;

		rc = SMB2_set_info_init(tcon, server, &rqst[1], COMPOUND_FID, COMPOUND_FID,
					current->tgid, FILE_END_OF_FILE_INFORMATION,
					SMB2_O_INFO_FILE, 0, data, size);
		free_req1_func = SMB2_set_info_free;
	} else if (qi.flags == PASSTHRU_QUERY_INFO) {
		rqst[1].rq_iov = &vars->qi_iov[0];
		rqst[1].rq_nvec = 1;

		rc = SMB2_query_info_init(tcon, server,
				  &rqst[1], COMPOUND_FID,
				  COMPOUND_FID, qi.file_info_class,
				  qi.info_type, qi.additional_information,
				  qi.input_buffer_length,
				  qi.output_buffer_length, buffer);
		free_req1_func = SMB2_query_info_free;
	} else { /* unknown flags */
		cifs_tcon_dbg(VFS, "Invalid passthru query flags: 0x%x\n",
			      qi.flags);
		rc = -EINVAL;
	}

	if (rc)
		goto free_open_req;
	smb2_set_next_command(tcon, &rqst[1]);
	smb2_set_related(&rqst[1]);

	/* Close */
	rqst[2].rq_iov = &vars->close_iov[0];
	rqst[2].rq_nvec = 1;

	rc = SMB2_close_init(tcon, server,
			     &rqst[2], COMPOUND_FID, COMPOUND_FID, false);
	if (rc)
		goto free_req_1;
	smb2_set_related(&rqst[2]);

	rc = compound_send_recv(xid, ses, server,
				flags, 3, rqst,
				resp_buftype, rsp_iov);
	if (rc)
		goto out;

	/* No need to bump num_remote_opens since handle immediately closed */
	if (qi.flags & PASSTHRU_FSCTL) {
		pqi = (struct smb_query_info __user *)arg;
		io_rsp = (struct smb2_ioctl_rsp *)rsp_iov[1].iov_base;
		if (le32_to_cpu(io_rsp->OutputCount) < qi.input_buffer_length)
			qi.input_buffer_length = le32_to_cpu(io_rsp->OutputCount);
		if (qi.input_buffer_length > 0 &&
		    le32_to_cpu(io_rsp->OutputOffset) + qi.input_buffer_length
		    > rsp_iov[1].iov_len) {
			rc = -EFAULT;
			goto out;
		}

		if (copy_to_user(&pqi->input_buffer_length,
				 &qi.input_buffer_length,
				 sizeof(qi.input_buffer_length))) {
			rc = -EFAULT;
			goto out;
		}

		if (copy_to_user((void __user *)pqi + sizeof(struct smb_query_info),
				 (const void *)io_rsp + le32_to_cpu(io_rsp->OutputOffset),
				 qi.input_buffer_length))
			rc = -EFAULT;
	} else {
		pqi = (struct smb_query_info __user *)arg;
		qi_rsp = (struct smb2_query_info_rsp *)rsp_iov[1].iov_base;
		if (le32_to_cpu(qi_rsp->OutputBufferLength) < qi.input_buffer_length)
			qi.input_buffer_length = le32_to_cpu(qi_rsp->OutputBufferLength);
		if (copy_to_user(&pqi->input_buffer_length,
				 &qi.input_buffer_length,
				 sizeof(qi.input_buffer_length))) {
			rc = -EFAULT;
			goto out;
		}

		if (copy_to_user(pqi + 1, qi_rsp->Buffer,
				 qi.input_buffer_length))
			rc = -EFAULT;
	}

out:
	free_rsp_buf(resp_buftype[0], rsp_iov[0].iov_base);
	free_rsp_buf(resp_buftype[1], rsp_iov[1].iov_base);
	free_rsp_buf(resp_buftype[2], rsp_iov[2].iov_base);
	SMB2_close_free(&rqst[2]);
free_req_1:
	free_req1_func(&rqst[1]);
free_open_req:
	SMB2_open_free(&rqst[0]);
free_output_buffer:
	kfree(buffer);
free_vars:
	kfree(vars);
	return rc;
}

static ssize_t
smb2_copychunk_range(const unsigned int xid,
			struct cifsFileInfo *srcfile,
			struct cifsFileInfo *trgtfile, u64 src_off,
			u64 len, u64 dest_off)
{
	int rc;
	unsigned int ret_data_len;
	struct copychunk_ioctl *pcchunk;
	struct copychunk_ioctl_rsp *retbuf = NULL;
	struct cifs_tcon *tcon;
	int chunks_copied = 0;
	bool chunk_sizes_updated = false;
	ssize_t bytes_written, total_bytes_written = 0;

	pcchunk = kmalloc(sizeof(struct copychunk_ioctl), GFP_KERNEL);
	if (pcchunk == NULL)
		return -ENOMEM;

	cifs_dbg(FYI, "%s: about to call request res key\n", __func__);
	/* Request a key from the server to identify the source of the copy */
	rc = SMB2_request_res_key(xid, tlink_tcon(srcfile->tlink),
				srcfile->fid.persistent_fid,
				srcfile->fid.volatile_fid, pcchunk);

	/* Note: request_res_key sets res_key null only if rc !=0 */
	if (rc)
		goto cchunk_out;

	/* For now array only one chunk long, will make more flexible later */
	pcchunk->ChunkCount = cpu_to_le32(1);
	pcchunk->Reserved = 0;
	pcchunk->Reserved2 = 0;

	tcon = tlink_tcon(trgtfile->tlink);

	while (len > 0) {
		pcchunk->SourceOffset = cpu_to_le64(src_off);
		pcchunk->TargetOffset = cpu_to_le64(dest_off);
		pcchunk->Length =
			cpu_to_le32(min_t(u32, len, tcon->max_bytes_chunk));

		/* Request server copy to target from src identified by key */
		kfree(retbuf);
		retbuf = NULL;
		rc = SMB2_ioctl(xid, tcon, trgtfile->fid.persistent_fid,
			trgtfile->fid.volatile_fid, FSCTL_SRV_COPYCHUNK_WRITE,
			(char *)pcchunk, sizeof(struct copychunk_ioctl),
			CIFSMaxBufSize, (char **)&retbuf, &ret_data_len);
		if (rc == 0) {
			if (ret_data_len !=
					sizeof(struct copychunk_ioctl_rsp)) {
				cifs_tcon_dbg(VFS, "Invalid cchunk response size\n");
				rc = -EIO;
				goto cchunk_out;
			}
			if (retbuf->TotalBytesWritten == 0) {
				cifs_dbg(FYI, "no bytes copied\n");
				rc = -EIO;
				goto cchunk_out;
			}
			/*
			 * Check if server claimed to write more than we asked
			 */
			if (le32_to_cpu(retbuf->TotalBytesWritten) >
			    le32_to_cpu(pcchunk->Length)) {
				cifs_tcon_dbg(VFS, "Invalid copy chunk response\n");
				rc = -EIO;
				goto cchunk_out;
			}
			if (le32_to_cpu(retbuf->ChunksWritten) != 1) {
				cifs_tcon_dbg(VFS, "Invalid num chunks written\n");
				rc = -EIO;
				goto cchunk_out;
			}
			chunks_copied++;

			bytes_written = le32_to_cpu(retbuf->TotalBytesWritten);
			src_off += bytes_written;
			dest_off += bytes_written;
			len -= bytes_written;
			total_bytes_written += bytes_written;

			cifs_dbg(FYI, "Chunks %d PartialChunk %d Total %zu\n",
				le32_to_cpu(retbuf->ChunksWritten),
				le32_to_cpu(retbuf->ChunkBytesWritten),
				bytes_written);
		} else if (rc == -EINVAL) {
			if (ret_data_len != sizeof(struct copychunk_ioctl_rsp))
				goto cchunk_out;

			cifs_dbg(FYI, "MaxChunks %d BytesChunk %d MaxCopy %d\n",
				le32_to_cpu(retbuf->ChunksWritten),
				le32_to_cpu(retbuf->ChunkBytesWritten),
				le32_to_cpu(retbuf->TotalBytesWritten));

			/*
			 * Check if this is the first request using these sizes,
			 * (ie check if copy succeed once with original sizes
			 * and check if the server gave us different sizes after
			 * we already updated max sizes on previous request).
			 * if not then why is the server returning an error now
			 */
			if ((chunks_copied != 0) || chunk_sizes_updated)
				goto cchunk_out;

			/* Check that server is not asking us to grow size */
			if (le32_to_cpu(retbuf->ChunkBytesWritten) <
					tcon->max_bytes_chunk)
				tcon->max_bytes_chunk =
					le32_to_cpu(retbuf->ChunkBytesWritten);
			else
				goto cchunk_out; /* server gave us bogus size */

			/* No need to change MaxChunks since already set to 1 */
			chunk_sizes_updated = true;
		} else
			goto cchunk_out;
	}

cchunk_out:
	kfree(pcchunk);
	kfree(retbuf);
	if (rc)
		return rc;
	else
		return total_bytes_written;
}

static int
smb2_flush_file(const unsigned int xid, struct cifs_tcon *tcon,
		struct cifs_fid *fid)
{
	return SMB2_flush(xid, tcon, fid->persistent_fid, fid->volatile_fid);
}

static unsigned int
smb2_read_data_offset(char *buf)
{
	struct smb2_read_rsp *rsp = (struct smb2_read_rsp *)buf;

	return rsp->DataOffset;
}

static unsigned int
smb2_read_data_length(char *buf, bool in_remaining)
{
	struct smb2_read_rsp *rsp = (struct smb2_read_rsp *)buf;

	if (in_remaining)
		return le32_to_cpu(rsp->DataRemaining);

	return le32_to_cpu(rsp->DataLength);
}


static int
smb2_sync_read(const unsigned int xid, struct cifs_fid *pfid,
	       struct cifs_io_parms *parms, unsigned int *bytes_read,
	       char **buf, int *buf_type)
{
	parms->persistent_fid = pfid->persistent_fid;
	parms->volatile_fid = pfid->volatile_fid;
	return SMB2_read(xid, parms, bytes_read, buf, buf_type);
}

static int
smb2_sync_write(const unsigned int xid, struct cifs_fid *pfid,
		struct cifs_io_parms *parms, unsigned int *written,
		struct kvec *iov, unsigned long nr_segs)
{

	parms->persistent_fid = pfid->persistent_fid;
	parms->volatile_fid = pfid->volatile_fid;
	return SMB2_write(xid, parms, written, iov, nr_segs);
}

/* Set or clear the SPARSE_FILE attribute based on value passed in setsparse */
static bool smb2_set_sparse(const unsigned int xid, struct cifs_tcon *tcon,
		struct cifsFileInfo *cfile, struct inode *inode, __u8 setsparse)
{
	struct cifsInodeInfo *cifsi;
	int rc;

	cifsi = CIFS_I(inode);

	/* if file already sparse don't bother setting sparse again */
	if ((cifsi->cifsAttrs & FILE_ATTRIBUTE_SPARSE_FILE) && setsparse)
		return true; /* already sparse */

	if (!(cifsi->cifsAttrs & FILE_ATTRIBUTE_SPARSE_FILE) && !setsparse)
		return true; /* already not sparse */

	/*
	 * Can't check for sparse support on share the usual way via the
	 * FS attribute info (FILE_SUPPORTS_SPARSE_FILES) on the share
	 * since Samba server doesn't set the flag on the share, yet
	 * supports the set sparse FSCTL and returns sparse correctly
	 * in the file attributes. If we fail setting sparse though we
	 * mark that server does not support sparse files for this share
	 * to avoid repeatedly sending the unsupported fsctl to server
	 * if the file is repeatedly extended.
	 */
	if (tcon->broken_sparse_sup)
		return false;

	rc = SMB2_ioctl(xid, tcon, cfile->fid.persistent_fid,
			cfile->fid.volatile_fid, FSCTL_SET_SPARSE,
			&setsparse, 1, CIFSMaxBufSize, NULL, NULL);
	if (rc) {
		tcon->broken_sparse_sup = true;
		cifs_dbg(FYI, "set sparse rc = %d\n", rc);
		return false;
	}

	if (setsparse)
		cifsi->cifsAttrs |= FILE_ATTRIBUTE_SPARSE_FILE;
	else
		cifsi->cifsAttrs &= (~FILE_ATTRIBUTE_SPARSE_FILE);

	return true;
}

static int
smb2_set_file_size(const unsigned int xid, struct cifs_tcon *tcon,
		   struct cifsFileInfo *cfile, __u64 size, bool set_alloc)
{
	__le64 eof = cpu_to_le64(size);
	struct inode *inode;

	/*
	 * If extending file more than one page make sparse. Many Linux fs
	 * make files sparse by default when extending via ftruncate
	 */
	inode = d_inode(cfile->dentry);

	if (!set_alloc && (size > inode->i_size + 8192)) {
		__u8 set_sparse = 1;

		/* whether set sparse succeeds or not, extend the file */
		smb2_set_sparse(xid, tcon, cfile, inode, set_sparse);
	}

	return SMB2_set_eof(xid, tcon, cfile->fid.persistent_fid,
			    cfile->fid.volatile_fid, cfile->pid, &eof);
}

static int
smb2_duplicate_extents(const unsigned int xid,
			struct cifsFileInfo *srcfile,
			struct cifsFileInfo *trgtfile, u64 src_off,
			u64 len, u64 dest_off)
{
	int rc;
	unsigned int ret_data_len;
	struct inode *inode;
	struct duplicate_extents_to_file dup_ext_buf;
	struct cifs_tcon *tcon = tlink_tcon(trgtfile->tlink);

	/* server fileays advertise duplicate extent support with this flag */
	if ((le32_to_cpu(tcon->fsAttrInfo.Attributes) &
	     FILE_SUPPORTS_BLOCK_REFCOUNTING) == 0)
		return -EOPNOTSUPP;

	dup_ext_buf.VolatileFileHandle = srcfile->fid.volatile_fid;
	dup_ext_buf.PersistentFileHandle = srcfile->fid.persistent_fid;
	dup_ext_buf.SourceFileOffset = cpu_to_le64(src_off);
	dup_ext_buf.TargetFileOffset = cpu_to_le64(dest_off);
	dup_ext_buf.ByteCount = cpu_to_le64(len);
	cifs_dbg(FYI, "Duplicate extents: src off %lld dst off %lld len %lld\n",
		src_off, dest_off, len);

	inode = d_inode(trgtfile->dentry);
	if (inode->i_size < dest_off + len) {
		rc = smb2_set_file_size(xid, tcon, trgtfile, dest_off + len, false);
		if (rc)
			goto duplicate_extents_out;

		/*
		 * Although also could set plausible allocation size (i_blocks)
		 * here in addition to setting the file size, in reflink
		 * it is likely that the target file is sparse. Its allocation
		 * size will be queried on next revalidate, but it is important
		 * to make sure that file's cached size is updated immediately
		 */
		cifs_setsize(inode, dest_off + len);
	}
	rc = SMB2_ioctl(xid, tcon, trgtfile->fid.persistent_fid,
			trgtfile->fid.volatile_fid,
			FSCTL_DUPLICATE_EXTENTS_TO_FILE,
			(char *)&dup_ext_buf,
			sizeof(struct duplicate_extents_to_file),
			CIFSMaxBufSize, NULL,
			&ret_data_len);

	if (ret_data_len > 0)
		cifs_dbg(FYI, "Non-zero response length in duplicate extents\n");

duplicate_extents_out:
	return rc;
}

static int
smb2_set_compression(const unsigned int xid, struct cifs_tcon *tcon,
		   struct cifsFileInfo *cfile)
{
	return SMB2_set_compression(xid, tcon, cfile->fid.persistent_fid,
			    cfile->fid.volatile_fid);
}

static int
smb3_set_integrity(const unsigned int xid, struct cifs_tcon *tcon,
		   struct cifsFileInfo *cfile)
{
	struct fsctl_set_integrity_information_req integr_info;
	unsigned int ret_data_len;

	integr_info.ChecksumAlgorithm = cpu_to_le16(CHECKSUM_TYPE_UNCHANGED);
	integr_info.Flags = 0;
	integr_info.Reserved = 0;

	return SMB2_ioctl(xid, tcon, cfile->fid.persistent_fid,
			cfile->fid.volatile_fid,
			FSCTL_SET_INTEGRITY_INFORMATION,
			(char *)&integr_info,
			sizeof(struct fsctl_set_integrity_information_req),
			CIFSMaxBufSize, NULL,
			&ret_data_len);

}

/* GMT Token is @GMT-YYYY.MM.DD-HH.MM.SS Unicode which is 48 bytes + null */
#define GMT_TOKEN_SIZE 50

#define MIN_SNAPSHOT_ARRAY_SIZE 16 /* See MS-SMB2 section 3.3.5.15.1 */

/*
 * Input buffer contains (empty) struct smb_snapshot array with size filled in
 * For output see struct SRV_SNAPSHOT_ARRAY in MS-SMB2 section 2.2.32.2
 */
static int
smb3_enum_snapshots(const unsigned int xid, struct cifs_tcon *tcon,
		   struct cifsFileInfo *cfile, void __user *ioc_buf)
{
	char *retbuf = NULL;
	unsigned int ret_data_len = 0;
	int rc;
	u32 max_response_size;
	struct smb_snapshot_array snapshot_in;

	/*
	 * On the first query to enumerate the list of snapshots available
	 * for this volume the buffer begins with 0 (number of snapshots
	 * which can be returned is zero since at that point we do not know
	 * how big the buffer needs to be). On the second query,
	 * it (ret_data_len) is set to number of snapshots so we can
	 * know to set the maximum response size larger (see below).
	 */
	if (get_user(ret_data_len, (unsigned int __user *)ioc_buf))
		return -EFAULT;

	/*
	 * Note that for snapshot queries that servers like Azure expect that
	 * the first query be minimal size (and just used to get the number/size
	 * of previous versions) so response size must be specified as EXACTLY
	 * sizeof(struct snapshot_array) which is 16 when rounded up to multiple
	 * of eight bytes.
	 */
	if (ret_data_len == 0)
		max_response_size = MIN_SNAPSHOT_ARRAY_SIZE;
	else
		max_response_size = CIFSMaxBufSize;

	rc = SMB2_ioctl(xid, tcon, cfile->fid.persistent_fid,
			cfile->fid.volatile_fid,
			FSCTL_SRV_ENUMERATE_SNAPSHOTS,
			NULL, 0 /* no input data */, max_response_size,
			(char **)&retbuf,
			&ret_data_len);
	cifs_dbg(FYI, "enum snaphots ioctl returned %d and ret buflen is %d\n",
			rc, ret_data_len);
	if (rc)
		return rc;

	if (ret_data_len && (ioc_buf != NULL) && (retbuf != NULL)) {
		/* Fixup buffer */
		if (copy_from_user(&snapshot_in, ioc_buf,
		    sizeof(struct smb_snapshot_array))) {
			rc = -EFAULT;
			kfree(retbuf);
			return rc;
		}

		/*
		 * Check for min size, ie not large enough to fit even one GMT
		 * token (snapshot).  On the first ioctl some users may pass in
		 * smaller size (or zero) to simply get the size of the array
		 * so the user space caller can allocate sufficient memory
		 * and retry the ioctl again with larger array size sufficient
		 * to hold all of the snapshot GMT tokens on the second try.
		 */
		if (snapshot_in.snapshot_array_size < GMT_TOKEN_SIZE)
			ret_data_len = sizeof(struct smb_snapshot_array);

		/*
		 * We return struct SRV_SNAPSHOT_ARRAY, followed by
		 * the snapshot array (of 50 byte GMT tokens) each
		 * representing an available previous version of the data
		 */
		if (ret_data_len > (snapshot_in.snapshot_array_size +
					sizeof(struct smb_snapshot_array)))
			ret_data_len = snapshot_in.snapshot_array_size +
					sizeof(struct smb_snapshot_array);

		if (copy_to_user(ioc_buf, retbuf, ret_data_len))
			rc = -EFAULT;
	}

	kfree(retbuf);
	return rc;
}



static int
smb3_notify(const unsigned int xid, struct file *pfile,
	    void __user *ioc_buf, bool return_changes)
{
	struct smb3_notify_info notify;
	struct smb3_notify_info __user *pnotify_buf;
	struct dentry *dentry = pfile->f_path.dentry;
	struct inode *inode = file_inode(pfile);
	struct cifs_sb_info *cifs_sb = CIFS_SB(inode->i_sb);
	struct cifs_open_parms oparms;
	struct cifs_fid fid;
	struct cifs_tcon *tcon;
	const unsigned char *path;
	char *returned_ioctl_info = NULL;
	void *page = alloc_dentry_path();
	__le16 *utf16_path = NULL;
	u8 oplock = SMB2_OPLOCK_LEVEL_NONE;
	int rc = 0;
	__u32 ret_len = 0;

	path = build_path_from_dentry(dentry, page);
	if (IS_ERR(path)) {
		rc = PTR_ERR(path);
		goto notify_exit;
	}

	utf16_path = cifs_convert_path_to_utf16(path, cifs_sb);
	if (utf16_path == NULL) {
		rc = -ENOMEM;
		goto notify_exit;
	}

	if (return_changes) {
		if (copy_from_user(&notify, ioc_buf, sizeof(struct smb3_notify_info))) {
			rc = -EFAULT;
			goto notify_exit;
		}
	} else {
		if (copy_from_user(&notify, ioc_buf, sizeof(struct smb3_notify))) {
			rc = -EFAULT;
			goto notify_exit;
		}
		notify.data_len = 0;
	}

	tcon = cifs_sb_master_tcon(cifs_sb);
	oparms = (struct cifs_open_parms) {
		.tcon = tcon,
		.desired_access = FILE_READ_ATTRIBUTES | FILE_READ_DATA,
		.disposition = FILE_OPEN,
		.create_options = cifs_create_options(cifs_sb, 0),
		.fid = &fid,
	};

	rc = SMB2_open(xid, &oparms, utf16_path, &oplock, NULL, NULL, NULL,
		       NULL);
	if (rc)
		goto notify_exit;

	rc = SMB2_change_notify(xid, tcon, fid.persistent_fid, fid.volatile_fid,
				notify.watch_tree, notify.completion_filter,
				notify.data_len, &returned_ioctl_info, &ret_len);

	SMB2_close(xid, tcon, fid.persistent_fid, fid.volatile_fid);

	cifs_dbg(FYI, "change notify for path %s rc %d\n", path, rc);
	if (return_changes && (ret_len > 0) && (notify.data_len > 0)) {
		if (ret_len > notify.data_len)
			ret_len = notify.data_len;
		pnotify_buf = (struct smb3_notify_info __user *)ioc_buf;
		if (copy_to_user(pnotify_buf->notify_data, returned_ioctl_info, ret_len))
			rc = -EFAULT;
		else if (copy_to_user(&pnotify_buf->data_len, &ret_len, sizeof(ret_len)))
			rc = -EFAULT;
	}
	kfree(returned_ioctl_info);
notify_exit:
	free_dentry_path(page);
	kfree(utf16_path);
	return rc;
}

static int
smb2_query_dir_first(const unsigned int xid, struct cifs_tcon *tcon,
		     const char *path, struct cifs_sb_info *cifs_sb,
		     struct cifs_fid *fid, __u16 search_flags,
		     struct cifs_search_info *srch_inf)
{
	__le16 *utf16_path;
	struct smb_rqst rqst[2];
	struct kvec rsp_iov[2];
	int resp_buftype[2];
	struct kvec open_iov[SMB2_CREATE_IOV_SIZE];
	struct kvec qd_iov[SMB2_QUERY_DIRECTORY_IOV_SIZE];
	int rc, flags = 0;
	u8 oplock = SMB2_OPLOCK_LEVEL_NONE;
	struct cifs_open_parms oparms;
	struct smb2_query_directory_rsp *qd_rsp = NULL;
	struct smb2_create_rsp *op_rsp = NULL;
	struct TCP_Server_Info *server = cifs_pick_channel(tcon->ses);
	int retry_count = 0;

	utf16_path = cifs_convert_path_to_utf16(path, cifs_sb);
	if (!utf16_path)
		return -ENOMEM;

	if (smb3_encryption_required(tcon))
		flags |= CIFS_TRANSFORM_REQ;

	memset(rqst, 0, sizeof(rqst));
	resp_buftype[0] = resp_buftype[1] = CIFS_NO_BUFFER;
	memset(rsp_iov, 0, sizeof(rsp_iov));

	/* Open */
	memset(&open_iov, 0, sizeof(open_iov));
	rqst[0].rq_iov = open_iov;
	rqst[0].rq_nvec = SMB2_CREATE_IOV_SIZE;

	oparms = (struct cifs_open_parms) {
		.tcon = tcon,
		.desired_access = FILE_READ_ATTRIBUTES | FILE_READ_DATA,
		.disposition = FILE_OPEN,
		.create_options = cifs_create_options(cifs_sb, 0),
		.fid = fid,
	};

	rc = SMB2_open_init(tcon, server,
			    &rqst[0], &oplock, &oparms, utf16_path);
	if (rc)
		goto qdf_free;
	smb2_set_next_command(tcon, &rqst[0]);

	/* Query directory */
	srch_inf->entries_in_buffer = 0;
	srch_inf->index_of_last_entry = 2;

	memset(&qd_iov, 0, sizeof(qd_iov));
	rqst[1].rq_iov = qd_iov;
	rqst[1].rq_nvec = SMB2_QUERY_DIRECTORY_IOV_SIZE;

	rc = SMB2_query_directory_init(xid, tcon, server,
				       &rqst[1],
				       COMPOUND_FID, COMPOUND_FID,
				       0, srch_inf->info_level);
	if (rc)
		goto qdf_free;

	smb2_set_related(&rqst[1]);

again:
	rc = compound_send_recv(xid, tcon->ses, server,
				flags, 2, rqst,
				resp_buftype, rsp_iov);

	if (rc == -EAGAIN && retry_count++ < 10)
		goto again;

	/* If the open failed there is nothing to do */
	op_rsp = (struct smb2_create_rsp *)rsp_iov[0].iov_base;
	if (op_rsp == NULL || op_rsp->hdr.Status != STATUS_SUCCESS) {
		cifs_dbg(FYI, "query_dir_first: open failed rc=%d\n", rc);
		goto qdf_free;
	}
	fid->persistent_fid = op_rsp->PersistentFileId;
	fid->volatile_fid = op_rsp->VolatileFileId;

	/* Anything else than ENODATA means a genuine error */
	if (rc && rc != -ENODATA) {
		SMB2_close(xid, tcon, fid->persistent_fid, fid->volatile_fid);
		cifs_dbg(FYI, "query_dir_first: query directory failed rc=%d\n", rc);
		trace_smb3_query_dir_err(xid, fid->persistent_fid,
					 tcon->tid, tcon->ses->Suid, 0, 0, rc);
		goto qdf_free;
	}

	atomic_inc(&tcon->num_remote_opens);

	qd_rsp = (struct smb2_query_directory_rsp *)rsp_iov[1].iov_base;
	if (qd_rsp->hdr.Status == STATUS_NO_MORE_FILES) {
		trace_smb3_query_dir_done(xid, fid->persistent_fid,
					  tcon->tid, tcon->ses->Suid, 0, 0);
		srch_inf->endOfSearch = true;
		rc = 0;
		goto qdf_free;
	}

	rc = smb2_parse_query_directory(tcon, &rsp_iov[1], resp_buftype[1],
					srch_inf);
	if (rc) {
		trace_smb3_query_dir_err(xid, fid->persistent_fid, tcon->tid,
			tcon->ses->Suid, 0, 0, rc);
		goto qdf_free;
	}
	resp_buftype[1] = CIFS_NO_BUFFER;

	trace_smb3_query_dir_done(xid, fid->persistent_fid, tcon->tid,
			tcon->ses->Suid, 0, srch_inf->entries_in_buffer);

 qdf_free:
	kfree(utf16_path);
	SMB2_open_free(&rqst[0]);
	SMB2_query_directory_free(&rqst[1]);
	free_rsp_buf(resp_buftype[0], rsp_iov[0].iov_base);
	free_rsp_buf(resp_buftype[1], rsp_iov[1].iov_base);
	return rc;
}

static int
smb2_query_dir_next(const unsigned int xid, struct cifs_tcon *tcon,
		    struct cifs_fid *fid, __u16 search_flags,
		    struct cifs_search_info *srch_inf)
{
	return SMB2_query_directory(xid, tcon, fid->persistent_fid,
				    fid->volatile_fid, 0, srch_inf);
}

static int
smb2_close_dir(const unsigned int xid, struct cifs_tcon *tcon,
	       struct cifs_fid *fid)
{
	return SMB2_close(xid, tcon, fid->persistent_fid, fid->volatile_fid);
}

/*
 * If we negotiate SMB2 protocol and get STATUS_PENDING - update
 * the number of credits and return true. Otherwise - return false.
 */
static bool
smb2_is_status_pending(char *buf, struct TCP_Server_Info *server)
{
	struct smb2_hdr *shdr = (struct smb2_hdr *)buf;
	int scredits, in_flight;

	if (shdr->Status != STATUS_PENDING)
		return false;

	if (shdr->CreditRequest) {
		spin_lock(&server->req_lock);
		server->credits += le16_to_cpu(shdr->CreditRequest);
		scredits = server->credits;
		in_flight = server->in_flight;
		spin_unlock(&server->req_lock);
		wake_up(&server->request_q);

		trace_smb3_pend_credits(server->CurrentMid,
				server->conn_id, server->hostname, scredits,
				le16_to_cpu(shdr->CreditRequest), in_flight);
		cifs_dbg(FYI, "%s: status pending add %u credits total=%d\n",
				__func__, le16_to_cpu(shdr->CreditRequest), scredits);
	}

	return true;
}

static bool
smb2_is_session_expired(char *buf)
{
	struct smb2_hdr *shdr = (struct smb2_hdr *)buf;

	if (shdr->Status != STATUS_NETWORK_SESSION_EXPIRED &&
	    shdr->Status != STATUS_USER_SESSION_DELETED)
		return false;

	trace_smb3_ses_expired(le32_to_cpu(shdr->Id.SyncId.TreeId),
			       le64_to_cpu(shdr->SessionId),
			       le16_to_cpu(shdr->Command),
			       le64_to_cpu(shdr->MessageId));
	cifs_dbg(FYI, "Session expired or deleted\n");

	return true;
}

static bool
smb2_is_status_io_timeout(char *buf)
{
	struct smb2_hdr *shdr = (struct smb2_hdr *)buf;

	if (shdr->Status == STATUS_IO_TIMEOUT)
		return true;
	else
		return false;
}

static void
smb2_is_network_name_deleted(char *buf, struct TCP_Server_Info *server)
{
	struct smb2_hdr *shdr = (struct smb2_hdr *)buf;
	struct TCP_Server_Info *pserver;
	struct cifs_ses *ses;
	struct cifs_tcon *tcon;

	if (shdr->Status != STATUS_NETWORK_NAME_DELETED)
		return;

	/* If server is a channel, select the primary channel */
	pserver = CIFS_SERVER_IS_CHAN(server) ? server->primary_server : server;

	spin_lock(&cifs_tcp_ses_lock);
	list_for_each_entry(ses, &pserver->smb_ses_list, smb_ses_list) {
		list_for_each_entry(tcon, &ses->tcon_list, tcon_list) {
			if (tcon->tid == le32_to_cpu(shdr->Id.SyncId.TreeId)) {
				spin_lock(&tcon->tc_lock);
				tcon->need_reconnect = true;
				spin_unlock(&tcon->tc_lock);
				spin_unlock(&cifs_tcp_ses_lock);
				pr_warn_once("Server share %s deleted.\n",
					     tcon->tree_name);
				return;
			}
		}
	}
	spin_unlock(&cifs_tcp_ses_lock);
}

static int
smb2_oplock_response(struct cifs_tcon *tcon, struct cifs_fid *fid,
		     struct cifsInodeInfo *cinode)
{
	if (tcon->ses->server->capabilities & SMB2_GLOBAL_CAP_LEASING)
		return SMB2_lease_break(0, tcon, cinode->lease_key,
					smb2_get_lease_state(cinode));

	return SMB2_oplock_break(0, tcon, fid->persistent_fid,
				 fid->volatile_fid,
				 CIFS_CACHE_READ(cinode) ? 1 : 0);
}

void
smb2_set_related(struct smb_rqst *rqst)
{
	struct smb2_hdr *shdr;

	shdr = (struct smb2_hdr *)(rqst->rq_iov[0].iov_base);
	if (shdr == NULL) {
		cifs_dbg(FYI, "shdr NULL in smb2_set_related\n");
		return;
	}
	shdr->Flags |= SMB2_FLAGS_RELATED_OPERATIONS;
}

char smb2_padding[7] = {0, 0, 0, 0, 0, 0, 0};

void
smb2_set_next_command(struct cifs_tcon *tcon, struct smb_rqst *rqst)
{
	struct smb2_hdr *shdr;
	struct cifs_ses *ses = tcon->ses;
	struct TCP_Server_Info *server = ses->server;
	unsigned long len = smb_rqst_len(server, rqst);
	int i, num_padding;

	shdr = (struct smb2_hdr *)(rqst->rq_iov[0].iov_base);
	if (shdr == NULL) {
		cifs_dbg(FYI, "shdr NULL in smb2_set_next_command\n");
		return;
	}

	/* SMB headers in a compound are 8 byte aligned. */

	/* No padding needed */
	if (!(len & 7))
		goto finished;

	num_padding = 8 - (len & 7);
	if (!smb3_encryption_required(tcon)) {
		/*
		 * If we do not have encryption then we can just add an extra
		 * iov for the padding.
		 */
		rqst->rq_iov[rqst->rq_nvec].iov_base = smb2_padding;
		rqst->rq_iov[rqst->rq_nvec].iov_len = num_padding;
		rqst->rq_nvec++;
		len += num_padding;
	} else {
		/*
		 * We can not add a small padding iov for the encryption case
		 * because the encryption framework can not handle the padding
		 * iovs.
		 * We have to flatten this into a single buffer and add
		 * the padding to it.
		 */
		for (i = 1; i < rqst->rq_nvec; i++) {
			memcpy(rqst->rq_iov[0].iov_base +
			       rqst->rq_iov[0].iov_len,
			       rqst->rq_iov[i].iov_base,
			       rqst->rq_iov[i].iov_len);
			rqst->rq_iov[0].iov_len += rqst->rq_iov[i].iov_len;
		}
		memset(rqst->rq_iov[0].iov_base + rqst->rq_iov[0].iov_len,
		       0, num_padding);
		rqst->rq_iov[0].iov_len += num_padding;
		len += num_padding;
		rqst->rq_nvec = 1;
	}

 finished:
	shdr->NextCommand = cpu_to_le32(len);
}

/*
 * Passes the query info response back to the caller on success.
 * Caller need to free this with free_rsp_buf().
 */
int
smb2_query_info_compound(const unsigned int xid, struct cifs_tcon *tcon,
			 const char *path, u32 desired_access,
			 u32 class, u32 type, u32 output_len,
			 struct kvec *rsp, int *buftype,
			 struct cifs_sb_info *cifs_sb)
{
	struct cifs_ses *ses = tcon->ses;
	struct TCP_Server_Info *server = cifs_pick_channel(ses);
	int flags = CIFS_CP_CREATE_CLOSE_OP;
	struct smb_rqst rqst[3];
	int resp_buftype[3];
	struct kvec rsp_iov[3];
	struct kvec open_iov[SMB2_CREATE_IOV_SIZE];
	struct kvec qi_iov[1];
	struct kvec close_iov[1];
	u8 oplock = SMB2_OPLOCK_LEVEL_NONE;
	struct cifs_open_parms oparms;
	struct cifs_fid fid;
	int rc;
	__le16 *utf16_path;
	struct cached_fid *cfid = NULL;

	if (!path)
		path = "";
	utf16_path = cifs_convert_path_to_utf16(path, cifs_sb);
	if (!utf16_path)
		return -ENOMEM;

	if (smb3_encryption_required(tcon))
		flags |= CIFS_TRANSFORM_REQ;

	memset(rqst, 0, sizeof(rqst));
	resp_buftype[0] = resp_buftype[1] = resp_buftype[2] = CIFS_NO_BUFFER;
	memset(rsp_iov, 0, sizeof(rsp_iov));

	/*
	 * We can only call this for things we know are directories.
	 */
	if (!strcmp(path, ""))
		open_cached_dir(xid, tcon, path, cifs_sb, false,
				&cfid); /* cfid null if open dir failed */

	memset(&open_iov, 0, sizeof(open_iov));
	rqst[0].rq_iov = open_iov;
	rqst[0].rq_nvec = SMB2_CREATE_IOV_SIZE;

	oparms = (struct cifs_open_parms) {
		.tcon = tcon,
		.desired_access = desired_access,
		.disposition = FILE_OPEN,
		.create_options = cifs_create_options(cifs_sb, 0),
		.fid = &fid,
	};

	rc = SMB2_open_init(tcon, server,
			    &rqst[0], &oplock, &oparms, utf16_path);
	if (rc)
		goto qic_exit;
	smb2_set_next_command(tcon, &rqst[0]);

	memset(&qi_iov, 0, sizeof(qi_iov));
	rqst[1].rq_iov = qi_iov;
	rqst[1].rq_nvec = 1;

	if (cfid) {
		rc = SMB2_query_info_init(tcon, server,
					  &rqst[1],
					  cfid->fid.persistent_fid,
					  cfid->fid.volatile_fid,
					  class, type, 0,
					  output_len, 0,
					  NULL);
	} else {
		rc = SMB2_query_info_init(tcon, server,
					  &rqst[1],
					  COMPOUND_FID,
					  COMPOUND_FID,
					  class, type, 0,
					  output_len, 0,
					  NULL);
	}
	if (rc)
		goto qic_exit;
	if (!cfid) {
		smb2_set_next_command(tcon, &rqst[1]);
		smb2_set_related(&rqst[1]);
	}

	memset(&close_iov, 0, sizeof(close_iov));
	rqst[2].rq_iov = close_iov;
	rqst[2].rq_nvec = 1;

	rc = SMB2_close_init(tcon, server,
			     &rqst[2], COMPOUND_FID, COMPOUND_FID, false);
	if (rc)
		goto qic_exit;
	smb2_set_related(&rqst[2]);

	if (cfid) {
		rc = compound_send_recv(xid, ses, server,
					flags, 1, &rqst[1],
					&resp_buftype[1], &rsp_iov[1]);
	} else {
		rc = compound_send_recv(xid, ses, server,
					flags, 3, rqst,
					resp_buftype, rsp_iov);
	}
	if (rc) {
		free_rsp_buf(resp_buftype[1], rsp_iov[1].iov_base);
		if (rc == -EREMCHG) {
			tcon->need_reconnect = true;
			pr_warn_once("server share %s deleted\n",
				     tcon->tree_name);
		}
		goto qic_exit;
	}
	*rsp = rsp_iov[1];
	*buftype = resp_buftype[1];

 qic_exit:
	kfree(utf16_path);
	SMB2_open_free(&rqst[0]);
	SMB2_query_info_free(&rqst[1]);
	SMB2_close_free(&rqst[2]);
	free_rsp_buf(resp_buftype[0], rsp_iov[0].iov_base);
	free_rsp_buf(resp_buftype[2], rsp_iov[2].iov_base);
	if (cfid)
		close_cached_dir(cfid);
	return rc;
}

static int
smb2_queryfs(const unsigned int xid, struct cifs_tcon *tcon,
	     struct cifs_sb_info *cifs_sb, struct kstatfs *buf)
{
	struct smb2_query_info_rsp *rsp;
	struct smb2_fs_full_size_info *info = NULL;
	struct kvec rsp_iov = {NULL, 0};
	int buftype = CIFS_NO_BUFFER;
	int rc;


	rc = smb2_query_info_compound(xid, tcon, "",
				      FILE_READ_ATTRIBUTES,
				      FS_FULL_SIZE_INFORMATION,
				      SMB2_O_INFO_FILESYSTEM,
				      sizeof(struct smb2_fs_full_size_info),
				      &rsp_iov, &buftype, cifs_sb);
	if (rc)
		goto qfs_exit;

	rsp = (struct smb2_query_info_rsp *)rsp_iov.iov_base;
	buf->f_type = SMB2_SUPER_MAGIC;
	info = (struct smb2_fs_full_size_info *)(
		le16_to_cpu(rsp->OutputBufferOffset) + (char *)rsp);
	rc = smb2_validate_iov(le16_to_cpu(rsp->OutputBufferOffset),
			       le32_to_cpu(rsp->OutputBufferLength),
			       &rsp_iov,
			       sizeof(struct smb2_fs_full_size_info));
	if (!rc)
		smb2_copy_fs_info_to_kstatfs(info, buf);

qfs_exit:
	free_rsp_buf(buftype, rsp_iov.iov_base);
	return rc;
}

static int
smb311_queryfs(const unsigned int xid, struct cifs_tcon *tcon,
	       struct cifs_sb_info *cifs_sb, struct kstatfs *buf)
{
	int rc;
	__le16 srch_path = 0; /* Null - open root of share */
	u8 oplock = SMB2_OPLOCK_LEVEL_NONE;
	struct cifs_open_parms oparms;
	struct cifs_fid fid;

	if (!tcon->posix_extensions)
		return smb2_queryfs(xid, tcon, cifs_sb, buf);

	oparms = (struct cifs_open_parms) {
		.tcon = tcon,
		.desired_access = FILE_READ_ATTRIBUTES,
		.disposition = FILE_OPEN,
		.create_options = cifs_create_options(cifs_sb, 0),
		.fid = &fid,
	};

	rc = SMB2_open(xid, &oparms, &srch_path, &oplock, NULL, NULL,
		       NULL, NULL);
	if (rc)
		return rc;

	rc = SMB311_posix_qfs_info(xid, tcon, fid.persistent_fid,
				   fid.volatile_fid, buf);
	buf->f_type = SMB2_SUPER_MAGIC;
	SMB2_close(xid, tcon, fid.persistent_fid, fid.volatile_fid);
	return rc;
}

static bool
smb2_compare_fids(struct cifsFileInfo *ob1, struct cifsFileInfo *ob2)
{
	return ob1->fid.persistent_fid == ob2->fid.persistent_fid &&
	       ob1->fid.volatile_fid == ob2->fid.volatile_fid;
}

static int
smb2_mand_lock(const unsigned int xid, struct cifsFileInfo *cfile, __u64 offset,
	       __u64 length, __u32 type, int lock, int unlock, bool wait)
{
	if (unlock && !lock)
		type = SMB2_LOCKFLAG_UNLOCK;
	return SMB2_lock(xid, tlink_tcon(cfile->tlink),
			 cfile->fid.persistent_fid, cfile->fid.volatile_fid,
			 current->tgid, length, offset, type, wait);
}

static void
smb2_get_lease_key(struct inode *inode, struct cifs_fid *fid)
{
	memcpy(fid->lease_key, CIFS_I(inode)->lease_key, SMB2_LEASE_KEY_SIZE);
}

static void
smb2_set_lease_key(struct inode *inode, struct cifs_fid *fid)
{
	memcpy(CIFS_I(inode)->lease_key, fid->lease_key, SMB2_LEASE_KEY_SIZE);
}

static void
smb2_new_lease_key(struct cifs_fid *fid)
{
	generate_random_uuid(fid->lease_key);
}

static int
smb2_get_dfs_refer(const unsigned int xid, struct cifs_ses *ses,
		   const char *search_name,
		   struct dfs_info3_param **target_nodes,
		   unsigned int *num_of_nodes,
		   const struct nls_table *nls_codepage, int remap)
{
	int rc;
	__le16 *utf16_path = NULL;
	int utf16_path_len = 0;
	struct cifs_tcon *tcon;
	struct fsctl_get_dfs_referral_req *dfs_req = NULL;
	struct get_dfs_referral_rsp *dfs_rsp = NULL;
	u32 dfs_req_size = 0, dfs_rsp_size = 0;
	int retry_count = 0;

	cifs_dbg(FYI, "%s: path: %s\n", __func__, search_name);

	/*
	 * Try to use the IPC tcon, otherwise just use any
	 */
	tcon = ses->tcon_ipc;
	if (tcon == NULL) {
		spin_lock(&cifs_tcp_ses_lock);
		tcon = list_first_entry_or_null(&ses->tcon_list,
						struct cifs_tcon,
						tcon_list);
		if (tcon)
			tcon->tc_count++;
		spin_unlock(&cifs_tcp_ses_lock);
	}

	if (tcon == NULL) {
		cifs_dbg(VFS, "session %p has no tcon available for a dfs referral request\n",
			 ses);
		rc = -ENOTCONN;
		goto out;
	}

	utf16_path = cifs_strndup_to_utf16(search_name, PATH_MAX,
					   &utf16_path_len,
					   nls_codepage, remap);
	if (!utf16_path) {
		rc = -ENOMEM;
		goto out;
	}

	dfs_req_size = sizeof(*dfs_req) + utf16_path_len;
	dfs_req = kzalloc(dfs_req_size, GFP_KERNEL);
	if (!dfs_req) {
		rc = -ENOMEM;
		goto out;
	}

	/* Highest DFS referral version understood */
	dfs_req->MaxReferralLevel = DFS_VERSION;

	/* Path to resolve in an UTF-16 null-terminated string */
	memcpy(dfs_req->RequestFileName, utf16_path, utf16_path_len);

	do {
		rc = SMB2_ioctl(xid, tcon, NO_FILE_ID, NO_FILE_ID,
				FSCTL_DFS_GET_REFERRALS,
				(char *)dfs_req, dfs_req_size, CIFSMaxBufSize,
				(char **)&dfs_rsp, &dfs_rsp_size);
		if (!is_retryable_error(rc))
			break;
		usleep_range(512, 2048);
	} while (++retry_count < 5);

	if (rc) {
		if (!is_retryable_error(rc) && rc != -ENOENT && rc != -EOPNOTSUPP)
			cifs_tcon_dbg(VFS, "%s: ioctl error: rc=%d\n", __func__, rc);
		goto out;
	}

	rc = parse_dfs_referrals(dfs_rsp, dfs_rsp_size,
				 num_of_nodes, target_nodes,
				 nls_codepage, remap, search_name,
				 true /* is_unicode */);
	if (rc) {
		cifs_tcon_dbg(VFS, "parse error in %s rc=%d\n", __func__, rc);
		goto out;
	}

 out:
	if (tcon && !tcon->ipc) {
		/* ipc tcons are not refcounted */
		spin_lock(&cifs_tcp_ses_lock);
		tcon->tc_count--;
		/* tc_count can never go negative */
		WARN_ON(tcon->tc_count < 0);
		spin_unlock(&cifs_tcp_ses_lock);
	}
	kfree(utf16_path);
	kfree(dfs_req);
	kfree(dfs_rsp);
	return rc;
}

static int
parse_reparse_posix(struct reparse_posix_data *symlink_buf,
		      u32 plen, char **target_path,
		      struct cifs_sb_info *cifs_sb)
{
	unsigned int len;

	/* See MS-FSCC 2.1.2.6 for the 'NFS' style reparse tags */
	len = le16_to_cpu(symlink_buf->ReparseDataLength);

	if (le64_to_cpu(symlink_buf->InodeType) != NFS_SPECFILE_LNK) {
		cifs_dbg(VFS, "%lld not a supported symlink type\n",
			le64_to_cpu(symlink_buf->InodeType));
		return -EOPNOTSUPP;
	}

	*target_path = cifs_strndup_from_utf16(
				symlink_buf->PathBuffer,
				len, true, cifs_sb->local_nls);
	if (!(*target_path))
		return -ENOMEM;

	convert_delimiter(*target_path, '/');
	cifs_dbg(FYI, "%s: target path: %s\n", __func__, *target_path);

	return 0;
}

static int
parse_reparse_symlink(struct reparse_symlink_data_buffer *symlink_buf,
		      u32 plen, char **target_path,
		      struct cifs_sb_info *cifs_sb)
{
	unsigned int sub_len;
	unsigned int sub_offset;

	/* We handle Symbolic Link reparse tag here. See: MS-FSCC 2.1.2.4 */

	sub_offset = le16_to_cpu(symlink_buf->SubstituteNameOffset);
	sub_len = le16_to_cpu(symlink_buf->SubstituteNameLength);
	if (sub_offset + 20 > plen ||
	    sub_offset + sub_len + 20 > plen) {
		cifs_dbg(VFS, "srv returned malformed symlink buffer\n");
		return -EIO;
	}

	*target_path = cifs_strndup_from_utf16(
				symlink_buf->PathBuffer + sub_offset,
				sub_len, true, cifs_sb->local_nls);
	if (!(*target_path))
		return -ENOMEM;

	convert_delimiter(*target_path, '/');
	cifs_dbg(FYI, "%s: target path: %s\n", __func__, *target_path);

	return 0;
}

static int
parse_reparse_point(struct reparse_data_buffer *buf,
		    u32 plen, char **target_path,
		    struct cifs_sb_info *cifs_sb)
{
	if (plen < sizeof(struct reparse_data_buffer)) {
		cifs_dbg(VFS, "reparse buffer is too small. Must be at least 8 bytes but was %d\n",
			 plen);
		return -EIO;
	}

	if (plen < le16_to_cpu(buf->ReparseDataLength) +
	    sizeof(struct reparse_data_buffer)) {
		cifs_dbg(VFS, "srv returned invalid reparse buf length: %d\n",
			 plen);
		return -EIO;
	}

	/* See MS-FSCC 2.1.2 */
	switch (le32_to_cpu(buf->ReparseTag)) {
	case IO_REPARSE_TAG_NFS:
		return parse_reparse_posix(
			(struct reparse_posix_data *)buf,
			plen, target_path, cifs_sb);
	case IO_REPARSE_TAG_SYMLINK:
		return parse_reparse_symlink(
			(struct reparse_symlink_data_buffer *)buf,
			plen, target_path, cifs_sb);
	default:
		cifs_dbg(VFS, "srv returned unknown symlink buffer tag:0x%08x\n",
			 le32_to_cpu(buf->ReparseTag));
		return -EOPNOTSUPP;
	}
}

static int
smb2_query_symlink(const unsigned int xid, struct cifs_tcon *tcon,
		   struct cifs_sb_info *cifs_sb, const char *full_path,
		   char **target_path, bool is_reparse_point)
{
	int rc;
	__le16 *utf16_path = NULL;
	__u8 oplock = SMB2_OPLOCK_LEVEL_NONE;
	struct cifs_open_parms oparms;
	struct cifs_fid fid;
	struct kvec err_iov = {NULL, 0};
	struct TCP_Server_Info *server = cifs_pick_channel(tcon->ses);
	int flags = CIFS_CP_CREATE_CLOSE_OP;
	struct smb_rqst rqst[3];
	int resp_buftype[3];
	struct kvec rsp_iov[3];
	struct kvec open_iov[SMB2_CREATE_IOV_SIZE];
	struct kvec io_iov[SMB2_IOCTL_IOV_SIZE];
	struct kvec close_iov[1];
	struct smb2_create_rsp *create_rsp;
	struct smb2_ioctl_rsp *ioctl_rsp;
	struct reparse_data_buffer *reparse_buf;
	int create_options = is_reparse_point ? OPEN_REPARSE_POINT : 0;
	u32 plen;

	cifs_dbg(FYI, "%s: path: %s\n", __func__, full_path);

	*target_path = NULL;

	if (smb3_encryption_required(tcon))
		flags |= CIFS_TRANSFORM_REQ;

	memset(rqst, 0, sizeof(rqst));
	resp_buftype[0] = resp_buftype[1] = resp_buftype[2] = CIFS_NO_BUFFER;
	memset(rsp_iov, 0, sizeof(rsp_iov));

	utf16_path = cifs_convert_path_to_utf16(full_path, cifs_sb);
	if (!utf16_path)
		return -ENOMEM;

	/* Open */
	memset(&open_iov, 0, sizeof(open_iov));
	rqst[0].rq_iov = open_iov;
	rqst[0].rq_nvec = SMB2_CREATE_IOV_SIZE;

	oparms = (struct cifs_open_parms) {
		.tcon = tcon,
		.desired_access = FILE_READ_ATTRIBUTES,
		.disposition = FILE_OPEN,
		.create_options = cifs_create_options(cifs_sb, create_options),
		.fid = &fid,
	};

	rc = SMB2_open_init(tcon, server,
			    &rqst[0], &oplock, &oparms, utf16_path);
	if (rc)
		goto querty_exit;
	smb2_set_next_command(tcon, &rqst[0]);


	/* IOCTL */
	memset(&io_iov, 0, sizeof(io_iov));
	rqst[1].rq_iov = io_iov;
	rqst[1].rq_nvec = SMB2_IOCTL_IOV_SIZE;

	rc = SMB2_ioctl_init(tcon, server,
			     &rqst[1], fid.persistent_fid,
			     fid.volatile_fid, FSCTL_GET_REPARSE_POINT, NULL, 0,
			     CIFSMaxBufSize -
			     MAX_SMB2_CREATE_RESPONSE_SIZE -
			     MAX_SMB2_CLOSE_RESPONSE_SIZE);
	if (rc)
		goto querty_exit;

	smb2_set_next_command(tcon, &rqst[1]);
	smb2_set_related(&rqst[1]);


	/* Close */
	memset(&close_iov, 0, sizeof(close_iov));
	rqst[2].rq_iov = close_iov;
	rqst[2].rq_nvec = 1;

	rc = SMB2_close_init(tcon, server,
			     &rqst[2], COMPOUND_FID, COMPOUND_FID, false);
	if (rc)
		goto querty_exit;

	smb2_set_related(&rqst[2]);

	rc = compound_send_recv(xid, tcon->ses, server,
				flags, 3, rqst,
				resp_buftype, rsp_iov);

	create_rsp = rsp_iov[0].iov_base;
	if (create_rsp && create_rsp->hdr.Status)
		err_iov = rsp_iov[0];
	ioctl_rsp = rsp_iov[1].iov_base;

	/*
	 * Open was successful and we got an ioctl response.
	 */
	if ((rc == 0) && (is_reparse_point)) {
		/* See MS-FSCC 2.3.23 */

		reparse_buf = (struct reparse_data_buffer *)
			((char *)ioctl_rsp +
			 le32_to_cpu(ioctl_rsp->OutputOffset));
		plen = le32_to_cpu(ioctl_rsp->OutputCount);

		if (plen + le32_to_cpu(ioctl_rsp->OutputOffset) >
		    rsp_iov[1].iov_len) {
			cifs_tcon_dbg(VFS, "srv returned invalid ioctl len: %d\n",
				 plen);
			rc = -EIO;
			goto querty_exit;
		}

		rc = parse_reparse_point(reparse_buf, plen, target_path,
					 cifs_sb);
		goto querty_exit;
	}

	if (!rc || !err_iov.iov_base) {
		rc = -ENOENT;
		goto querty_exit;
	}

	rc = smb2_parse_symlink_response(cifs_sb, &err_iov, target_path);

 querty_exit:
	cifs_dbg(FYI, "query symlink rc %d\n", rc);
	kfree(utf16_path);
	SMB2_open_free(&rqst[0]);
	SMB2_ioctl_free(&rqst[1]);
	SMB2_close_free(&rqst[2]);
	free_rsp_buf(resp_buftype[0], rsp_iov[0].iov_base);
	free_rsp_buf(resp_buftype[1], rsp_iov[1].iov_base);
	free_rsp_buf(resp_buftype[2], rsp_iov[2].iov_base);
	return rc;
}

int
smb2_query_reparse_tag(const unsigned int xid, struct cifs_tcon *tcon,
		   struct cifs_sb_info *cifs_sb, const char *full_path,
		   __u32 *tag)
{
	int rc;
	__le16 *utf16_path = NULL;
	__u8 oplock = SMB2_OPLOCK_LEVEL_NONE;
	struct cifs_open_parms oparms;
	struct cifs_fid fid;
	struct TCP_Server_Info *server = cifs_pick_channel(tcon->ses);
	int flags = CIFS_CP_CREATE_CLOSE_OP;
	struct smb_rqst rqst[3];
	int resp_buftype[3];
	struct kvec rsp_iov[3];
	struct kvec open_iov[SMB2_CREATE_IOV_SIZE];
	struct kvec io_iov[SMB2_IOCTL_IOV_SIZE];
	struct kvec close_iov[1];
	struct smb2_ioctl_rsp *ioctl_rsp;
	struct reparse_data_buffer *reparse_buf;
	u32 plen;

	cifs_dbg(FYI, "%s: path: %s\n", __func__, full_path);

	if (smb3_encryption_required(tcon))
		flags |= CIFS_TRANSFORM_REQ;

	memset(rqst, 0, sizeof(rqst));
	resp_buftype[0] = resp_buftype[1] = resp_buftype[2] = CIFS_NO_BUFFER;
	memset(rsp_iov, 0, sizeof(rsp_iov));

	utf16_path = cifs_convert_path_to_utf16(full_path, cifs_sb);
	if (!utf16_path)
		return -ENOMEM;

	/*
	 * setup smb2open - TODO add optimization to call cifs_get_readable_path
	 * to see if there is a handle already open that we can use
	 */
	memset(&open_iov, 0, sizeof(open_iov));
	rqst[0].rq_iov = open_iov;
	rqst[0].rq_nvec = SMB2_CREATE_IOV_SIZE;

	oparms = (struct cifs_open_parms) {
		.tcon = tcon,
		.desired_access = FILE_READ_ATTRIBUTES,
		.disposition = FILE_OPEN,
		.create_options = cifs_create_options(cifs_sb, OPEN_REPARSE_POINT),
		.fid = &fid,
	};

	rc = SMB2_open_init(tcon, server,
			    &rqst[0], &oplock, &oparms, utf16_path);
	if (rc)
		goto query_rp_exit;
	smb2_set_next_command(tcon, &rqst[0]);


	/* IOCTL */
	memset(&io_iov, 0, sizeof(io_iov));
	rqst[1].rq_iov = io_iov;
	rqst[1].rq_nvec = SMB2_IOCTL_IOV_SIZE;

	rc = SMB2_ioctl_init(tcon, server,
			     &rqst[1], COMPOUND_FID,
			     COMPOUND_FID, FSCTL_GET_REPARSE_POINT, NULL, 0,
			     CIFSMaxBufSize -
			     MAX_SMB2_CREATE_RESPONSE_SIZE -
			     MAX_SMB2_CLOSE_RESPONSE_SIZE);
	if (rc)
		goto query_rp_exit;

	smb2_set_next_command(tcon, &rqst[1]);
	smb2_set_related(&rqst[1]);


	/* Close */
	memset(&close_iov, 0, sizeof(close_iov));
	rqst[2].rq_iov = close_iov;
	rqst[2].rq_nvec = 1;

	rc = SMB2_close_init(tcon, server,
			     &rqst[2], COMPOUND_FID, COMPOUND_FID, false);
	if (rc)
		goto query_rp_exit;

	smb2_set_related(&rqst[2]);

	rc = compound_send_recv(xid, tcon->ses, server,
				flags, 3, rqst,
				resp_buftype, rsp_iov);

	ioctl_rsp = rsp_iov[1].iov_base;

	/*
	 * Open was successful and we got an ioctl response.
	 */
	if (rc == 0) {
		/* See MS-FSCC 2.3.23 */

		reparse_buf = (struct reparse_data_buffer *)
			((char *)ioctl_rsp +
			 le32_to_cpu(ioctl_rsp->OutputOffset));
		plen = le32_to_cpu(ioctl_rsp->OutputCount);

		if (plen + le32_to_cpu(ioctl_rsp->OutputOffset) >
		    rsp_iov[1].iov_len) {
			cifs_tcon_dbg(FYI, "srv returned invalid ioctl len: %d\n",
				 plen);
			rc = -EIO;
			goto query_rp_exit;
		}
		*tag = le32_to_cpu(reparse_buf->ReparseTag);
	}

 query_rp_exit:
	kfree(utf16_path);
	SMB2_open_free(&rqst[0]);
	SMB2_ioctl_free(&rqst[1]);
	SMB2_close_free(&rqst[2]);
	free_rsp_buf(resp_buftype[0], rsp_iov[0].iov_base);
	free_rsp_buf(resp_buftype[1], rsp_iov[1].iov_base);
	free_rsp_buf(resp_buftype[2], rsp_iov[2].iov_base);
	return rc;
}

static struct cifs_ntsd *
get_smb2_acl_by_fid(struct cifs_sb_info *cifs_sb,
		    const struct cifs_fid *cifsfid, u32 *pacllen, u32 info)
{
	struct cifs_ntsd *pntsd = NULL;
	unsigned int xid;
	int rc = -EOPNOTSUPP;
	struct tcon_link *tlink = cifs_sb_tlink(cifs_sb);

	if (IS_ERR(tlink))
		return ERR_CAST(tlink);

	xid = get_xid();
	cifs_dbg(FYI, "trying to get acl\n");

	rc = SMB2_query_acl(xid, tlink_tcon(tlink), cifsfid->persistent_fid,
			    cifsfid->volatile_fid, (void **)&pntsd, pacllen,
			    info);
	free_xid(xid);

	cifs_put_tlink(tlink);

	cifs_dbg(FYI, "%s: rc = %d ACL len %d\n", __func__, rc, *pacllen);
	if (rc)
		return ERR_PTR(rc);
	return pntsd;

}

static struct cifs_ntsd *
get_smb2_acl_by_path(struct cifs_sb_info *cifs_sb,
		     const char *path, u32 *pacllen, u32 info)
{
	struct cifs_ntsd *pntsd = NULL;
	u8 oplock = SMB2_OPLOCK_LEVEL_NONE;
	unsigned int xid;
	int rc;
	struct cifs_tcon *tcon;
	struct tcon_link *tlink = cifs_sb_tlink(cifs_sb);
	struct cifs_fid fid;
	struct cifs_open_parms oparms;
	__le16 *utf16_path;

	cifs_dbg(FYI, "get smb3 acl for path %s\n", path);
	if (IS_ERR(tlink))
		return ERR_CAST(tlink);

	tcon = tlink_tcon(tlink);
	xid = get_xid();

	utf16_path = cifs_convert_path_to_utf16(path, cifs_sb);
	if (!utf16_path) {
		rc = -ENOMEM;
		free_xid(xid);
		return ERR_PTR(rc);
	}

	oparms = (struct cifs_open_parms) {
		.tcon = tcon,
		.desired_access = READ_CONTROL,
		.disposition = FILE_OPEN,
		/*
		 * When querying an ACL, even if the file is a symlink
		 * we want to open the source not the target, and so
		 * the protocol requires that the client specify this
		 * flag when opening a reparse point
		 */
		.create_options = cifs_create_options(cifs_sb, 0) |
				  OPEN_REPARSE_POINT,
		.fid = &fid,
	};

	if (info & SACL_SECINFO)
		oparms.desired_access |= SYSTEM_SECURITY;

	rc = SMB2_open(xid, &oparms, utf16_path, &oplock, NULL, NULL, NULL,
		       NULL);
	kfree(utf16_path);
	if (!rc) {
		rc = SMB2_query_acl(xid, tlink_tcon(tlink), fid.persistent_fid,
				    fid.volatile_fid, (void **)&pntsd, pacllen,
				    info);
		SMB2_close(xid, tcon, fid.persistent_fid, fid.volatile_fid);
	}

	cifs_put_tlink(tlink);
	free_xid(xid);

	cifs_dbg(FYI, "%s: rc = %d ACL len %d\n", __func__, rc, *pacllen);
	if (rc)
		return ERR_PTR(rc);
	return pntsd;
}

static int
set_smb2_acl(struct cifs_ntsd *pnntsd, __u32 acllen,
		struct inode *inode, const char *path, int aclflag)
{
	u8 oplock = SMB2_OPLOCK_LEVEL_NONE;
	unsigned int xid;
	int rc, access_flags = 0;
	struct cifs_tcon *tcon;
	struct cifs_sb_info *cifs_sb = CIFS_SB(inode->i_sb);
	struct tcon_link *tlink = cifs_sb_tlink(cifs_sb);
	struct cifs_fid fid;
	struct cifs_open_parms oparms;
	__le16 *utf16_path;

	cifs_dbg(FYI, "set smb3 acl for path %s\n", path);
	if (IS_ERR(tlink))
		return PTR_ERR(tlink);

	tcon = tlink_tcon(tlink);
	xid = get_xid();

	if (aclflag & CIFS_ACL_OWNER || aclflag & CIFS_ACL_GROUP)
		access_flags |= WRITE_OWNER;
	if (aclflag & CIFS_ACL_SACL)
		access_flags |= SYSTEM_SECURITY;
	if (aclflag & CIFS_ACL_DACL)
		access_flags |= WRITE_DAC;

	utf16_path = cifs_convert_path_to_utf16(path, cifs_sb);
	if (!utf16_path) {
		rc = -ENOMEM;
		free_xid(xid);
		return rc;
	}

	oparms = (struct cifs_open_parms) {
		.tcon = tcon,
		.desired_access = access_flags,
		.create_options = cifs_create_options(cifs_sb, 0),
		.disposition = FILE_OPEN,
		.path = path,
		.fid = &fid,
	};

	rc = SMB2_open(xid, &oparms, utf16_path, &oplock, NULL, NULL,
		       NULL, NULL);
	kfree(utf16_path);
	if (!rc) {
		rc = SMB2_set_acl(xid, tlink_tcon(tlink), fid.persistent_fid,
			    fid.volatile_fid, pnntsd, acllen, aclflag);
		SMB2_close(xid, tcon, fid.persistent_fid, fid.volatile_fid);
	}

	cifs_put_tlink(tlink);
	free_xid(xid);
	return rc;
}

/* Retrieve an ACL from the server */
static struct cifs_ntsd *
get_smb2_acl(struct cifs_sb_info *cifs_sb,
	     struct inode *inode, const char *path,
	     u32 *pacllen, u32 info)
{
	struct cifs_ntsd *pntsd = NULL;
	struct cifsFileInfo *open_file = NULL;

	if (inode && !(info & SACL_SECINFO))
		open_file = find_readable_file(CIFS_I(inode), true);
	if (!open_file || (info & SACL_SECINFO))
		return get_smb2_acl_by_path(cifs_sb, path, pacllen, info);

	pntsd = get_smb2_acl_by_fid(cifs_sb, &open_file->fid, pacllen, info);
	cifsFileInfo_put(open_file);
	return pntsd;
}

static long smb3_zero_data(struct file *file, struct cifs_tcon *tcon,
			     loff_t offset, loff_t len, unsigned int xid)
{
	struct cifsFileInfo *cfile = file->private_data;
	struct file_zero_data_information fsctl_buf;

	cifs_dbg(FYI, "Offset %lld len %lld\n", offset, len);

	fsctl_buf.FileOffset = cpu_to_le64(offset);
	fsctl_buf.BeyondFinalZero = cpu_to_le64(offset + len);

	return SMB2_ioctl(xid, tcon, cfile->fid.persistent_fid,
			  cfile->fid.volatile_fid, FSCTL_SET_ZERO_DATA,
			  (char *)&fsctl_buf,
			  sizeof(struct file_zero_data_information),
			  0, NULL, NULL);
}

static long smb3_zero_range(struct file *file, struct cifs_tcon *tcon,
			    loff_t offset, loff_t len, bool keep_size)
{
	struct cifs_ses *ses = tcon->ses;
	struct inode *inode = file_inode(file);
	struct cifsInodeInfo *cifsi = CIFS_I(inode);
	struct cifsFileInfo *cfile = file->private_data;
	long rc;
	unsigned int xid;
	__le64 eof;

	xid = get_xid();

	trace_smb3_zero_enter(xid, cfile->fid.persistent_fid, tcon->tid,
			      ses->Suid, offset, len);

	inode_lock(inode);
	filemap_invalidate_lock(inode->i_mapping);

	/*
	 * We zero the range through ioctl, so we need remove the page caches
	 * first, otherwise the data may be inconsistent with the server.
	 */
	truncate_pagecache_range(inode, offset, offset + len - 1);

	/* if file not oplocked can't be sure whether asking to extend size */
	rc = -EOPNOTSUPP;
	if (keep_size == false && !CIFS_CACHE_READ(cifsi))
		goto zero_range_exit;

	rc = smb3_zero_data(file, tcon, offset, len, xid);
	if (rc < 0)
		goto zero_range_exit;

	/*
	 * do we also need to change the size of the file?
	 */
	if (keep_size == false && i_size_read(inode) < offset + len) {
		eof = cpu_to_le64(offset + len);
		rc = SMB2_set_eof(xid, tcon, cfile->fid.persistent_fid,
				  cfile->fid.volatile_fid, cfile->pid, &eof);
	}

 zero_range_exit:
	filemap_invalidate_unlock(inode->i_mapping);
	inode_unlock(inode);
	free_xid(xid);
	if (rc)
		trace_smb3_zero_err(xid, cfile->fid.persistent_fid, tcon->tid,
			      ses->Suid, offset, len, rc);
	else
		trace_smb3_zero_done(xid, cfile->fid.persistent_fid, tcon->tid,
			      ses->Suid, offset, len);
	return rc;
}

static long smb3_punch_hole(struct file *file, struct cifs_tcon *tcon,
			    loff_t offset, loff_t len)
{
	struct inode *inode = file_inode(file);
	struct cifsFileInfo *cfile = file->private_data;
	struct file_zero_data_information fsctl_buf;
	long rc;
	unsigned int xid;
	__u8 set_sparse = 1;

	xid = get_xid();

	inode_lock(inode);
	/* Need to make file sparse, if not already, before freeing range. */
	/* Consider adding equivalent for compressed since it could also work */
	if (!smb2_set_sparse(xid, tcon, cfile, inode, set_sparse)) {
		rc = -EOPNOTSUPP;
		goto out;
	}

	filemap_invalidate_lock(inode->i_mapping);
	/*
	 * We implement the punch hole through ioctl, so we need remove the page
	 * caches first, otherwise the data may be inconsistent with the server.
	 */
	truncate_pagecache_range(inode, offset, offset + len - 1);

	cifs_dbg(FYI, "Offset %lld len %lld\n", offset, len);

	fsctl_buf.FileOffset = cpu_to_le64(offset);
	fsctl_buf.BeyondFinalZero = cpu_to_le64(offset + len);

	rc = SMB2_ioctl(xid, tcon, cfile->fid.persistent_fid,
			cfile->fid.volatile_fid, FSCTL_SET_ZERO_DATA,
			(char *)&fsctl_buf,
			sizeof(struct file_zero_data_information),
			CIFSMaxBufSize, NULL, NULL);
	filemap_invalidate_unlock(inode->i_mapping);
out:
	inode_unlock(inode);
	free_xid(xid);
	return rc;
}

static int smb3_simple_fallocate_write_range(unsigned int xid,
					     struct cifs_tcon *tcon,
					     struct cifsFileInfo *cfile,
					     loff_t off, loff_t len,
					     char *buf)
{
	struct cifs_io_parms io_parms = {0};
	int nbytes;
	int rc = 0;
	struct kvec iov[2];

	io_parms.netfid = cfile->fid.netfid;
	io_parms.pid = current->tgid;
	io_parms.tcon = tcon;
	io_parms.persistent_fid = cfile->fid.persistent_fid;
	io_parms.volatile_fid = cfile->fid.volatile_fid;

	while (len) {
		io_parms.offset = off;
		io_parms.length = len;
		if (io_parms.length > SMB2_MAX_BUFFER_SIZE)
			io_parms.length = SMB2_MAX_BUFFER_SIZE;
		/* iov[0] is reserved for smb header */
		iov[1].iov_base = buf;
		iov[1].iov_len = io_parms.length;
		rc = SMB2_write(xid, &io_parms, &nbytes, iov, 1);
		if (rc)
			break;
		if (nbytes > len)
			return -EINVAL;
		buf += nbytes;
		off += nbytes;
		len -= nbytes;
	}
	return rc;
}

static int smb3_simple_fallocate_range(unsigned int xid,
				       struct cifs_tcon *tcon,
				       struct cifsFileInfo *cfile,
				       loff_t off, loff_t len)
{
	struct file_allocated_range_buffer in_data, *out_data = NULL, *tmp_data;
	u32 out_data_len;
	char *buf = NULL;
	loff_t l;
	int rc;

	in_data.file_offset = cpu_to_le64(off);
	in_data.length = cpu_to_le64(len);
	rc = SMB2_ioctl(xid, tcon, cfile->fid.persistent_fid,
			cfile->fid.volatile_fid,
			FSCTL_QUERY_ALLOCATED_RANGES,
			(char *)&in_data, sizeof(in_data),
			1024 * sizeof(struct file_allocated_range_buffer),
			(char **)&out_data, &out_data_len);
	if (rc)
		goto out;

	buf = kzalloc(1024 * 1024, GFP_KERNEL);
	if (buf == NULL) {
		rc = -ENOMEM;
		goto out;
	}

	tmp_data = out_data;
	while (len) {
		/*
		 * The rest of the region is unmapped so write it all.
		 */
		if (out_data_len == 0) {
			rc = smb3_simple_fallocate_write_range(xid, tcon,
					       cfile, off, len, buf);
			goto out;
		}

		if (out_data_len < sizeof(struct file_allocated_range_buffer)) {
			rc = -EINVAL;
			goto out;
		}

		if (off < le64_to_cpu(tmp_data->file_offset)) {
			/*
			 * We are at a hole. Write until the end of the region
			 * or until the next allocated data,
			 * whichever comes next.
			 */
			l = le64_to_cpu(tmp_data->file_offset) - off;
			if (len < l)
				l = len;
			rc = smb3_simple_fallocate_write_range(xid, tcon,
					       cfile, off, l, buf);
			if (rc)
				goto out;
			off = off + l;
			len = len - l;
			if (len == 0)
				goto out;
		}
		/*
		 * We are at a section of allocated data, just skip forward
		 * until the end of the data or the end of the region
		 * we are supposed to fallocate, whichever comes first.
		 */
		l = le64_to_cpu(tmp_data->length);
		if (len < l)
			l = len;
		off += l;
		len -= l;

		tmp_data = &tmp_data[1];
		out_data_len -= sizeof(struct file_allocated_range_buffer);
	}

 out:
	kfree(out_data);
	kfree(buf);
	return rc;
}


static long smb3_simple_falloc(struct file *file, struct cifs_tcon *tcon,
			    loff_t off, loff_t len, bool keep_size)
{
	struct inode *inode;
	struct cifsInodeInfo *cifsi;
	struct cifsFileInfo *cfile = file->private_data;
	long rc = -EOPNOTSUPP;
	unsigned int xid;
	__le64 eof;

	xid = get_xid();

	inode = d_inode(cfile->dentry);
	cifsi = CIFS_I(inode);

	trace_smb3_falloc_enter(xid, cfile->fid.persistent_fid, tcon->tid,
				tcon->ses->Suid, off, len);
	/* if file not oplocked can't be sure whether asking to extend size */
	if (!CIFS_CACHE_READ(cifsi))
		if (keep_size == false) {
			trace_smb3_falloc_err(xid, cfile->fid.persistent_fid,
				tcon->tid, tcon->ses->Suid, off, len, rc);
			free_xid(xid);
			return rc;
		}

	/*
	 * Extending the file
	 */
	if ((keep_size == false) && i_size_read(inode) < off + len) {
		rc = inode_newsize_ok(inode, off + len);
		if (rc)
			goto out;

		if (cifsi->cifsAttrs & FILE_ATTRIBUTE_SPARSE_FILE)
			smb2_set_sparse(xid, tcon, cfile, inode, false);

		eof = cpu_to_le64(off + len);
		rc = SMB2_set_eof(xid, tcon, cfile->fid.persistent_fid,
				  cfile->fid.volatile_fid, cfile->pid, &eof);
		if (rc == 0) {
			cifsi->server_eof = off + len;
			cifs_setsize(inode, off + len);
			cifs_truncate_page(inode->i_mapping, inode->i_size);
			truncate_setsize(inode, off + len);
		}
		goto out;
	}

	/*
	 * Files are non-sparse by default so falloc may be a no-op
	 * Must check if file sparse. If not sparse, and since we are not
	 * extending then no need to do anything since file already allocated
	 */
	if ((cifsi->cifsAttrs & FILE_ATTRIBUTE_SPARSE_FILE) == 0) {
		rc = 0;
		goto out;
	}

	if (keep_size == true) {
		/*
		 * We can not preallocate pages beyond the end of the file
		 * in SMB2
		 */
		if (off >= i_size_read(inode)) {
			rc = 0;
			goto out;
		}
		/*
		 * For fallocates that are partially beyond the end of file,
		 * clamp len so we only fallocate up to the end of file.
		 */
		if (off + len > i_size_read(inode)) {
			len = i_size_read(inode) - off;
		}
	}

	if ((keep_size == true) || (i_size_read(inode) >= off + len)) {
		/*
		 * At this point, we are trying to fallocate an internal
		 * regions of a sparse file. Since smb2 does not have a
		 * fallocate command we have two otions on how to emulate this.
		 * We can either turn the entire file to become non-sparse
		 * which we only do if the fallocate is for virtually
		 * the whole file,  or we can overwrite the region with zeroes
		 * using SMB2_write, which could be prohibitevly expensive
		 * if len is large.
		 */
		/*
		 * We are only trying to fallocate a small region so
		 * just write it with zero.
		 */
		if (len <= 1024 * 1024) {
			rc = smb3_simple_fallocate_range(xid, tcon, cfile,
							 off, len);
			goto out;
		}

		/*
		 * Check if falloc starts within first few pages of file
		 * and ends within a few pages of the end of file to
		 * ensure that most of file is being forced to be
		 * fallocated now. If so then setting whole file sparse
		 * ie potentially making a few extra pages at the beginning
		 * or end of the file non-sparse via set_sparse is harmless.
		 */
		if ((off > 8192) || (off + len + 8192 < i_size_read(inode))) {
			rc = -EOPNOTSUPP;
			goto out;
		}
	}

	smb2_set_sparse(xid, tcon, cfile, inode, false);
	rc = 0;

out:
	if (rc)
		trace_smb3_falloc_err(xid, cfile->fid.persistent_fid, tcon->tid,
				tcon->ses->Suid, off, len, rc);
	else
		trace_smb3_falloc_done(xid, cfile->fid.persistent_fid, tcon->tid,
				tcon->ses->Suid, off, len);

	free_xid(xid);
	return rc;
}

static long smb3_collapse_range(struct file *file, struct cifs_tcon *tcon,
			    loff_t off, loff_t len)
{
	int rc;
	unsigned int xid;
	struct inode *inode = file_inode(file);
	struct cifsFileInfo *cfile = file->private_data;
	struct cifsInodeInfo *cifsi = CIFS_I(inode);
	__le64 eof;
	loff_t old_eof;

	xid = get_xid();

	inode_lock(inode);

	old_eof = i_size_read(inode);
	if ((off >= old_eof) ||
	    off + len >= old_eof) {
		rc = -EINVAL;
		goto out;
	}

	filemap_invalidate_lock(inode->i_mapping);
	rc = filemap_write_and_wait_range(inode->i_mapping, off, old_eof - 1);
	if (rc < 0)
		goto out_2;

	truncate_pagecache_range(inode, off, old_eof);

	rc = smb2_copychunk_range(xid, cfile, cfile, off + len,
				  old_eof - off - len, off);
	if (rc < 0)
		goto out_2;

	eof = cpu_to_le64(old_eof - len);
	rc = SMB2_set_eof(xid, tcon, cfile->fid.persistent_fid,
			  cfile->fid.volatile_fid, cfile->pid, &eof);
	if (rc < 0)
		goto out_2;

	rc = 0;

	cifsi->server_eof = i_size_read(inode) - len;
	truncate_setsize(inode, cifsi->server_eof);
	fscache_resize_cookie(cifs_inode_cookie(inode), cifsi->server_eof);
out_2:
	filemap_invalidate_unlock(inode->i_mapping);
 out:
	inode_unlock(inode);
	free_xid(xid);
	return rc;
}

static long smb3_insert_range(struct file *file, struct cifs_tcon *tcon,
			      loff_t off, loff_t len)
{
	int rc;
	unsigned int xid;
	struct cifsFileInfo *cfile = file->private_data;
	struct inode *inode = file_inode(file);
	__le64 eof;
	__u64  count, old_eof;

	xid = get_xid();

	inode_lock(inode);

	old_eof = i_size_read(inode);
	if (off >= old_eof) {
		rc = -EINVAL;
		goto out;
	}

	count = old_eof - off;
	eof = cpu_to_le64(old_eof + len);

	filemap_invalidate_lock(inode->i_mapping);
	rc = filemap_write_and_wait_range(inode->i_mapping, off, old_eof + len - 1);
	if (rc < 0)
		goto out_2;
	truncate_pagecache_range(inode, off, old_eof);

	rc = SMB2_set_eof(xid, tcon, cfile->fid.persistent_fid,
			  cfile->fid.volatile_fid, cfile->pid, &eof);
	if (rc < 0)
		goto out_2;

	rc = smb2_copychunk_range(xid, cfile, cfile, off, count, off + len);
	if (rc < 0)
		goto out_2;

	rc = smb3_zero_data(file, tcon, off, len, xid);
	if (rc < 0)
		goto out_2;

	rc = 0;
out_2:
	filemap_invalidate_unlock(inode->i_mapping);
 out:
	inode_unlock(inode);
	free_xid(xid);
	return rc;
}

static loff_t smb3_llseek(struct file *file, struct cifs_tcon *tcon, loff_t offset, int whence)
{
	struct cifsFileInfo *wrcfile, *cfile = file->private_data;
	struct cifsInodeInfo *cifsi;
	struct inode *inode;
	int rc = 0;
	struct file_allocated_range_buffer in_data, *out_data = NULL;
	u32 out_data_len;
	unsigned int xid;

	if (whence != SEEK_HOLE && whence != SEEK_DATA)
		return generic_file_llseek(file, offset, whence);

	inode = d_inode(cfile->dentry);
	cifsi = CIFS_I(inode);

	if (offset < 0 || offset >= i_size_read(inode))
		return -ENXIO;

	xid = get_xid();
	/*
	 * We need to be sure that all dirty pages are written as they
	 * might fill holes on the server.
	 * Note that we also MUST flush any written pages since at least
	 * some servers (Windows2016) will not reflect recent writes in
	 * QUERY_ALLOCATED_RANGES until SMB2_flush is called.
	 */
	wrcfile = find_writable_file(cifsi, FIND_WR_ANY);
	if (wrcfile) {
		filemap_write_and_wait(inode->i_mapping);
		smb2_flush_file(xid, tcon, &wrcfile->fid);
		cifsFileInfo_put(wrcfile);
	}

	if (!(cifsi->cifsAttrs & FILE_ATTRIBUTE_SPARSE_FILE)) {
		if (whence == SEEK_HOLE)
			offset = i_size_read(inode);
		goto lseek_exit;
	}

	in_data.file_offset = cpu_to_le64(offset);
	in_data.length = cpu_to_le64(i_size_read(inode));

	rc = SMB2_ioctl(xid, tcon, cfile->fid.persistent_fid,
			cfile->fid.volatile_fid,
			FSCTL_QUERY_ALLOCATED_RANGES,
			(char *)&in_data, sizeof(in_data),
			sizeof(struct file_allocated_range_buffer),
			(char **)&out_data, &out_data_len);
	if (rc == -E2BIG)
		rc = 0;
	if (rc)
		goto lseek_exit;

	if (whence == SEEK_HOLE && out_data_len == 0)
		goto lseek_exit;

	if (whence == SEEK_DATA && out_data_len == 0) {
		rc = -ENXIO;
		goto lseek_exit;
	}

	if (out_data_len < sizeof(struct file_allocated_range_buffer)) {
		rc = -EINVAL;
		goto lseek_exit;
	}
	if (whence == SEEK_DATA) {
		offset = le64_to_cpu(out_data->file_offset);
		goto lseek_exit;
	}
	if (offset < le64_to_cpu(out_data->file_offset))
		goto lseek_exit;

	offset = le64_to_cpu(out_data->file_offset) + le64_to_cpu(out_data->length);

 lseek_exit:
	free_xid(xid);
	kfree(out_data);
	if (!rc)
		return vfs_setpos(file, offset, inode->i_sb->s_maxbytes);
	else
		return rc;
}

static int smb3_fiemap(struct cifs_tcon *tcon,
		       struct cifsFileInfo *cfile,
		       struct fiemap_extent_info *fei, u64 start, u64 len)
{
	unsigned int xid;
	struct file_allocated_range_buffer in_data, *out_data;
	u32 out_data_len;
	int i, num, rc, flags, last_blob;
	u64 next;

	rc = fiemap_prep(d_inode(cfile->dentry), fei, start, &len, 0);
	if (rc)
		return rc;

	xid = get_xid();
 again:
	in_data.file_offset = cpu_to_le64(start);
	in_data.length = cpu_to_le64(len);

	rc = SMB2_ioctl(xid, tcon, cfile->fid.persistent_fid,
			cfile->fid.volatile_fid,
			FSCTL_QUERY_ALLOCATED_RANGES,
			(char *)&in_data, sizeof(in_data),
			1024 * sizeof(struct file_allocated_range_buffer),
			(char **)&out_data, &out_data_len);
	if (rc == -E2BIG) {
		last_blob = 0;
		rc = 0;
	} else
		last_blob = 1;
	if (rc)
		goto out;

	if (out_data_len && out_data_len < sizeof(struct file_allocated_range_buffer)) {
		rc = -EINVAL;
		goto out;
	}
	if (out_data_len % sizeof(struct file_allocated_range_buffer)) {
		rc = -EINVAL;
		goto out;
	}

	num = out_data_len / sizeof(struct file_allocated_range_buffer);
	for (i = 0; i < num; i++) {
		flags = 0;
		if (i == num - 1 && last_blob)
			flags |= FIEMAP_EXTENT_LAST;

		rc = fiemap_fill_next_extent(fei,
				le64_to_cpu(out_data[i].file_offset),
				le64_to_cpu(out_data[i].file_offset),
				le64_to_cpu(out_data[i].length),
				flags);
		if (rc < 0)
			goto out;
		if (rc == 1) {
			rc = 0;
			goto out;
		}
	}

	if (!last_blob) {
		next = le64_to_cpu(out_data[num - 1].file_offset) +
		  le64_to_cpu(out_data[num - 1].length);
		len = len - (next - start);
		start = next;
		goto again;
	}

 out:
	free_xid(xid);
	kfree(out_data);
	return rc;
}

static long smb3_fallocate(struct file *file, struct cifs_tcon *tcon, int mode,
			   loff_t off, loff_t len)
{
	/* KEEP_SIZE already checked for by do_fallocate */
	if (mode & FALLOC_FL_PUNCH_HOLE)
		return smb3_punch_hole(file, tcon, off, len);
	else if (mode & FALLOC_FL_ZERO_RANGE) {
		if (mode & FALLOC_FL_KEEP_SIZE)
			return smb3_zero_range(file, tcon, off, len, true);
		return smb3_zero_range(file, tcon, off, len, false);
	} else if (mode == FALLOC_FL_KEEP_SIZE)
		return smb3_simple_falloc(file, tcon, off, len, true);
	else if (mode == FALLOC_FL_COLLAPSE_RANGE)
		return smb3_collapse_range(file, tcon, off, len);
	else if (mode == FALLOC_FL_INSERT_RANGE)
		return smb3_insert_range(file, tcon, off, len);
	else if (mode == 0)
		return smb3_simple_falloc(file, tcon, off, len, false);

	return -EOPNOTSUPP;
}

static void
smb2_downgrade_oplock(struct TCP_Server_Info *server,
		      struct cifsInodeInfo *cinode, __u32 oplock,
		      unsigned int epoch, bool *purge_cache)
{
	server->ops->set_oplock_level(cinode, oplock, 0, NULL);
}

static void
smb21_set_oplock_level(struct cifsInodeInfo *cinode, __u32 oplock,
		       unsigned int epoch, bool *purge_cache);

static void
smb3_downgrade_oplock(struct TCP_Server_Info *server,
		       struct cifsInodeInfo *cinode, __u32 oplock,
		       unsigned int epoch, bool *purge_cache)
{
	unsigned int old_state = cinode->oplock;
	unsigned int old_epoch = cinode->epoch;
	unsigned int new_state;

	if (epoch > old_epoch) {
		smb21_set_oplock_level(cinode, oplock, 0, NULL);
		cinode->epoch = epoch;
	}

	new_state = cinode->oplock;
	*purge_cache = false;

	if ((old_state & CIFS_CACHE_READ_FLG) != 0 &&
	    (new_state & CIFS_CACHE_READ_FLG) == 0)
		*purge_cache = true;
	else if (old_state == new_state && (epoch - old_epoch > 1))
		*purge_cache = true;
}

static void
smb2_set_oplock_level(struct cifsInodeInfo *cinode, __u32 oplock,
		      unsigned int epoch, bool *purge_cache)
{
	oplock &= 0xFF;
	cinode->lease_granted = false;
	if (oplock == SMB2_OPLOCK_LEVEL_NOCHANGE)
		return;
	if (oplock == SMB2_OPLOCK_LEVEL_BATCH) {
		cinode->oplock = CIFS_CACHE_RHW_FLG;
		cifs_dbg(FYI, "Batch Oplock granted on inode %p\n",
			 &cinode->netfs.inode);
	} else if (oplock == SMB2_OPLOCK_LEVEL_EXCLUSIVE) {
		cinode->oplock = CIFS_CACHE_RW_FLG;
		cifs_dbg(FYI, "Exclusive Oplock granted on inode %p\n",
			 &cinode->netfs.inode);
	} else if (oplock == SMB2_OPLOCK_LEVEL_II) {
		cinode->oplock = CIFS_CACHE_READ_FLG;
		cifs_dbg(FYI, "Level II Oplock granted on inode %p\n",
			 &cinode->netfs.inode);
	} else
		cinode->oplock = 0;
}

static void
smb21_set_oplock_level(struct cifsInodeInfo *cinode, __u32 oplock,
		       unsigned int epoch, bool *purge_cache)
{
	char message[5] = {0};
	unsigned int new_oplock = 0;

	oplock &= 0xFF;
	cinode->lease_granted = true;
	if (oplock == SMB2_OPLOCK_LEVEL_NOCHANGE)
		return;

	/* Check if the server granted an oplock rather than a lease */
	if (oplock & SMB2_OPLOCK_LEVEL_EXCLUSIVE)
		return smb2_set_oplock_level(cinode, oplock, epoch,
					     purge_cache);

	if (oplock & SMB2_LEASE_READ_CACHING_HE) {
		new_oplock |= CIFS_CACHE_READ_FLG;
		strcat(message, "R");
	}
	if (oplock & SMB2_LEASE_HANDLE_CACHING_HE) {
		new_oplock |= CIFS_CACHE_HANDLE_FLG;
		strcat(message, "H");
	}
	if (oplock & SMB2_LEASE_WRITE_CACHING_HE) {
		new_oplock |= CIFS_CACHE_WRITE_FLG;
		strcat(message, "W");
	}
	if (!new_oplock)
		strncpy(message, "None", sizeof(message));

	cinode->oplock = new_oplock;
	cifs_dbg(FYI, "%s Lease granted on inode %p\n", message,
		 &cinode->netfs.inode);
}

static void
smb3_set_oplock_level(struct cifsInodeInfo *cinode, __u32 oplock,
		      unsigned int epoch, bool *purge_cache)
{
	unsigned int old_oplock = cinode->oplock;

	smb21_set_oplock_level(cinode, oplock, epoch, purge_cache);

	if (purge_cache) {
		*purge_cache = false;
		if (old_oplock == CIFS_CACHE_READ_FLG) {
			if (cinode->oplock == CIFS_CACHE_READ_FLG &&
			    (epoch - cinode->epoch > 0))
				*purge_cache = true;
			else if (cinode->oplock == CIFS_CACHE_RH_FLG &&
				 (epoch - cinode->epoch > 1))
				*purge_cache = true;
			else if (cinode->oplock == CIFS_CACHE_RHW_FLG &&
				 (epoch - cinode->epoch > 1))
				*purge_cache = true;
			else if (cinode->oplock == 0 &&
				 (epoch - cinode->epoch > 0))
				*purge_cache = true;
		} else if (old_oplock == CIFS_CACHE_RH_FLG) {
			if (cinode->oplock == CIFS_CACHE_RH_FLG &&
			    (epoch - cinode->epoch > 0))
				*purge_cache = true;
			else if (cinode->oplock == CIFS_CACHE_RHW_FLG &&
				 (epoch - cinode->epoch > 1))
				*purge_cache = true;
		}
		cinode->epoch = epoch;
	}
}

#ifdef CONFIG_CIFS_ALLOW_INSECURE_LEGACY
static bool
smb2_is_read_op(__u32 oplock)
{
	return oplock == SMB2_OPLOCK_LEVEL_II;
}
#endif /* CIFS_ALLOW_INSECURE_LEGACY */

static bool
smb21_is_read_op(__u32 oplock)
{
	return (oplock & SMB2_LEASE_READ_CACHING_HE) &&
	       !(oplock & SMB2_LEASE_WRITE_CACHING_HE);
}

static __le32
map_oplock_to_lease(u8 oplock)
{
	if (oplock == SMB2_OPLOCK_LEVEL_EXCLUSIVE)
		return SMB2_LEASE_WRITE_CACHING_LE | SMB2_LEASE_READ_CACHING_LE;
	else if (oplock == SMB2_OPLOCK_LEVEL_II)
		return SMB2_LEASE_READ_CACHING_LE;
	else if (oplock == SMB2_OPLOCK_LEVEL_BATCH)
		return SMB2_LEASE_HANDLE_CACHING_LE | SMB2_LEASE_READ_CACHING_LE |
		       SMB2_LEASE_WRITE_CACHING_LE;
	return 0;
}

static char *
smb2_create_lease_buf(u8 *lease_key, u8 oplock)
{
	struct create_lease *buf;

	buf = kzalloc(sizeof(struct create_lease), GFP_KERNEL);
	if (!buf)
		return NULL;

	memcpy(&buf->lcontext.LeaseKey, lease_key, SMB2_LEASE_KEY_SIZE);
	buf->lcontext.LeaseState = map_oplock_to_lease(oplock);

	buf->ccontext.DataOffset = cpu_to_le16(offsetof
					(struct create_lease, lcontext));
	buf->ccontext.DataLength = cpu_to_le32(sizeof(struct lease_context));
	buf->ccontext.NameOffset = cpu_to_le16(offsetof
				(struct create_lease, Name));
	buf->ccontext.NameLength = cpu_to_le16(4);
	/* SMB2_CREATE_REQUEST_LEASE is "RqLs" */
	buf->Name[0] = 'R';
	buf->Name[1] = 'q';
	buf->Name[2] = 'L';
	buf->Name[3] = 's';
	return (char *)buf;
}

static char *
smb3_create_lease_buf(u8 *lease_key, u8 oplock)
{
	struct create_lease_v2 *buf;

	buf = kzalloc(sizeof(struct create_lease_v2), GFP_KERNEL);
	if (!buf)
		return NULL;

	memcpy(&buf->lcontext.LeaseKey, lease_key, SMB2_LEASE_KEY_SIZE);
	buf->lcontext.LeaseState = map_oplock_to_lease(oplock);

	buf->ccontext.DataOffset = cpu_to_le16(offsetof
					(struct create_lease_v2, lcontext));
	buf->ccontext.DataLength = cpu_to_le32(sizeof(struct lease_context_v2));
	buf->ccontext.NameOffset = cpu_to_le16(offsetof
				(struct create_lease_v2, Name));
	buf->ccontext.NameLength = cpu_to_le16(4);
	/* SMB2_CREATE_REQUEST_LEASE is "RqLs" */
	buf->Name[0] = 'R';
	buf->Name[1] = 'q';
	buf->Name[2] = 'L';
	buf->Name[3] = 's';
	return (char *)buf;
}

static __u8
smb2_parse_lease_buf(void *buf, unsigned int *epoch, char *lease_key)
{
	struct create_lease *lc = (struct create_lease *)buf;

	*epoch = 0; /* not used */
	if (lc->lcontext.LeaseFlags & SMB2_LEASE_FLAG_BREAK_IN_PROGRESS_LE)
		return SMB2_OPLOCK_LEVEL_NOCHANGE;
	return le32_to_cpu(lc->lcontext.LeaseState);
}

static __u8
smb3_parse_lease_buf(void *buf, unsigned int *epoch, char *lease_key)
{
	struct create_lease_v2 *lc = (struct create_lease_v2 *)buf;

	*epoch = le16_to_cpu(lc->lcontext.Epoch);
	if (lc->lcontext.LeaseFlags & SMB2_LEASE_FLAG_BREAK_IN_PROGRESS_LE)
		return SMB2_OPLOCK_LEVEL_NOCHANGE;
	if (lease_key)
		memcpy(lease_key, &lc->lcontext.LeaseKey, SMB2_LEASE_KEY_SIZE);
	return le32_to_cpu(lc->lcontext.LeaseState);
}

static unsigned int
smb2_wp_retry_size(struct inode *inode)
{
	return min_t(unsigned int, CIFS_SB(inode->i_sb)->ctx->wsize,
		     SMB2_MAX_BUFFER_SIZE);
}

static bool
smb2_dir_needs_close(struct cifsFileInfo *cfile)
{
	return !cfile->invalidHandle;
}

static void
fill_transform_hdr(struct smb2_transform_hdr *tr_hdr, unsigned int orig_len,
		   struct smb_rqst *old_rq, __le16 cipher_type)
{
	struct smb2_hdr *shdr =
			(struct smb2_hdr *)old_rq->rq_iov[0].iov_base;

	memset(tr_hdr, 0, sizeof(struct smb2_transform_hdr));
	tr_hdr->ProtocolId = SMB2_TRANSFORM_PROTO_NUM;
	tr_hdr->OriginalMessageSize = cpu_to_le32(orig_len);
	tr_hdr->Flags = cpu_to_le16(0x01);
	if ((cipher_type == SMB2_ENCRYPTION_AES128_GCM) ||
	    (cipher_type == SMB2_ENCRYPTION_AES256_GCM))
		get_random_bytes(&tr_hdr->Nonce, SMB3_AES_GCM_NONCE);
	else
		get_random_bytes(&tr_hdr->Nonce, SMB3_AES_CCM_NONCE);
	memcpy(&tr_hdr->SessionId, &shdr->SessionId, 8);
}

static void *smb2_aead_req_alloc(struct crypto_aead *tfm, const struct smb_rqst *rqst,
				 int num_rqst, const u8 *sig, u8 **iv,
				 struct aead_request **req, struct sg_table *sgt,
				 unsigned int *num_sgs, size_t *sensitive_size)
{
	unsigned int req_size = sizeof(**req) + crypto_aead_reqsize(tfm);
	unsigned int iv_size = crypto_aead_ivsize(tfm);
	unsigned int len;
	u8 *p;

	*num_sgs = cifs_get_num_sgs(rqst, num_rqst, sig);
	if (IS_ERR_VALUE((long)(int)*num_sgs))
		return ERR_PTR(*num_sgs);

	len = iv_size;
	len += crypto_aead_alignmask(tfm) & ~(crypto_tfm_ctx_alignment() - 1);
	len = ALIGN(len, crypto_tfm_ctx_alignment());
	len += req_size;
	len = ALIGN(len, __alignof__(struct scatterlist));
	len += array_size(*num_sgs, sizeof(struct scatterlist));
	*sensitive_size = len;

	p = kvzalloc(len, GFP_NOFS);
	if (!p)
		return ERR_PTR(-ENOMEM);

	*iv = (u8 *)PTR_ALIGN(p, crypto_aead_alignmask(tfm) + 1);
	*req = (struct aead_request *)PTR_ALIGN(*iv + iv_size,
						crypto_tfm_ctx_alignment());
	sgt->sgl = (struct scatterlist *)PTR_ALIGN((u8 *)*req + req_size,
						   __alignof__(struct scatterlist));
	return p;
}

static void *smb2_get_aead_req(struct crypto_aead *tfm, struct smb_rqst *rqst,
			       int num_rqst, const u8 *sig, u8 **iv,
			       struct aead_request **req, struct scatterlist **sgl,
			       size_t *sensitive_size)
{
	struct sg_table sgtable = {};
	unsigned int skip, num_sgs, i, j;
	ssize_t rc;
	void *p;

	p = smb2_aead_req_alloc(tfm, rqst, num_rqst, sig, iv, req, &sgtable,
				&num_sgs, sensitive_size);
	if (IS_ERR(p))
		return ERR_CAST(p);

	sg_init_marker(sgtable.sgl, num_sgs);

	/*
	 * The first rqst has a transform header where the
	 * first 20 bytes are not part of the encrypted blob.
	 */
	skip = 20;

	for (i = 0; i < num_rqst; i++) {
		struct iov_iter *iter = &rqst[i].rq_iter;
		size_t count = iov_iter_count(iter);

		for (j = 0; j < rqst[i].rq_nvec; j++) {
			cifs_sg_set_buf(&sgtable,
					rqst[i].rq_iov[j].iov_base + skip,
					rqst[i].rq_iov[j].iov_len - skip);

			/* See the above comment on the 'skip' assignment */
			skip = 0;
		}
		sgtable.orig_nents = sgtable.nents;

		rc = netfs_extract_iter_to_sg(iter, count, &sgtable,
					      num_sgs - sgtable.nents, 0);
		iov_iter_revert(iter, rc);
		sgtable.orig_nents = sgtable.nents;
	}

	cifs_sg_set_buf(&sgtable, sig, SMB2_SIGNATURE_SIZE);
	sg_mark_end(&sgtable.sgl[sgtable.nents - 1]);
	*sgl = sgtable.sgl;
	return p;
}

static int
smb2_get_enc_key(struct TCP_Server_Info *server, __u64 ses_id, int enc, u8 *key)
{
	struct TCP_Server_Info *pserver;
	struct cifs_ses *ses;
	u8 *ses_enc_key;

	/* If server is a channel, select the primary channel */
	pserver = CIFS_SERVER_IS_CHAN(server) ? server->primary_server : server;

	spin_lock(&cifs_tcp_ses_lock);
	list_for_each_entry(ses, &pserver->smb_ses_list, smb_ses_list) {
		if (ses->Suid == ses_id) {
			spin_lock(&ses->ses_lock);
			ses_enc_key = enc ? ses->smb3encryptionkey :
				ses->smb3decryptionkey;
			memcpy(key, ses_enc_key, SMB3_ENC_DEC_KEY_SIZE);
			spin_unlock(&ses->ses_lock);
			spin_unlock(&cifs_tcp_ses_lock);
			return 0;
		}
	}
	spin_unlock(&cifs_tcp_ses_lock);

	return -EAGAIN;
}
/*
 * Encrypt or decrypt @rqst message. @rqst[0] has the following format:
 * iov[0]   - transform header (associate data),
 * iov[1-N] - SMB2 header and pages - data to encrypt.
 * On success return encrypted data in iov[1-N] and pages, leave iov[0]
 * untouched.
 */
static int
crypt_message(struct TCP_Server_Info *server, int num_rqst,
	      struct smb_rqst *rqst, int enc)
{
	struct smb2_transform_hdr *tr_hdr =
		(struct smb2_transform_hdr *)rqst[0].rq_iov[0].iov_base;
	unsigned int assoc_data_len = sizeof(struct smb2_transform_hdr) - 20;
	int rc = 0;
	struct scatterlist *sg;
	u8 sign[SMB2_SIGNATURE_SIZE] = {};
	u8 key[SMB3_ENC_DEC_KEY_SIZE];
	struct aead_request *req;
	u8 *iv;
	DECLARE_CRYPTO_WAIT(wait);
	struct crypto_aead *tfm;
	unsigned int crypt_len = le32_to_cpu(tr_hdr->OriginalMessageSize);
	void *creq;
	size_t sensitive_size;

	rc = smb2_get_enc_key(server, le64_to_cpu(tr_hdr->SessionId), enc, key);
	if (rc) {
		cifs_server_dbg(VFS, "%s: Could not get %scryption key\n", __func__,
			 enc ? "en" : "de");
		return rc;
	}

	rc = smb3_crypto_aead_allocate(server);
	if (rc) {
		cifs_server_dbg(VFS, "%s: crypto alloc failed\n", __func__);
		return rc;
	}

	tfm = enc ? server->secmech.enc : server->secmech.dec;

	if ((server->cipher_type == SMB2_ENCRYPTION_AES256_CCM) ||
		(server->cipher_type == SMB2_ENCRYPTION_AES256_GCM))
		rc = crypto_aead_setkey(tfm, key, SMB3_GCM256_CRYPTKEY_SIZE);
	else
		rc = crypto_aead_setkey(tfm, key, SMB3_GCM128_CRYPTKEY_SIZE);

	if (rc) {
		cifs_server_dbg(VFS, "%s: Failed to set aead key %d\n", __func__, rc);
		return rc;
	}

	rc = crypto_aead_setauthsize(tfm, SMB2_SIGNATURE_SIZE);
	if (rc) {
		cifs_server_dbg(VFS, "%s: Failed to set authsize %d\n", __func__, rc);
		return rc;
	}

	creq = smb2_get_aead_req(tfm, rqst, num_rqst, sign, &iv, &req, &sg,
				 &sensitive_size);
	if (IS_ERR(creq))
		return PTR_ERR(creq);

	if (!enc) {
		memcpy(sign, &tr_hdr->Signature, SMB2_SIGNATURE_SIZE);
		crypt_len += SMB2_SIGNATURE_SIZE;
	}

	if ((server->cipher_type == SMB2_ENCRYPTION_AES128_GCM) ||
	    (server->cipher_type == SMB2_ENCRYPTION_AES256_GCM))
		memcpy(iv, (char *)tr_hdr->Nonce, SMB3_AES_GCM_NONCE);
	else {
		iv[0] = 3;
		memcpy(iv + 1, (char *)tr_hdr->Nonce, SMB3_AES_CCM_NONCE);
	}

	aead_request_set_tfm(req, tfm);
	aead_request_set_crypt(req, sg, sg, crypt_len, iv);
	aead_request_set_ad(req, assoc_data_len);

	aead_request_set_callback(req, CRYPTO_TFM_REQ_MAY_BACKLOG,
				  crypto_req_done, &wait);

	rc = crypto_wait_req(enc ? crypto_aead_encrypt(req)
				: crypto_aead_decrypt(req), &wait);

	if (!rc && enc)
		memcpy(&tr_hdr->Signature, sign, SMB2_SIGNATURE_SIZE);

	kvfree_sensitive(creq, sensitive_size);
	return rc;
}

/*
 * Clear a read buffer, discarding the folios which have XA_MARK_0 set.
 */
static void cifs_clear_xarray_buffer(struct xarray *buffer)
{
	struct folio *folio;

	XA_STATE(xas, buffer, 0);

	rcu_read_lock();
	xas_for_each_marked(&xas, folio, ULONG_MAX, XA_MARK_0) {
		folio_put(folio);
	}
	rcu_read_unlock();
	xa_destroy(buffer);
}

void
smb3_free_compound_rqst(int num_rqst, struct smb_rqst *rqst)
{
	int i;

	for (i = 0; i < num_rqst; i++)
		if (!xa_empty(&rqst[i].rq_buffer))
			cifs_clear_xarray_buffer(&rqst[i].rq_buffer);
}

/*
 * This function will initialize new_rq and encrypt the content.
 * The first entry, new_rq[0], only contains a single iov which contains
 * a smb2_transform_hdr and is pre-allocated by the caller.
 * This function then populates new_rq[1+] with the content from olq_rq[0+].
 *
 * The end result is an array of smb_rqst structures where the first structure
 * only contains a single iov for the transform header which we then can pass
 * to crypt_message().
 *
 * new_rq[0].rq_iov[0] :  smb2_transform_hdr pre-allocated by the caller
 * new_rq[1+].rq_iov[*] == old_rq[0+].rq_iov[*] : SMB2/3 requests
 */
static int
smb3_init_transform_rq(struct TCP_Server_Info *server, int num_rqst,
		       struct smb_rqst *new_rq, struct smb_rqst *old_rq)
{
	struct smb2_transform_hdr *tr_hdr = new_rq[0].rq_iov[0].iov_base;
	struct page *page;
	unsigned int orig_len = 0;
	int i, j;
	int rc = -ENOMEM;

	for (i = 1; i < num_rqst; i++) {
		struct smb_rqst *old = &old_rq[i - 1];
		struct smb_rqst *new = &new_rq[i];
		struct xarray *buffer = &new->rq_buffer;
		size_t size = iov_iter_count(&old->rq_iter), seg, copied = 0;

		orig_len += smb_rqst_len(server, old);
		new->rq_iov = old->rq_iov;
		new->rq_nvec = old->rq_nvec;

		xa_init(buffer);

		if (size > 0) {
			unsigned int npages = DIV_ROUND_UP(size, PAGE_SIZE);

			for (j = 0; j < npages; j++) {
				void *o;

				rc = -ENOMEM;
				page = alloc_page(GFP_KERNEL|__GFP_HIGHMEM);
				if (!page)
					goto err_free;
				page->index = j;
				o = xa_store(buffer, j, page, GFP_KERNEL);
				if (xa_is_err(o)) {
					rc = xa_err(o);
					put_page(page);
					goto err_free;
				}

				xa_set_mark(buffer, j, XA_MARK_0);

				seg = min_t(size_t, size - copied, PAGE_SIZE);
				if (copy_page_from_iter(page, 0, seg, &old->rq_iter) != seg) {
					rc = -EFAULT;
					goto err_free;
				}
				copied += seg;
			}
			iov_iter_xarray(&new->rq_iter, ITER_SOURCE,
					buffer, 0, size);
			new->rq_iter_size = size;
		}
	}

	/* fill the 1st iov with a transform header */
	fill_transform_hdr(tr_hdr, orig_len, old_rq, server->cipher_type);

	rc = crypt_message(server, num_rqst, new_rq, 1);
	cifs_dbg(FYI, "Encrypt message returned %d\n", rc);
	if (rc)
		goto err_free;

	return rc;

err_free:
	smb3_free_compound_rqst(num_rqst - 1, &new_rq[1]);
	return rc;
}

static int
smb3_is_transform_hdr(void *buf)
{
	struct smb2_transform_hdr *trhdr = buf;

	return trhdr->ProtocolId == SMB2_TRANSFORM_PROTO_NUM;
}

static int
decrypt_raw_data(struct TCP_Server_Info *server, char *buf,
		 unsigned int buf_data_size, struct iov_iter *iter,
		 bool is_offloaded)
{
	struct kvec iov[2];
	struct smb_rqst rqst = {NULL};
	size_t iter_size = 0;
	int rc;

	iov[0].iov_base = buf;
	iov[0].iov_len = sizeof(struct smb2_transform_hdr);
	iov[1].iov_base = buf + sizeof(struct smb2_transform_hdr);
	iov[1].iov_len = buf_data_size;

	rqst.rq_iov = iov;
	rqst.rq_nvec = 2;
	if (iter) {
		rqst.rq_iter = *iter;
		rqst.rq_iter_size = iov_iter_count(iter);
		iter_size = iov_iter_count(iter);
	}

	rc = crypt_message(server, 1, &rqst, 0);
	cifs_dbg(FYI, "Decrypt message returned %d\n", rc);

	if (rc)
		return rc;

	memmove(buf, iov[1].iov_base, buf_data_size);

	if (!is_offloaded)
		server->total_read = buf_data_size + iter_size;

	return rc;
}

static int
cifs_copy_pages_to_iter(struct xarray *pages, unsigned int data_size,
			unsigned int skip, struct iov_iter *iter)
{
	struct page *page;
	unsigned long index;

	xa_for_each(pages, index, page) {
		size_t n, len = min_t(unsigned int, PAGE_SIZE - skip, data_size);

		n = copy_page_to_iter(page, skip, len, iter);
		if (n != len) {
			cifs_dbg(VFS, "%s: something went wrong\n", __func__);
			return -EIO;
		}
		data_size -= n;
		skip = 0;
	}

	return 0;
}

static int
<<<<<<< HEAD
init_read_bvec(struct page **pages, unsigned int npages, unsigned int data_size,
	       unsigned int cur_off, struct bio_vec **page_vec)
{
	struct bio_vec *bvec;
	int i;

	bvec = kcalloc(npages, sizeof(struct bio_vec), GFP_KERNEL);
	if (!bvec)
		return -ENOMEM;

	for (i = 0; i < npages; i++) {
		bvec_set_page(&bvec[i], pages[i],
			      min_t(unsigned int, PAGE_SIZE, data_size),
			      i == 0 ? cur_off : 0);
		data_size -= bvec[i].bv_len;
	}

	if (data_size != 0) {
		cifs_dbg(VFS, "%s: something went wrong\n", __func__);
		kfree(bvec);
		return -EIO;
	}

	*page_vec = bvec;
	return 0;
}

static int
=======
>>>>>>> fdbf8072
handle_read_data(struct TCP_Server_Info *server, struct mid_q_entry *mid,
		 char *buf, unsigned int buf_len, struct xarray *pages,
		 unsigned int pages_len, bool is_offloaded)
{
	unsigned int data_offset;
	unsigned int data_len;
	unsigned int cur_off;
	unsigned int cur_page_idx;
	unsigned int pad_len;
	struct cifs_readdata *rdata = mid->callback_data;
	struct smb2_hdr *shdr = (struct smb2_hdr *)buf;
	int length;
	bool use_rdma_mr = false;

	if (shdr->Command != SMB2_READ) {
		cifs_server_dbg(VFS, "only big read responses are supported\n");
		return -ENOTSUPP;
	}

	if (server->ops->is_session_expired &&
	    server->ops->is_session_expired(buf)) {
		if (!is_offloaded)
			cifs_reconnect(server, true);
		return -1;
	}

	if (server->ops->is_status_pending &&
			server->ops->is_status_pending(buf, server))
		return -1;

	/* set up first two iov to get credits */
	rdata->iov[0].iov_base = buf;
	rdata->iov[0].iov_len = 0;
	rdata->iov[1].iov_base = buf;
	rdata->iov[1].iov_len =
		min_t(unsigned int, buf_len, server->vals->read_rsp_size);
	cifs_dbg(FYI, "0: iov_base=%p iov_len=%zu\n",
		 rdata->iov[0].iov_base, rdata->iov[0].iov_len);
	cifs_dbg(FYI, "1: iov_base=%p iov_len=%zu\n",
		 rdata->iov[1].iov_base, rdata->iov[1].iov_len);

	rdata->result = server->ops->map_error(buf, true);
	if (rdata->result != 0) {
		cifs_dbg(FYI, "%s: server returned error %d\n",
			 __func__, rdata->result);
		/* normal error on read response */
		if (is_offloaded)
			mid->mid_state = MID_RESPONSE_RECEIVED;
		else
			dequeue_mid(mid, false);
		return 0;
	}

	data_offset = server->ops->read_data_offset(buf);
#ifdef CONFIG_CIFS_SMB_DIRECT
	use_rdma_mr = rdata->mr;
#endif
	data_len = server->ops->read_data_length(buf, use_rdma_mr);

	if (data_offset < server->vals->read_rsp_size) {
		/*
		 * win2k8 sometimes sends an offset of 0 when the read
		 * is beyond the EOF. Treat it as if the data starts just after
		 * the header.
		 */
		cifs_dbg(FYI, "%s: data offset (%u) inside read response header\n",
			 __func__, data_offset);
		data_offset = server->vals->read_rsp_size;
	} else if (data_offset > MAX_CIFS_SMALL_BUFFER_SIZE) {
		/* data_offset is beyond the end of smallbuf */
		cifs_dbg(FYI, "%s: data offset (%u) beyond end of smallbuf\n",
			 __func__, data_offset);
		rdata->result = -EIO;
		if (is_offloaded)
			mid->mid_state = MID_RESPONSE_MALFORMED;
		else
			dequeue_mid(mid, rdata->result);
		return 0;
	}

	pad_len = data_offset - server->vals->read_rsp_size;

	if (buf_len <= data_offset) {
		/* read response payload is in pages */
		cur_page_idx = pad_len / PAGE_SIZE;
		cur_off = pad_len % PAGE_SIZE;

		if (cur_page_idx != 0) {
			/* data offset is beyond the 1st page of response */
			cifs_dbg(FYI, "%s: data offset (%u) beyond 1st page of response\n",
				 __func__, data_offset);
			rdata->result = -EIO;
			if (is_offloaded)
				mid->mid_state = MID_RESPONSE_MALFORMED;
			else
				dequeue_mid(mid, rdata->result);
			return 0;
		}

		if (data_len > pages_len - pad_len) {
			/* data_len is corrupt -- discard frame */
			rdata->result = -EIO;
			if (is_offloaded)
				mid->mid_state = MID_RESPONSE_MALFORMED;
			else
				dequeue_mid(mid, rdata->result);
			return 0;
		}

		/* Copy the data to the output I/O iterator. */
		rdata->result = cifs_copy_pages_to_iter(pages, pages_len,
							cur_off, &rdata->iter);
		if (rdata->result != 0) {
			if (is_offloaded)
				mid->mid_state = MID_RESPONSE_MALFORMED;
			else
				dequeue_mid(mid, rdata->result);
			return 0;
		}
		rdata->got_bytes = pages_len;

	} else if (buf_len >= data_offset + data_len) {
		/* read response payload is in buf */
		WARN_ONCE(pages && !xa_empty(pages),
			  "read data can be either in buf or in pages");
		length = copy_to_iter(buf + data_offset, data_len, &rdata->iter);
		if (length < 0)
			return length;
		rdata->got_bytes = data_len;
	} else {
		/* read response payload cannot be in both buf and pages */
		WARN_ONCE(1, "buf can not contain only a part of read data");
		rdata->result = -EIO;
		if (is_offloaded)
			mid->mid_state = MID_RESPONSE_MALFORMED;
		else
			dequeue_mid(mid, rdata->result);
		return 0;
	}

	if (is_offloaded)
		mid->mid_state = MID_RESPONSE_RECEIVED;
	else
		dequeue_mid(mid, false);
	return 0;
}

struct smb2_decrypt_work {
	struct work_struct decrypt;
	struct TCP_Server_Info *server;
	struct xarray buffer;
	char *buf;
	unsigned int len;
};


static void smb2_decrypt_offload(struct work_struct *work)
{
	struct smb2_decrypt_work *dw = container_of(work,
				struct smb2_decrypt_work, decrypt);
	int rc;
	struct mid_q_entry *mid;
	struct iov_iter iter;

	iov_iter_xarray(&iter, ITER_DEST, &dw->buffer, 0, dw->len);
	rc = decrypt_raw_data(dw->server, dw->buf, dw->server->vals->read_rsp_size,
			      &iter, true);
	if (rc) {
		cifs_dbg(VFS, "error decrypting rc=%d\n", rc);
		goto free_pages;
	}

	dw->server->lstrp = jiffies;
	mid = smb2_find_dequeue_mid(dw->server, dw->buf);
	if (mid == NULL)
		cifs_dbg(FYI, "mid not found\n");
	else {
		mid->decrypted = true;
		rc = handle_read_data(dw->server, mid, dw->buf,
				      dw->server->vals->read_rsp_size,
				      &dw->buffer, dw->len,
				      true);
		if (rc >= 0) {
#ifdef CONFIG_CIFS_STATS2
			mid->when_received = jiffies;
#endif
			if (dw->server->ops->is_network_name_deleted)
				dw->server->ops->is_network_name_deleted(dw->buf,
									 dw->server);

			mid->callback(mid);
		} else {
			spin_lock(&dw->server->srv_lock);
			if (dw->server->tcpStatus == CifsNeedReconnect) {
				spin_lock(&dw->server->mid_lock);
				mid->mid_state = MID_RETRY_NEEDED;
				spin_unlock(&dw->server->mid_lock);
				spin_unlock(&dw->server->srv_lock);
				mid->callback(mid);
			} else {
				spin_lock(&dw->server->mid_lock);
				mid->mid_state = MID_REQUEST_SUBMITTED;
				mid->mid_flags &= ~(MID_DELETED);
				list_add_tail(&mid->qhead,
					&dw->server->pending_mid_q);
				spin_unlock(&dw->server->mid_lock);
				spin_unlock(&dw->server->srv_lock);
			}
		}
		release_mid(mid);
	}

free_pages:
	cifs_clear_xarray_buffer(&dw->buffer);
	cifs_small_buf_release(dw->buf);
	kfree(dw);
}


static int
receive_encrypted_read(struct TCP_Server_Info *server, struct mid_q_entry **mid,
		       int *num_mids)
{
	struct page *page;
	char *buf = server->smallbuf;
	struct smb2_transform_hdr *tr_hdr = (struct smb2_transform_hdr *)buf;
	struct iov_iter iter;
	unsigned int len, npages;
	unsigned int buflen = server->pdu_size;
	int rc;
	int i = 0;
	struct smb2_decrypt_work *dw;

	dw = kzalloc(sizeof(struct smb2_decrypt_work), GFP_KERNEL);
	if (!dw)
		return -ENOMEM;
	xa_init(&dw->buffer);
	INIT_WORK(&dw->decrypt, smb2_decrypt_offload);
	dw->server = server;

	*num_mids = 1;
	len = min_t(unsigned int, buflen, server->vals->read_rsp_size +
		sizeof(struct smb2_transform_hdr)) - HEADER_SIZE(server) + 1;

	rc = cifs_read_from_socket(server, buf + HEADER_SIZE(server) - 1, len);
	if (rc < 0)
		goto free_dw;
	server->total_read += rc;

	len = le32_to_cpu(tr_hdr->OriginalMessageSize) -
		server->vals->read_rsp_size;
	dw->len = len;
	npages = DIV_ROUND_UP(len, PAGE_SIZE);

	rc = -ENOMEM;
	for (; i < npages; i++) {
		void *old;

		page = alloc_page(GFP_KERNEL|__GFP_HIGHMEM);
		if (!page)
			goto discard_data;
		page->index = i;
		old = xa_store(&dw->buffer, i, page, GFP_KERNEL);
		if (xa_is_err(old)) {
			rc = xa_err(old);
			put_page(page);
			goto discard_data;
		}
		xa_set_mark(&dw->buffer, i, XA_MARK_0);
	}

	iov_iter_xarray(&iter, ITER_DEST, &dw->buffer, 0, npages * PAGE_SIZE);

	/* Read the data into the buffer and clear excess bufferage. */
	rc = cifs_read_iter_from_socket(server, &iter, dw->len);
	if (rc < 0)
		goto discard_data;

	server->total_read += rc;
	if (rc < npages * PAGE_SIZE)
		iov_iter_zero(npages * PAGE_SIZE - rc, &iter);
	iov_iter_revert(&iter, npages * PAGE_SIZE);
	iov_iter_truncate(&iter, dw->len);

	rc = cifs_discard_remaining_data(server);
	if (rc)
		goto free_pages;

	/*
	 * For large reads, offload to different thread for better performance,
	 * use more cores decrypting which can be expensive
	 */

	if ((server->min_offload) && (server->in_flight > 1) &&
	    (server->pdu_size >= server->min_offload)) {
		dw->buf = server->smallbuf;
		server->smallbuf = (char *)cifs_small_buf_get();

		queue_work(decrypt_wq, &dw->decrypt);
		*num_mids = 0; /* worker thread takes care of finding mid */
		return -1;
	}

	rc = decrypt_raw_data(server, buf, server->vals->read_rsp_size,
			      &iter, false);
	if (rc)
		goto free_pages;

	*mid = smb2_find_mid(server, buf);
	if (*mid == NULL) {
		cifs_dbg(FYI, "mid not found\n");
	} else {
		cifs_dbg(FYI, "mid found\n");
		(*mid)->decrypted = true;
		rc = handle_read_data(server, *mid, buf,
				      server->vals->read_rsp_size,
				      &dw->buffer, dw->len, false);
		if (rc >= 0) {
			if (server->ops->is_network_name_deleted) {
				server->ops->is_network_name_deleted(buf,
								server);
			}
		}
	}

free_pages:
	cifs_clear_xarray_buffer(&dw->buffer);
free_dw:
	kfree(dw);
	return rc;
discard_data:
	cifs_discard_remaining_data(server);
	goto free_pages;
}

static int
receive_encrypted_standard(struct TCP_Server_Info *server,
			   struct mid_q_entry **mids, char **bufs,
			   int *num_mids)
{
	int ret, length;
	char *buf = server->smallbuf;
	struct smb2_hdr *shdr;
	unsigned int pdu_length = server->pdu_size;
	unsigned int buf_size;
	struct mid_q_entry *mid_entry;
	int next_is_large;
	char *next_buffer = NULL;

	*num_mids = 0;

	/* switch to large buffer if too big for a small one */
	if (pdu_length > MAX_CIFS_SMALL_BUFFER_SIZE) {
		server->large_buf = true;
		memcpy(server->bigbuf, buf, server->total_read);
		buf = server->bigbuf;
	}

	/* now read the rest */
	length = cifs_read_from_socket(server, buf + HEADER_SIZE(server) - 1,
				pdu_length - HEADER_SIZE(server) + 1);
	if (length < 0)
		return length;
	server->total_read += length;

	buf_size = pdu_length - sizeof(struct smb2_transform_hdr);
	length = decrypt_raw_data(server, buf, buf_size, NULL, false);
	if (length)
		return length;

	next_is_large = server->large_buf;
one_more:
	shdr = (struct smb2_hdr *)buf;
	if (shdr->NextCommand) {
		if (next_is_large)
			next_buffer = (char *)cifs_buf_get();
		else
			next_buffer = (char *)cifs_small_buf_get();
		memcpy(next_buffer,
		       buf + le32_to_cpu(shdr->NextCommand),
		       pdu_length - le32_to_cpu(shdr->NextCommand));
	}

	mid_entry = smb2_find_mid(server, buf);
	if (mid_entry == NULL)
		cifs_dbg(FYI, "mid not found\n");
	else {
		cifs_dbg(FYI, "mid found\n");
		mid_entry->decrypted = true;
		mid_entry->resp_buf_size = server->pdu_size;
	}

	if (*num_mids >= MAX_COMPOUND) {
		cifs_server_dbg(VFS, "too many PDUs in compound\n");
		return -1;
	}
	bufs[*num_mids] = buf;
	mids[(*num_mids)++] = mid_entry;

	if (mid_entry && mid_entry->handle)
		ret = mid_entry->handle(server, mid_entry);
	else
		ret = cifs_handle_standard(server, mid_entry);

	if (ret == 0 && shdr->NextCommand) {
		pdu_length -= le32_to_cpu(shdr->NextCommand);
		server->large_buf = next_is_large;
		if (next_is_large)
			server->bigbuf = buf = next_buffer;
		else
			server->smallbuf = buf = next_buffer;
		goto one_more;
	} else if (ret != 0) {
		/*
		 * ret != 0 here means that we didn't get to handle_mid() thus
		 * server->smallbuf and server->bigbuf are still valid. We need
		 * to free next_buffer because it is not going to be used
		 * anywhere.
		 */
		if (next_is_large)
			free_rsp_buf(CIFS_LARGE_BUFFER, next_buffer);
		else
			free_rsp_buf(CIFS_SMALL_BUFFER, next_buffer);
	}

	return ret;
}

static int
smb3_receive_transform(struct TCP_Server_Info *server,
		       struct mid_q_entry **mids, char **bufs, int *num_mids)
{
	char *buf = server->smallbuf;
	unsigned int pdu_length = server->pdu_size;
	struct smb2_transform_hdr *tr_hdr = (struct smb2_transform_hdr *)buf;
	unsigned int orig_len = le32_to_cpu(tr_hdr->OriginalMessageSize);

	if (pdu_length < sizeof(struct smb2_transform_hdr) +
						sizeof(struct smb2_hdr)) {
		cifs_server_dbg(VFS, "Transform message is too small (%u)\n",
			 pdu_length);
		cifs_reconnect(server, true);
		return -ECONNABORTED;
	}

	if (pdu_length < orig_len + sizeof(struct smb2_transform_hdr)) {
		cifs_server_dbg(VFS, "Transform message is broken\n");
		cifs_reconnect(server, true);
		return -ECONNABORTED;
	}

	/* TODO: add support for compounds containing READ. */
	if (pdu_length > CIFSMaxBufSize + MAX_HEADER_SIZE(server)) {
		return receive_encrypted_read(server, &mids[0], num_mids);
	}

	return receive_encrypted_standard(server, mids, bufs, num_mids);
}

int
smb3_handle_read_data(struct TCP_Server_Info *server, struct mid_q_entry *mid)
{
	char *buf = server->large_buf ? server->bigbuf : server->smallbuf;

	return handle_read_data(server, mid, buf, server->pdu_size,
				NULL, 0, false);
}

static int
smb2_next_header(char *buf)
{
	struct smb2_hdr *hdr = (struct smb2_hdr *)buf;
	struct smb2_transform_hdr *t_hdr = (struct smb2_transform_hdr *)buf;

	if (hdr->ProtocolId == SMB2_TRANSFORM_PROTO_NUM)
		return sizeof(struct smb2_transform_hdr) +
		  le32_to_cpu(t_hdr->OriginalMessageSize);

	return le32_to_cpu(hdr->NextCommand);
}

static int
smb2_make_node(unsigned int xid, struct inode *inode,
	       struct dentry *dentry, struct cifs_tcon *tcon,
	       const char *full_path, umode_t mode, dev_t dev)
{
	struct cifs_sb_info *cifs_sb = CIFS_SB(inode->i_sb);
	int rc = -EPERM;
	struct cifs_open_info_data buf = {};
	struct cifs_io_parms io_parms = {0};
	__u32 oplock = 0;
	struct cifs_fid fid;
	struct cifs_open_parms oparms;
	unsigned int bytes_written;
	struct win_dev *pdev;
	struct kvec iov[2];

	/*
	 * Check if mounted with mount parm 'sfu' mount parm.
	 * SFU emulation should work with all servers, but only
	 * supports block and char device (no socket & fifo),
	 * and was used by default in earlier versions of Windows
	 */
	if (!(cifs_sb->mnt_cifs_flags & CIFS_MOUNT_UNX_EMUL))
		return rc;

	/*
	 * TODO: Add ability to create instead via reparse point. Windows (e.g.
	 * their current NFS server) uses this approach to expose special files
	 * over SMB2/SMB3 and Samba will do this with SMB3.1.1 POSIX Extensions
	 */

	if (!S_ISCHR(mode) && !S_ISBLK(mode))
		return rc;

	cifs_dbg(FYI, "sfu compat create special file\n");

	oparms = (struct cifs_open_parms) {
		.tcon = tcon,
		.cifs_sb = cifs_sb,
		.desired_access = GENERIC_WRITE,
		.create_options = cifs_create_options(cifs_sb, CREATE_NOT_DIR |
						      CREATE_OPTION_SPECIAL),
		.disposition = FILE_CREATE,
		.path = full_path,
		.fid = &fid,
	};

	if (tcon->ses->server->oplocks)
		oplock = REQ_OPLOCK;
	else
		oplock = 0;
	rc = tcon->ses->server->ops->open(xid, &oparms, &oplock, &buf);
	if (rc)
		return rc;

	/*
	 * BB Do not bother to decode buf since no local inode yet to put
	 * timestamps in, but we can reuse it safely.
	 */

	pdev = (struct win_dev *)&buf.fi;
	io_parms.pid = current->tgid;
	io_parms.tcon = tcon;
	io_parms.offset = 0;
	io_parms.length = sizeof(struct win_dev);
	iov[1].iov_base = &buf.fi;
	iov[1].iov_len = sizeof(struct win_dev);
	if (S_ISCHR(mode)) {
		memcpy(pdev->type, "IntxCHR", 8);
		pdev->major = cpu_to_le64(MAJOR(dev));
		pdev->minor = cpu_to_le64(MINOR(dev));
		rc = tcon->ses->server->ops->sync_write(xid, &fid, &io_parms,
							&bytes_written, iov, 1);
	} else if (S_ISBLK(mode)) {
		memcpy(pdev->type, "IntxBLK", 8);
		pdev->major = cpu_to_le64(MAJOR(dev));
		pdev->minor = cpu_to_le64(MINOR(dev));
		rc = tcon->ses->server->ops->sync_write(xid, &fid, &io_parms,
							&bytes_written, iov, 1);
	}
	tcon->ses->server->ops->close(xid, tcon, &fid);
	d_drop(dentry);

	/* FIXME: add code here to set EAs */

	cifs_free_open_info(&buf);
	return rc;
}

#ifdef CONFIG_CIFS_ALLOW_INSECURE_LEGACY
struct smb_version_operations smb20_operations = {
	.compare_fids = smb2_compare_fids,
	.setup_request = smb2_setup_request,
	.setup_async_request = smb2_setup_async_request,
	.check_receive = smb2_check_receive,
	.add_credits = smb2_add_credits,
	.set_credits = smb2_set_credits,
	.get_credits_field = smb2_get_credits_field,
	.get_credits = smb2_get_credits,
	.wait_mtu_credits = cifs_wait_mtu_credits,
	.get_next_mid = smb2_get_next_mid,
	.revert_current_mid = smb2_revert_current_mid,
	.read_data_offset = smb2_read_data_offset,
	.read_data_length = smb2_read_data_length,
	.map_error = map_smb2_to_linux_error,
	.find_mid = smb2_find_mid,
	.check_message = smb2_check_message,
	.dump_detail = smb2_dump_detail,
	.clear_stats = smb2_clear_stats,
	.print_stats = smb2_print_stats,
	.is_oplock_break = smb2_is_valid_oplock_break,
	.handle_cancelled_mid = smb2_handle_cancelled_mid,
	.downgrade_oplock = smb2_downgrade_oplock,
	.need_neg = smb2_need_neg,
	.negotiate = smb2_negotiate,
	.negotiate_wsize = smb2_negotiate_wsize,
	.negotiate_rsize = smb2_negotiate_rsize,
	.sess_setup = SMB2_sess_setup,
	.logoff = SMB2_logoff,
	.tree_connect = SMB2_tcon,
	.tree_disconnect = SMB2_tdis,
	.qfs_tcon = smb2_qfs_tcon,
	.is_path_accessible = smb2_is_path_accessible,
	.can_echo = smb2_can_echo,
	.echo = SMB2_echo,
	.query_path_info = smb2_query_path_info,
	.get_srv_inum = smb2_get_srv_inum,
	.query_file_info = smb2_query_file_info,
	.set_path_size = smb2_set_path_size,
	.set_file_size = smb2_set_file_size,
	.set_file_info = smb2_set_file_info,
	.set_compression = smb2_set_compression,
	.mkdir = smb2_mkdir,
	.mkdir_setinfo = smb2_mkdir_setinfo,
	.rmdir = smb2_rmdir,
	.unlink = smb2_unlink,
	.rename = smb2_rename_path,
	.create_hardlink = smb2_create_hardlink,
	.query_symlink = smb2_query_symlink,
	.query_mf_symlink = smb3_query_mf_symlink,
	.create_mf_symlink = smb3_create_mf_symlink,
	.open = smb2_open_file,
	.set_fid = smb2_set_fid,
	.close = smb2_close_file,
	.flush = smb2_flush_file,
	.async_readv = smb2_async_readv,
	.async_writev = smb2_async_writev,
	.sync_read = smb2_sync_read,
	.sync_write = smb2_sync_write,
	.query_dir_first = smb2_query_dir_first,
	.query_dir_next = smb2_query_dir_next,
	.close_dir = smb2_close_dir,
	.calc_smb_size = smb2_calc_size,
	.is_status_pending = smb2_is_status_pending,
	.is_session_expired = smb2_is_session_expired,
	.oplock_response = smb2_oplock_response,
	.queryfs = smb2_queryfs,
	.mand_lock = smb2_mand_lock,
	.mand_unlock_range = smb2_unlock_range,
	.push_mand_locks = smb2_push_mandatory_locks,
	.get_lease_key = smb2_get_lease_key,
	.set_lease_key = smb2_set_lease_key,
	.new_lease_key = smb2_new_lease_key,
	.calc_signature = smb2_calc_signature,
	.is_read_op = smb2_is_read_op,
	.set_oplock_level = smb2_set_oplock_level,
	.create_lease_buf = smb2_create_lease_buf,
	.parse_lease_buf = smb2_parse_lease_buf,
	.copychunk_range = smb2_copychunk_range,
	.wp_retry_size = smb2_wp_retry_size,
	.dir_needs_close = smb2_dir_needs_close,
	.get_dfs_refer = smb2_get_dfs_refer,
	.select_sectype = smb2_select_sectype,
#ifdef CONFIG_CIFS_XATTR
	.query_all_EAs = smb2_query_eas,
	.set_EA = smb2_set_ea,
#endif /* CIFS_XATTR */
	.get_acl = get_smb2_acl,
	.get_acl_by_fid = get_smb2_acl_by_fid,
	.set_acl = set_smb2_acl,
	.next_header = smb2_next_header,
	.ioctl_query_info = smb2_ioctl_query_info,
	.make_node = smb2_make_node,
	.fiemap = smb3_fiemap,
	.llseek = smb3_llseek,
	.is_status_io_timeout = smb2_is_status_io_timeout,
	.is_network_name_deleted = smb2_is_network_name_deleted,
};
#endif /* CIFS_ALLOW_INSECURE_LEGACY */

struct smb_version_operations smb21_operations = {
	.compare_fids = smb2_compare_fids,
	.setup_request = smb2_setup_request,
	.setup_async_request = smb2_setup_async_request,
	.check_receive = smb2_check_receive,
	.add_credits = smb2_add_credits,
	.set_credits = smb2_set_credits,
	.get_credits_field = smb2_get_credits_field,
	.get_credits = smb2_get_credits,
	.wait_mtu_credits = smb2_wait_mtu_credits,
	.adjust_credits = smb2_adjust_credits,
	.get_next_mid = smb2_get_next_mid,
	.revert_current_mid = smb2_revert_current_mid,
	.read_data_offset = smb2_read_data_offset,
	.read_data_length = smb2_read_data_length,
	.map_error = map_smb2_to_linux_error,
	.find_mid = smb2_find_mid,
	.check_message = smb2_check_message,
	.dump_detail = smb2_dump_detail,
	.clear_stats = smb2_clear_stats,
	.print_stats = smb2_print_stats,
	.is_oplock_break = smb2_is_valid_oplock_break,
	.handle_cancelled_mid = smb2_handle_cancelled_mid,
	.downgrade_oplock = smb2_downgrade_oplock,
	.need_neg = smb2_need_neg,
	.negotiate = smb2_negotiate,
	.negotiate_wsize = smb2_negotiate_wsize,
	.negotiate_rsize = smb2_negotiate_rsize,
	.sess_setup = SMB2_sess_setup,
	.logoff = SMB2_logoff,
	.tree_connect = SMB2_tcon,
	.tree_disconnect = SMB2_tdis,
	.qfs_tcon = smb2_qfs_tcon,
	.is_path_accessible = smb2_is_path_accessible,
	.can_echo = smb2_can_echo,
	.echo = SMB2_echo,
	.query_path_info = smb2_query_path_info,
	.get_srv_inum = smb2_get_srv_inum,
	.query_file_info = smb2_query_file_info,
	.set_path_size = smb2_set_path_size,
	.set_file_size = smb2_set_file_size,
	.set_file_info = smb2_set_file_info,
	.set_compression = smb2_set_compression,
	.mkdir = smb2_mkdir,
	.mkdir_setinfo = smb2_mkdir_setinfo,
	.rmdir = smb2_rmdir,
	.unlink = smb2_unlink,
	.rename = smb2_rename_path,
	.create_hardlink = smb2_create_hardlink,
	.query_symlink = smb2_query_symlink,
	.query_mf_symlink = smb3_query_mf_symlink,
	.create_mf_symlink = smb3_create_mf_symlink,
	.open = smb2_open_file,
	.set_fid = smb2_set_fid,
	.close = smb2_close_file,
	.flush = smb2_flush_file,
	.async_readv = smb2_async_readv,
	.async_writev = smb2_async_writev,
	.sync_read = smb2_sync_read,
	.sync_write = smb2_sync_write,
	.query_dir_first = smb2_query_dir_first,
	.query_dir_next = smb2_query_dir_next,
	.close_dir = smb2_close_dir,
	.calc_smb_size = smb2_calc_size,
	.is_status_pending = smb2_is_status_pending,
	.is_session_expired = smb2_is_session_expired,
	.oplock_response = smb2_oplock_response,
	.queryfs = smb2_queryfs,
	.mand_lock = smb2_mand_lock,
	.mand_unlock_range = smb2_unlock_range,
	.push_mand_locks = smb2_push_mandatory_locks,
	.get_lease_key = smb2_get_lease_key,
	.set_lease_key = smb2_set_lease_key,
	.new_lease_key = smb2_new_lease_key,
	.calc_signature = smb2_calc_signature,
	.is_read_op = smb21_is_read_op,
	.set_oplock_level = smb21_set_oplock_level,
	.create_lease_buf = smb2_create_lease_buf,
	.parse_lease_buf = smb2_parse_lease_buf,
	.copychunk_range = smb2_copychunk_range,
	.wp_retry_size = smb2_wp_retry_size,
	.dir_needs_close = smb2_dir_needs_close,
	.enum_snapshots = smb3_enum_snapshots,
	.notify = smb3_notify,
	.get_dfs_refer = smb2_get_dfs_refer,
	.select_sectype = smb2_select_sectype,
#ifdef CONFIG_CIFS_XATTR
	.query_all_EAs = smb2_query_eas,
	.set_EA = smb2_set_ea,
#endif /* CIFS_XATTR */
	.get_acl = get_smb2_acl,
	.get_acl_by_fid = get_smb2_acl_by_fid,
	.set_acl = set_smb2_acl,
	.next_header = smb2_next_header,
	.ioctl_query_info = smb2_ioctl_query_info,
	.make_node = smb2_make_node,
	.fiemap = smb3_fiemap,
	.llseek = smb3_llseek,
	.is_status_io_timeout = smb2_is_status_io_timeout,
	.is_network_name_deleted = smb2_is_network_name_deleted,
};

struct smb_version_operations smb30_operations = {
	.compare_fids = smb2_compare_fids,
	.setup_request = smb2_setup_request,
	.setup_async_request = smb2_setup_async_request,
	.check_receive = smb2_check_receive,
	.add_credits = smb2_add_credits,
	.set_credits = smb2_set_credits,
	.get_credits_field = smb2_get_credits_field,
	.get_credits = smb2_get_credits,
	.wait_mtu_credits = smb2_wait_mtu_credits,
	.adjust_credits = smb2_adjust_credits,
	.get_next_mid = smb2_get_next_mid,
	.revert_current_mid = smb2_revert_current_mid,
	.read_data_offset = smb2_read_data_offset,
	.read_data_length = smb2_read_data_length,
	.map_error = map_smb2_to_linux_error,
	.find_mid = smb2_find_mid,
	.check_message = smb2_check_message,
	.dump_detail = smb2_dump_detail,
	.clear_stats = smb2_clear_stats,
	.print_stats = smb2_print_stats,
	.dump_share_caps = smb2_dump_share_caps,
	.is_oplock_break = smb2_is_valid_oplock_break,
	.handle_cancelled_mid = smb2_handle_cancelled_mid,
	.downgrade_oplock = smb3_downgrade_oplock,
	.need_neg = smb2_need_neg,
	.negotiate = smb2_negotiate,
	.negotiate_wsize = smb3_negotiate_wsize,
	.negotiate_rsize = smb3_negotiate_rsize,
	.sess_setup = SMB2_sess_setup,
	.logoff = SMB2_logoff,
	.tree_connect = SMB2_tcon,
	.tree_disconnect = SMB2_tdis,
	.qfs_tcon = smb3_qfs_tcon,
	.is_path_accessible = smb2_is_path_accessible,
	.can_echo = smb2_can_echo,
	.echo = SMB2_echo,
	.query_path_info = smb2_query_path_info,
	/* WSL tags introduced long after smb2.1, enable for SMB3, 3.11 only */
	.query_reparse_tag = smb2_query_reparse_tag,
	.get_srv_inum = smb2_get_srv_inum,
	.query_file_info = smb2_query_file_info,
	.set_path_size = smb2_set_path_size,
	.set_file_size = smb2_set_file_size,
	.set_file_info = smb2_set_file_info,
	.set_compression = smb2_set_compression,
	.mkdir = smb2_mkdir,
	.mkdir_setinfo = smb2_mkdir_setinfo,
	.rmdir = smb2_rmdir,
	.unlink = smb2_unlink,
	.rename = smb2_rename_path,
	.create_hardlink = smb2_create_hardlink,
	.query_symlink = smb2_query_symlink,
	.query_mf_symlink = smb3_query_mf_symlink,
	.create_mf_symlink = smb3_create_mf_symlink,
	.open = smb2_open_file,
	.set_fid = smb2_set_fid,
	.close = smb2_close_file,
	.close_getattr = smb2_close_getattr,
	.flush = smb2_flush_file,
	.async_readv = smb2_async_readv,
	.async_writev = smb2_async_writev,
	.sync_read = smb2_sync_read,
	.sync_write = smb2_sync_write,
	.query_dir_first = smb2_query_dir_first,
	.query_dir_next = smb2_query_dir_next,
	.close_dir = smb2_close_dir,
	.calc_smb_size = smb2_calc_size,
	.is_status_pending = smb2_is_status_pending,
	.is_session_expired = smb2_is_session_expired,
	.oplock_response = smb2_oplock_response,
	.queryfs = smb2_queryfs,
	.mand_lock = smb2_mand_lock,
	.mand_unlock_range = smb2_unlock_range,
	.push_mand_locks = smb2_push_mandatory_locks,
	.get_lease_key = smb2_get_lease_key,
	.set_lease_key = smb2_set_lease_key,
	.new_lease_key = smb2_new_lease_key,
	.generate_signingkey = generate_smb30signingkey,
	.calc_signature = smb3_calc_signature,
	.set_integrity  = smb3_set_integrity,
	.is_read_op = smb21_is_read_op,
	.set_oplock_level = smb3_set_oplock_level,
	.create_lease_buf = smb3_create_lease_buf,
	.parse_lease_buf = smb3_parse_lease_buf,
	.copychunk_range = smb2_copychunk_range,
	.duplicate_extents = smb2_duplicate_extents,
	.validate_negotiate = smb3_validate_negotiate,
	.wp_retry_size = smb2_wp_retry_size,
	.dir_needs_close = smb2_dir_needs_close,
	.fallocate = smb3_fallocate,
	.enum_snapshots = smb3_enum_snapshots,
	.notify = smb3_notify,
	.init_transform_rq = smb3_init_transform_rq,
	.is_transform_hdr = smb3_is_transform_hdr,
	.receive_transform = smb3_receive_transform,
	.get_dfs_refer = smb2_get_dfs_refer,
	.select_sectype = smb2_select_sectype,
#ifdef CONFIG_CIFS_XATTR
	.query_all_EAs = smb2_query_eas,
	.set_EA = smb2_set_ea,
#endif /* CIFS_XATTR */
	.get_acl = get_smb2_acl,
	.get_acl_by_fid = get_smb2_acl_by_fid,
	.set_acl = set_smb2_acl,
	.next_header = smb2_next_header,
	.ioctl_query_info = smb2_ioctl_query_info,
	.make_node = smb2_make_node,
	.fiemap = smb3_fiemap,
	.llseek = smb3_llseek,
	.is_status_io_timeout = smb2_is_status_io_timeout,
	.is_network_name_deleted = smb2_is_network_name_deleted,
};

struct smb_version_operations smb311_operations = {
	.compare_fids = smb2_compare_fids,
	.setup_request = smb2_setup_request,
	.setup_async_request = smb2_setup_async_request,
	.check_receive = smb2_check_receive,
	.add_credits = smb2_add_credits,
	.set_credits = smb2_set_credits,
	.get_credits_field = smb2_get_credits_field,
	.get_credits = smb2_get_credits,
	.wait_mtu_credits = smb2_wait_mtu_credits,
	.adjust_credits = smb2_adjust_credits,
	.get_next_mid = smb2_get_next_mid,
	.revert_current_mid = smb2_revert_current_mid,
	.read_data_offset = smb2_read_data_offset,
	.read_data_length = smb2_read_data_length,
	.map_error = map_smb2_to_linux_error,
	.find_mid = smb2_find_mid,
	.check_message = smb2_check_message,
	.dump_detail = smb2_dump_detail,
	.clear_stats = smb2_clear_stats,
	.print_stats = smb2_print_stats,
	.dump_share_caps = smb2_dump_share_caps,
	.is_oplock_break = smb2_is_valid_oplock_break,
	.handle_cancelled_mid = smb2_handle_cancelled_mid,
	.downgrade_oplock = smb3_downgrade_oplock,
	.need_neg = smb2_need_neg,
	.negotiate = smb2_negotiate,
	.negotiate_wsize = smb3_negotiate_wsize,
	.negotiate_rsize = smb3_negotiate_rsize,
	.sess_setup = SMB2_sess_setup,
	.logoff = SMB2_logoff,
	.tree_connect = SMB2_tcon,
	.tree_disconnect = SMB2_tdis,
	.qfs_tcon = smb3_qfs_tcon,
	.is_path_accessible = smb2_is_path_accessible,
	.can_echo = smb2_can_echo,
	.echo = SMB2_echo,
	.query_path_info = smb2_query_path_info,
	.query_reparse_tag = smb2_query_reparse_tag,
	.get_srv_inum = smb2_get_srv_inum,
	.query_file_info = smb2_query_file_info,
	.set_path_size = smb2_set_path_size,
	.set_file_size = smb2_set_file_size,
	.set_file_info = smb2_set_file_info,
	.set_compression = smb2_set_compression,
	.mkdir = smb2_mkdir,
	.mkdir_setinfo = smb2_mkdir_setinfo,
	.posix_mkdir = smb311_posix_mkdir,
	.rmdir = smb2_rmdir,
	.unlink = smb2_unlink,
	.rename = smb2_rename_path,
	.create_hardlink = smb2_create_hardlink,
	.query_symlink = smb2_query_symlink,
	.query_mf_symlink = smb3_query_mf_symlink,
	.create_mf_symlink = smb3_create_mf_symlink,
	.open = smb2_open_file,
	.set_fid = smb2_set_fid,
	.close = smb2_close_file,
	.close_getattr = smb2_close_getattr,
	.flush = smb2_flush_file,
	.async_readv = smb2_async_readv,
	.async_writev = smb2_async_writev,
	.sync_read = smb2_sync_read,
	.sync_write = smb2_sync_write,
	.query_dir_first = smb2_query_dir_first,
	.query_dir_next = smb2_query_dir_next,
	.close_dir = smb2_close_dir,
	.calc_smb_size = smb2_calc_size,
	.is_status_pending = smb2_is_status_pending,
	.is_session_expired = smb2_is_session_expired,
	.oplock_response = smb2_oplock_response,
	.queryfs = smb311_queryfs,
	.mand_lock = smb2_mand_lock,
	.mand_unlock_range = smb2_unlock_range,
	.push_mand_locks = smb2_push_mandatory_locks,
	.get_lease_key = smb2_get_lease_key,
	.set_lease_key = smb2_set_lease_key,
	.new_lease_key = smb2_new_lease_key,
	.generate_signingkey = generate_smb311signingkey,
	.calc_signature = smb3_calc_signature,
	.set_integrity  = smb3_set_integrity,
	.is_read_op = smb21_is_read_op,
	.set_oplock_level = smb3_set_oplock_level,
	.create_lease_buf = smb3_create_lease_buf,
	.parse_lease_buf = smb3_parse_lease_buf,
	.copychunk_range = smb2_copychunk_range,
	.duplicate_extents = smb2_duplicate_extents,
/*	.validate_negotiate = smb3_validate_negotiate, */ /* not used in 3.11 */
	.wp_retry_size = smb2_wp_retry_size,
	.dir_needs_close = smb2_dir_needs_close,
	.fallocate = smb3_fallocate,
	.enum_snapshots = smb3_enum_snapshots,
	.notify = smb3_notify,
	.init_transform_rq = smb3_init_transform_rq,
	.is_transform_hdr = smb3_is_transform_hdr,
	.receive_transform = smb3_receive_transform,
	.get_dfs_refer = smb2_get_dfs_refer,
	.select_sectype = smb2_select_sectype,
#ifdef CONFIG_CIFS_XATTR
	.query_all_EAs = smb2_query_eas,
	.set_EA = smb2_set_ea,
#endif /* CIFS_XATTR */
	.get_acl = get_smb2_acl,
	.get_acl_by_fid = get_smb2_acl_by_fid,
	.set_acl = set_smb2_acl,
	.next_header = smb2_next_header,
	.ioctl_query_info = smb2_ioctl_query_info,
	.make_node = smb2_make_node,
	.fiemap = smb3_fiemap,
	.llseek = smb3_llseek,
	.is_status_io_timeout = smb2_is_status_io_timeout,
	.is_network_name_deleted = smb2_is_network_name_deleted,
};

#ifdef CONFIG_CIFS_ALLOW_INSECURE_LEGACY
struct smb_version_values smb20_values = {
	.version_string = SMB20_VERSION_STRING,
	.protocol_id = SMB20_PROT_ID,
	.req_capabilities = 0, /* MBZ */
	.large_lock_type = 0,
	.exclusive_lock_type = SMB2_LOCKFLAG_EXCLUSIVE,
	.shared_lock_type = SMB2_LOCKFLAG_SHARED,
	.unlock_lock_type = SMB2_LOCKFLAG_UNLOCK,
	.header_size = sizeof(struct smb2_hdr),
	.header_preamble_size = 0,
	.max_header_size = MAX_SMB2_HDR_SIZE,
	.read_rsp_size = sizeof(struct smb2_read_rsp),
	.lock_cmd = SMB2_LOCK,
	.cap_unix = 0,
	.cap_nt_find = SMB2_NT_FIND,
	.cap_large_files = SMB2_LARGE_FILES,
	.signing_enabled = SMB2_NEGOTIATE_SIGNING_ENABLED | SMB2_NEGOTIATE_SIGNING_REQUIRED,
	.signing_required = SMB2_NEGOTIATE_SIGNING_REQUIRED,
	.create_lease_size = sizeof(struct create_lease),
};
#endif /* ALLOW_INSECURE_LEGACY */

struct smb_version_values smb21_values = {
	.version_string = SMB21_VERSION_STRING,
	.protocol_id = SMB21_PROT_ID,
	.req_capabilities = 0, /* MBZ on negotiate req until SMB3 dialect */
	.large_lock_type = 0,
	.exclusive_lock_type = SMB2_LOCKFLAG_EXCLUSIVE,
	.shared_lock_type = SMB2_LOCKFLAG_SHARED,
	.unlock_lock_type = SMB2_LOCKFLAG_UNLOCK,
	.header_size = sizeof(struct smb2_hdr),
	.header_preamble_size = 0,
	.max_header_size = MAX_SMB2_HDR_SIZE,
	.read_rsp_size = sizeof(struct smb2_read_rsp),
	.lock_cmd = SMB2_LOCK,
	.cap_unix = 0,
	.cap_nt_find = SMB2_NT_FIND,
	.cap_large_files = SMB2_LARGE_FILES,
	.signing_enabled = SMB2_NEGOTIATE_SIGNING_ENABLED | SMB2_NEGOTIATE_SIGNING_REQUIRED,
	.signing_required = SMB2_NEGOTIATE_SIGNING_REQUIRED,
	.create_lease_size = sizeof(struct create_lease),
};

struct smb_version_values smb3any_values = {
	.version_string = SMB3ANY_VERSION_STRING,
	.protocol_id = SMB302_PROT_ID, /* doesn't matter, send protocol array */
	.req_capabilities = SMB2_GLOBAL_CAP_DFS | SMB2_GLOBAL_CAP_LEASING | SMB2_GLOBAL_CAP_LARGE_MTU | SMB2_GLOBAL_CAP_PERSISTENT_HANDLES | SMB2_GLOBAL_CAP_ENCRYPTION | SMB2_GLOBAL_CAP_DIRECTORY_LEASING,
	.large_lock_type = 0,
	.exclusive_lock_type = SMB2_LOCKFLAG_EXCLUSIVE,
	.shared_lock_type = SMB2_LOCKFLAG_SHARED,
	.unlock_lock_type = SMB2_LOCKFLAG_UNLOCK,
	.header_size = sizeof(struct smb2_hdr),
	.header_preamble_size = 0,
	.max_header_size = MAX_SMB2_HDR_SIZE,
	.read_rsp_size = sizeof(struct smb2_read_rsp),
	.lock_cmd = SMB2_LOCK,
	.cap_unix = 0,
	.cap_nt_find = SMB2_NT_FIND,
	.cap_large_files = SMB2_LARGE_FILES,
	.signing_enabled = SMB2_NEGOTIATE_SIGNING_ENABLED | SMB2_NEGOTIATE_SIGNING_REQUIRED,
	.signing_required = SMB2_NEGOTIATE_SIGNING_REQUIRED,
	.create_lease_size = sizeof(struct create_lease_v2),
};

struct smb_version_values smbdefault_values = {
	.version_string = SMBDEFAULT_VERSION_STRING,
	.protocol_id = SMB302_PROT_ID, /* doesn't matter, send protocol array */
	.req_capabilities = SMB2_GLOBAL_CAP_DFS | SMB2_GLOBAL_CAP_LEASING | SMB2_GLOBAL_CAP_LARGE_MTU | SMB2_GLOBAL_CAP_PERSISTENT_HANDLES | SMB2_GLOBAL_CAP_ENCRYPTION | SMB2_GLOBAL_CAP_DIRECTORY_LEASING,
	.large_lock_type = 0,
	.exclusive_lock_type = SMB2_LOCKFLAG_EXCLUSIVE,
	.shared_lock_type = SMB2_LOCKFLAG_SHARED,
	.unlock_lock_type = SMB2_LOCKFLAG_UNLOCK,
	.header_size = sizeof(struct smb2_hdr),
	.header_preamble_size = 0,
	.max_header_size = MAX_SMB2_HDR_SIZE,
	.read_rsp_size = sizeof(struct smb2_read_rsp),
	.lock_cmd = SMB2_LOCK,
	.cap_unix = 0,
	.cap_nt_find = SMB2_NT_FIND,
	.cap_large_files = SMB2_LARGE_FILES,
	.signing_enabled = SMB2_NEGOTIATE_SIGNING_ENABLED | SMB2_NEGOTIATE_SIGNING_REQUIRED,
	.signing_required = SMB2_NEGOTIATE_SIGNING_REQUIRED,
	.create_lease_size = sizeof(struct create_lease_v2),
};

struct smb_version_values smb30_values = {
	.version_string = SMB30_VERSION_STRING,
	.protocol_id = SMB30_PROT_ID,
	.req_capabilities = SMB2_GLOBAL_CAP_DFS | SMB2_GLOBAL_CAP_LEASING | SMB2_GLOBAL_CAP_LARGE_MTU | SMB2_GLOBAL_CAP_PERSISTENT_HANDLES | SMB2_GLOBAL_CAP_ENCRYPTION | SMB2_GLOBAL_CAP_DIRECTORY_LEASING,
	.large_lock_type = 0,
	.exclusive_lock_type = SMB2_LOCKFLAG_EXCLUSIVE,
	.shared_lock_type = SMB2_LOCKFLAG_SHARED,
	.unlock_lock_type = SMB2_LOCKFLAG_UNLOCK,
	.header_size = sizeof(struct smb2_hdr),
	.header_preamble_size = 0,
	.max_header_size = MAX_SMB2_HDR_SIZE,
	.read_rsp_size = sizeof(struct smb2_read_rsp),
	.lock_cmd = SMB2_LOCK,
	.cap_unix = 0,
	.cap_nt_find = SMB2_NT_FIND,
	.cap_large_files = SMB2_LARGE_FILES,
	.signing_enabled = SMB2_NEGOTIATE_SIGNING_ENABLED | SMB2_NEGOTIATE_SIGNING_REQUIRED,
	.signing_required = SMB2_NEGOTIATE_SIGNING_REQUIRED,
	.create_lease_size = sizeof(struct create_lease_v2),
};

struct smb_version_values smb302_values = {
	.version_string = SMB302_VERSION_STRING,
	.protocol_id = SMB302_PROT_ID,
	.req_capabilities = SMB2_GLOBAL_CAP_DFS | SMB2_GLOBAL_CAP_LEASING | SMB2_GLOBAL_CAP_LARGE_MTU | SMB2_GLOBAL_CAP_PERSISTENT_HANDLES | SMB2_GLOBAL_CAP_ENCRYPTION | SMB2_GLOBAL_CAP_DIRECTORY_LEASING,
	.large_lock_type = 0,
	.exclusive_lock_type = SMB2_LOCKFLAG_EXCLUSIVE,
	.shared_lock_type = SMB2_LOCKFLAG_SHARED,
	.unlock_lock_type = SMB2_LOCKFLAG_UNLOCK,
	.header_size = sizeof(struct smb2_hdr),
	.header_preamble_size = 0,
	.max_header_size = MAX_SMB2_HDR_SIZE,
	.read_rsp_size = sizeof(struct smb2_read_rsp),
	.lock_cmd = SMB2_LOCK,
	.cap_unix = 0,
	.cap_nt_find = SMB2_NT_FIND,
	.cap_large_files = SMB2_LARGE_FILES,
	.signing_enabled = SMB2_NEGOTIATE_SIGNING_ENABLED | SMB2_NEGOTIATE_SIGNING_REQUIRED,
	.signing_required = SMB2_NEGOTIATE_SIGNING_REQUIRED,
	.create_lease_size = sizeof(struct create_lease_v2),
};

struct smb_version_values smb311_values = {
	.version_string = SMB311_VERSION_STRING,
	.protocol_id = SMB311_PROT_ID,
	.req_capabilities = SMB2_GLOBAL_CAP_DFS | SMB2_GLOBAL_CAP_LEASING | SMB2_GLOBAL_CAP_LARGE_MTU | SMB2_GLOBAL_CAP_PERSISTENT_HANDLES | SMB2_GLOBAL_CAP_ENCRYPTION | SMB2_GLOBAL_CAP_DIRECTORY_LEASING,
	.large_lock_type = 0,
	.exclusive_lock_type = SMB2_LOCKFLAG_EXCLUSIVE,
	.shared_lock_type = SMB2_LOCKFLAG_SHARED,
	.unlock_lock_type = SMB2_LOCKFLAG_UNLOCK,
	.header_size = sizeof(struct smb2_hdr),
	.header_preamble_size = 0,
	.max_header_size = MAX_SMB2_HDR_SIZE,
	.read_rsp_size = sizeof(struct smb2_read_rsp),
	.lock_cmd = SMB2_LOCK,
	.cap_unix = 0,
	.cap_nt_find = SMB2_NT_FIND,
	.cap_large_files = SMB2_LARGE_FILES,
	.signing_enabled = SMB2_NEGOTIATE_SIGNING_ENABLED | SMB2_NEGOTIATE_SIGNING_REQUIRED,
	.signing_required = SMB2_NEGOTIATE_SIGNING_REQUIRED,
	.create_lease_size = sizeof(struct create_lease_v2),
};<|MERGE_RESOLUTION|>--- conflicted
+++ resolved
@@ -4616,37 +4616,6 @@
 }
 
 static int
-<<<<<<< HEAD
-init_read_bvec(struct page **pages, unsigned int npages, unsigned int data_size,
-	       unsigned int cur_off, struct bio_vec **page_vec)
-{
-	struct bio_vec *bvec;
-	int i;
-
-	bvec = kcalloc(npages, sizeof(struct bio_vec), GFP_KERNEL);
-	if (!bvec)
-		return -ENOMEM;
-
-	for (i = 0; i < npages; i++) {
-		bvec_set_page(&bvec[i], pages[i],
-			      min_t(unsigned int, PAGE_SIZE, data_size),
-			      i == 0 ? cur_off : 0);
-		data_size -= bvec[i].bv_len;
-	}
-
-	if (data_size != 0) {
-		cifs_dbg(VFS, "%s: something went wrong\n", __func__);
-		kfree(bvec);
-		return -EIO;
-	}
-
-	*page_vec = bvec;
-	return 0;
-}
-
-static int
-=======
->>>>>>> fdbf8072
 handle_read_data(struct TCP_Server_Info *server, struct mid_q_entry *mid,
 		 char *buf, unsigned int buf_len, struct xarray *pages,
 		 unsigned int pages_len, bool is_offloaded)
