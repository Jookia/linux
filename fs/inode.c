// SPDX-License-Identifier: GPL-2.0-only
/*
 * (C) 1997 Linus Torvalds
 * (C) 1999 Andrea Arcangeli <andrea@suse.de> (dynamic inode allocation)
 */
#include <linux/export.h>
#include <linux/fs.h>
#include <linux/filelock.h>
#include <linux/mm.h>
#include <linux/backing-dev.h>
#include <linux/hash.h>
#include <linux/swap.h>
#include <linux/security.h>
#include <linux/cdev.h>
#include <linux/memblock.h>
#include <linux/fsnotify.h>
#include <linux/mount.h>
#include <linux/posix_acl.h>
#include <linux/buffer_head.h> /* for inode_has_buffers */
#include <linux/ratelimit.h>
#include <linux/list_lru.h>
#include <linux/iversion.h>
#include <trace/events/writeback.h>
#include "internal.h"

/*
 * Inode locking rules:
 *
 * inode->i_lock protects:
 *   inode->i_state, inode->i_hash, __iget(), inode->i_io_list
 * Inode LRU list locks protect:
 *   inode->i_sb->s_inode_lru, inode->i_lru
 * inode->i_sb->s_inode_list_lock protects:
 *   inode->i_sb->s_inodes, inode->i_sb_list
 * bdi->wb.list_lock protects:
 *   bdi->wb.b_{dirty,io,more_io,dirty_time}, inode->i_io_list
 * inode_hash_lock protects:
 *   inode_hashtable, inode->i_hash
 *
 * Lock ordering:
 *
 * inode->i_sb->s_inode_list_lock
 *   inode->i_lock
 *     Inode LRU list locks
 *
 * bdi->wb.list_lock
 *   inode->i_lock
 *
 * inode_hash_lock
 *   inode->i_sb->s_inode_list_lock
 *   inode->i_lock
 *
 * iunique_lock
 *   inode_hash_lock
 */

static unsigned int i_hash_mask __read_mostly;
static unsigned int i_hash_shift __read_mostly;
static struct hlist_head *inode_hashtable __read_mostly;
static __cacheline_aligned_in_smp DEFINE_SPINLOCK(inode_hash_lock);

/*
 * Empty aops. Can be used for the cases where the user does not
 * define any of the address_space operations.
 */
const struct address_space_operations empty_aops = {
};
EXPORT_SYMBOL(empty_aops);

static DEFINE_PER_CPU(unsigned long, nr_inodes);
static DEFINE_PER_CPU(unsigned long, nr_unused);

static struct kmem_cache *inode_cachep __read_mostly;

static long get_nr_inodes(void)
{
	int i;
	long sum = 0;
	for_each_possible_cpu(i)
		sum += per_cpu(nr_inodes, i);
	return sum < 0 ? 0 : sum;
}

static inline long get_nr_inodes_unused(void)
{
	int i;
	long sum = 0;
	for_each_possible_cpu(i)
		sum += per_cpu(nr_unused, i);
	return sum < 0 ? 0 : sum;
}

long get_nr_dirty_inodes(void)
{
	/* not actually dirty inodes, but a wild approximation */
	long nr_dirty = get_nr_inodes() - get_nr_inodes_unused();
	return nr_dirty > 0 ? nr_dirty : 0;
}

/*
 * Handle nr_inode sysctl
 */
#ifdef CONFIG_SYSCTL
/*
 * Statistics gathering..
 */
static struct inodes_stat_t inodes_stat;

static int proc_nr_inodes(struct ctl_table *table, int write, void *buffer,
			  size_t *lenp, loff_t *ppos)
{
	inodes_stat.nr_inodes = get_nr_inodes();
	inodes_stat.nr_unused = get_nr_inodes_unused();
	return proc_doulongvec_minmax(table, write, buffer, lenp, ppos);
}

static struct ctl_table inodes_sysctls[] = {
	{
		.procname	= "inode-nr",
		.data		= &inodes_stat,
		.maxlen		= 2*sizeof(long),
		.mode		= 0444,
		.proc_handler	= proc_nr_inodes,
	},
	{
		.procname	= "inode-state",
		.data		= &inodes_stat,
		.maxlen		= 7*sizeof(long),
		.mode		= 0444,
		.proc_handler	= proc_nr_inodes,
	},
	{ }
};

static int __init init_fs_inode_sysctls(void)
{
	register_sysctl_init("fs", inodes_sysctls);
	return 0;
}
early_initcall(init_fs_inode_sysctls);
#endif

static int no_open(struct inode *inode, struct file *file)
{
	return -ENXIO;
}

/**
 * inode_init_always - perform inode structure initialisation
 * @sb: superblock inode belongs to
 * @inode: inode to initialise
 *
 * These are initializations that need to be done on every inode
 * allocation as the fields are not initialised by slab allocation.
 */
int inode_init_always(struct super_block *sb, struct inode *inode)
{
	static const struct inode_operations empty_iops;
	static const struct file_operations no_open_fops = {.open = no_open};
	struct address_space *const mapping = &inode->i_data;

	inode->i_sb = sb;
	inode->i_blkbits = sb->s_blocksize_bits;
	inode->i_flags = 0;
	atomic64_set(&inode->i_sequence, 0);
	atomic_set(&inode->i_count, 1);
	inode->i_op = &empty_iops;
	inode->i_fop = &no_open_fops;
	inode->i_ino = 0;
	inode->__i_nlink = 1;
	inode->i_opflags = 0;
	if (sb->s_xattr)
		inode->i_opflags |= IOP_XATTR;
	i_uid_write(inode, 0);
	i_gid_write(inode, 0);
	atomic_set(&inode->i_writecount, 0);
	inode->i_size = 0;
	inode->i_write_hint = WRITE_LIFE_NOT_SET;
	inode->i_blocks = 0;
	inode->i_bytes = 0;
	inode->i_generation = 0;
	inode->i_pipe = NULL;
	inode->i_cdev = NULL;
	inode->i_link = NULL;
	inode->i_dir_seq = 0;
	inode->i_rdev = 0;
	inode->dirtied_when = 0;

#ifdef CONFIG_CGROUP_WRITEBACK
	inode->i_wb_frn_winner = 0;
	inode->i_wb_frn_avg_time = 0;
	inode->i_wb_frn_history = 0;
#endif

	spin_lock_init(&inode->i_lock);
	lockdep_set_class(&inode->i_lock, &sb->s_type->i_lock_key);

	init_rwsem(&inode->i_rwsem);
	lockdep_set_class(&inode->i_rwsem, &sb->s_type->i_mutex_key);

	atomic_set(&inode->i_dio_count, 0);

	mapping->a_ops = &empty_aops;
	mapping->host = inode;
	mapping->flags = 0;
	mapping->wb_err = 0;
	atomic_set(&mapping->i_mmap_writable, 0);
#ifdef CONFIG_READ_ONLY_THP_FOR_FS
	atomic_set(&mapping->nr_thps, 0);
#endif
	mapping_set_gfp_mask(mapping, GFP_HIGHUSER_MOVABLE);
	mapping->private_data = NULL;
	mapping->writeback_index = 0;
	init_rwsem(&mapping->invalidate_lock);
	lockdep_set_class_and_name(&mapping->invalidate_lock,
				   &sb->s_type->invalidate_lock_key,
				   "mapping.invalidate_lock");
	inode->i_private = NULL;
	inode->i_mapping = mapping;
	INIT_HLIST_HEAD(&inode->i_dentry);	/* buggered by rcu freeing */
#ifdef CONFIG_FS_POSIX_ACL
	inode->i_acl = inode->i_default_acl = ACL_NOT_CACHED;
#endif

#ifdef CONFIG_FSNOTIFY
	inode->i_fsnotify_mask = 0;
#endif
	inode->i_flctx = NULL;

	if (unlikely(security_inode_alloc(inode)))
		return -ENOMEM;
	this_cpu_inc(nr_inodes);

	return 0;
}
EXPORT_SYMBOL(inode_init_always);

void free_inode_nonrcu(struct inode *inode)
{
	kmem_cache_free(inode_cachep, inode);
}
EXPORT_SYMBOL(free_inode_nonrcu);

static void i_callback(struct rcu_head *head)
{
	struct inode *inode = container_of(head, struct inode, i_rcu);
	if (inode->free_inode)
		inode->free_inode(inode);
	else
		free_inode_nonrcu(inode);
}

static struct inode *alloc_inode(struct super_block *sb)
{
	const struct super_operations *ops = sb->s_op;
	struct inode *inode;

	if (ops->alloc_inode)
		inode = ops->alloc_inode(sb);
	else
		inode = alloc_inode_sb(sb, inode_cachep, GFP_KERNEL);

	if (!inode)
		return NULL;

	if (unlikely(inode_init_always(sb, inode))) {
		if (ops->destroy_inode) {
			ops->destroy_inode(inode);
			if (!ops->free_inode)
				return NULL;
		}
		inode->free_inode = ops->free_inode;
		i_callback(&inode->i_rcu);
		return NULL;
	}

	return inode;
}

void __destroy_inode(struct inode *inode)
{
	BUG_ON(inode_has_buffers(inode));
	inode_detach_wb(inode);
	security_inode_free(inode);
	fsnotify_inode_delete(inode);
	locks_free_lock_context(inode);
	if (!inode->i_nlink) {
		WARN_ON(atomic_long_read(&inode->i_sb->s_remove_count) == 0);
		atomic_long_dec(&inode->i_sb->s_remove_count);
	}

#ifdef CONFIG_FS_POSIX_ACL
	if (inode->i_acl && !is_uncached_acl(inode->i_acl))
		posix_acl_release(inode->i_acl);
	if (inode->i_default_acl && !is_uncached_acl(inode->i_default_acl))
		posix_acl_release(inode->i_default_acl);
#endif
	this_cpu_dec(nr_inodes);
}
EXPORT_SYMBOL(__destroy_inode);

static void destroy_inode(struct inode *inode)
{
	const struct super_operations *ops = inode->i_sb->s_op;

	BUG_ON(!list_empty(&inode->i_lru));
	__destroy_inode(inode);
	if (ops->destroy_inode) {
		ops->destroy_inode(inode);
		if (!ops->free_inode)
			return;
	}
	inode->free_inode = ops->free_inode;
	call_rcu(&inode->i_rcu, i_callback);
}

/**
 * drop_nlink - directly drop an inode's link count
 * @inode: inode
 *
 * This is a low-level filesystem helper to replace any
 * direct filesystem manipulation of i_nlink.  In cases
 * where we are attempting to track writes to the
 * filesystem, a decrement to zero means an imminent
 * write when the file is truncated and actually unlinked
 * on the filesystem.
 */
void drop_nlink(struct inode *inode)
{
	WARN_ON(inode->i_nlink == 0);
	inode->__i_nlink--;
	if (!inode->i_nlink)
		atomic_long_inc(&inode->i_sb->s_remove_count);
}
EXPORT_SYMBOL(drop_nlink);

/**
 * clear_nlink - directly zero an inode's link count
 * @inode: inode
 *
 * This is a low-level filesystem helper to replace any
 * direct filesystem manipulation of i_nlink.  See
 * drop_nlink() for why we care about i_nlink hitting zero.
 */
void clear_nlink(struct inode *inode)
{
	if (inode->i_nlink) {
		inode->__i_nlink = 0;
		atomic_long_inc(&inode->i_sb->s_remove_count);
	}
}
EXPORT_SYMBOL(clear_nlink);

/**
 * set_nlink - directly set an inode's link count
 * @inode: inode
 * @nlink: new nlink (should be non-zero)
 *
 * This is a low-level filesystem helper to replace any
 * direct filesystem manipulation of i_nlink.
 */
void set_nlink(struct inode *inode, unsigned int nlink)
{
	if (!nlink) {
		clear_nlink(inode);
	} else {
		/* Yes, some filesystems do change nlink from zero to one */
		if (inode->i_nlink == 0)
			atomic_long_dec(&inode->i_sb->s_remove_count);

		inode->__i_nlink = nlink;
	}
}
EXPORT_SYMBOL(set_nlink);

/**
 * inc_nlink - directly increment an inode's link count
 * @inode: inode
 *
 * This is a low-level filesystem helper to replace any
 * direct filesystem manipulation of i_nlink.  Currently,
 * it is only here for parity with dec_nlink().
 */
void inc_nlink(struct inode *inode)
{
	if (unlikely(inode->i_nlink == 0)) {
		WARN_ON(!(inode->i_state & I_LINKABLE));
		atomic_long_dec(&inode->i_sb->s_remove_count);
	}

	inode->__i_nlink++;
}
EXPORT_SYMBOL(inc_nlink);

static void __address_space_init_once(struct address_space *mapping)
{
	xa_init_flags(&mapping->i_pages, XA_FLAGS_LOCK_IRQ | XA_FLAGS_ACCOUNT);
	init_rwsem(&mapping->i_mmap_rwsem);
	INIT_LIST_HEAD(&mapping->private_list);
	spin_lock_init(&mapping->private_lock);
	mapping->i_mmap = RB_ROOT_CACHED;
}

void address_space_init_once(struct address_space *mapping)
{
	memset(mapping, 0, sizeof(*mapping));
	__address_space_init_once(mapping);
}
EXPORT_SYMBOL(address_space_init_once);

/*
 * These are initializations that only need to be done
 * once, because the fields are idempotent across use
 * of the inode, so let the slab aware of that.
 */
void inode_init_once(struct inode *inode)
{
	memset(inode, 0, sizeof(*inode));
	INIT_HLIST_NODE(&inode->i_hash);
	INIT_LIST_HEAD(&inode->i_devices);
	INIT_LIST_HEAD(&inode->i_io_list);
	INIT_LIST_HEAD(&inode->i_wb_list);
	INIT_LIST_HEAD(&inode->i_lru);
	INIT_LIST_HEAD(&inode->i_sb_list);
	__address_space_init_once(&inode->i_data);
	i_size_ordered_init(inode);
}
EXPORT_SYMBOL(inode_init_once);

static void init_once(void *foo)
{
	struct inode *inode = (struct inode *) foo;

	inode_init_once(inode);
}

/*
 * inode->i_lock must be held
 */
void __iget(struct inode *inode)
{
	atomic_inc(&inode->i_count);
}

/*
 * get additional reference to inode; caller must already hold one.
 */
void ihold(struct inode *inode)
{
	WARN_ON(atomic_inc_return(&inode->i_count) < 2);
}
EXPORT_SYMBOL(ihold);

static void __inode_add_lru(struct inode *inode, bool rotate)
{
	if (inode->i_state & (I_DIRTY_ALL | I_SYNC | I_FREEING | I_WILL_FREE))
		return;
	if (atomic_read(&inode->i_count))
		return;
	if (!(inode->i_sb->s_flags & SB_ACTIVE))
		return;
	if (!mapping_shrinkable(&inode->i_data))
		return;

	if (list_lru_add(&inode->i_sb->s_inode_lru, &inode->i_lru))
		this_cpu_inc(nr_unused);
	else if (rotate)
		inode->i_state |= I_REFERENCED;
}

/*
 * Add inode to LRU if needed (inode is unused and clean).
 *
 * Needs inode->i_lock held.
 */
void inode_add_lru(struct inode *inode)
{
	__inode_add_lru(inode, false);
}

static void inode_lru_list_del(struct inode *inode)
{
	if (list_lru_del(&inode->i_sb->s_inode_lru, &inode->i_lru))
		this_cpu_dec(nr_unused);
}

/**
 * inode_sb_list_add - add inode to the superblock list of inodes
 * @inode: inode to add
 */
void inode_sb_list_add(struct inode *inode)
{
	spin_lock(&inode->i_sb->s_inode_list_lock);
	list_add(&inode->i_sb_list, &inode->i_sb->s_inodes);
	spin_unlock(&inode->i_sb->s_inode_list_lock);
}
EXPORT_SYMBOL_GPL(inode_sb_list_add);

static inline void inode_sb_list_del(struct inode *inode)
{
	if (!list_empty(&inode->i_sb_list)) {
		spin_lock(&inode->i_sb->s_inode_list_lock);
		list_del_init(&inode->i_sb_list);
		spin_unlock(&inode->i_sb->s_inode_list_lock);
	}
}

static unsigned long hash(struct super_block *sb, unsigned long hashval)
{
	unsigned long tmp;

	tmp = (hashval * (unsigned long)sb) ^ (GOLDEN_RATIO_PRIME + hashval) /
			L1_CACHE_BYTES;
	tmp = tmp ^ ((tmp ^ GOLDEN_RATIO_PRIME) >> i_hash_shift);
	return tmp & i_hash_mask;
}

/**
 *	__insert_inode_hash - hash an inode
 *	@inode: unhashed inode
 *	@hashval: unsigned long value used to locate this object in the
 *		inode_hashtable.
 *
 *	Add an inode to the inode hash for this superblock.
 */
void __insert_inode_hash(struct inode *inode, unsigned long hashval)
{
	struct hlist_head *b = inode_hashtable + hash(inode->i_sb, hashval);

	spin_lock(&inode_hash_lock);
	spin_lock(&inode->i_lock);
	hlist_add_head_rcu(&inode->i_hash, b);
	spin_unlock(&inode->i_lock);
	spin_unlock(&inode_hash_lock);
}
EXPORT_SYMBOL(__insert_inode_hash);

/**
 *	__remove_inode_hash - remove an inode from the hash
 *	@inode: inode to unhash
 *
 *	Remove an inode from the superblock.
 */
void __remove_inode_hash(struct inode *inode)
{
	spin_lock(&inode_hash_lock);
	spin_lock(&inode->i_lock);
	hlist_del_init_rcu(&inode->i_hash);
	spin_unlock(&inode->i_lock);
	spin_unlock(&inode_hash_lock);
}
EXPORT_SYMBOL(__remove_inode_hash);

void dump_mapping(const struct address_space *mapping)
{
	struct inode *host;
	const struct address_space_operations *a_ops;
	struct hlist_node *dentry_first;
	struct dentry *dentry_ptr;
	struct dentry dentry;
	unsigned long ino;

	/*
	 * If mapping is an invalid pointer, we don't want to crash
	 * accessing it, so probe everything depending on it carefully.
	 */
	if (get_kernel_nofault(host, &mapping->host) ||
	    get_kernel_nofault(a_ops, &mapping->a_ops)) {
		pr_warn("invalid mapping:%px\n", mapping);
		return;
	}

	if (!host) {
		pr_warn("aops:%ps\n", a_ops);
		return;
	}

	if (get_kernel_nofault(dentry_first, &host->i_dentry.first) ||
	    get_kernel_nofault(ino, &host->i_ino)) {
		pr_warn("aops:%ps invalid inode:%px\n", a_ops, host);
		return;
	}

	if (!dentry_first) {
		pr_warn("aops:%ps ino:%lx\n", a_ops, ino);
		return;
	}

	dentry_ptr = container_of(dentry_first, struct dentry, d_u.d_alias);
	if (get_kernel_nofault(dentry, dentry_ptr)) {
		pr_warn("aops:%ps ino:%lx invalid dentry:%px\n",
				a_ops, ino, dentry_ptr);
		return;
	}

	/*
	 * if dentry is corrupted, the %pd handler may still crash,
	 * but it's unlikely that we reach here with a corrupt mapping
	 */
	pr_warn("aops:%ps ino:%lx dentry name:\"%pd\"\n", a_ops, ino, &dentry);
}

void clear_inode(struct inode *inode)
{
	/*
	 * We have to cycle the i_pages lock here because reclaim can be in the
	 * process of removing the last page (in __filemap_remove_folio())
	 * and we must not free the mapping under it.
	 */
	xa_lock_irq(&inode->i_data.i_pages);
	BUG_ON(inode->i_data.nrpages);
	/*
	 * Almost always, mapping_empty(&inode->i_data) here; but there are
	 * two known and long-standing ways in which nodes may get left behind
	 * (when deep radix-tree node allocation failed partway; or when THP
	 * collapse_file() failed). Until those two known cases are cleaned up,
	 * or a cleanup function is called here, do not BUG_ON(!mapping_empty),
	 * nor even WARN_ON(!mapping_empty).
	 */
	xa_unlock_irq(&inode->i_data.i_pages);
	BUG_ON(!list_empty(&inode->i_data.private_list));
	BUG_ON(!(inode->i_state & I_FREEING));
	BUG_ON(inode->i_state & I_CLEAR);
	BUG_ON(!list_empty(&inode->i_wb_list));
	/* don't need i_lock here, no concurrent mods to i_state */
	inode->i_state = I_FREEING | I_CLEAR;
}
EXPORT_SYMBOL(clear_inode);

/*
 * Free the inode passed in, removing it from the lists it is still connected
 * to. We remove any pages still attached to the inode and wait for any IO that
 * is still in progress before finally destroying the inode.
 *
 * An inode must already be marked I_FREEING so that we avoid the inode being
 * moved back onto lists if we race with other code that manipulates the lists
 * (e.g. writeback_single_inode). The caller is responsible for setting this.
 *
 * An inode must already be removed from the LRU list before being evicted from
 * the cache. This should occur atomically with setting the I_FREEING state
 * flag, so no inodes here should ever be on the LRU when being evicted.
 */
static void evict(struct inode *inode)
{
	const struct super_operations *op = inode->i_sb->s_op;

	BUG_ON(!(inode->i_state & I_FREEING));
	BUG_ON(!list_empty(&inode->i_lru));

	if (!list_empty(&inode->i_io_list))
		inode_io_list_del(inode);

	inode_sb_list_del(inode);

	/*
	 * Wait for flusher thread to be done with the inode so that filesystem
	 * does not start destroying it while writeback is still running. Since
	 * the inode has I_FREEING set, flusher thread won't start new work on
	 * the inode.  We just have to wait for running writeback to finish.
	 */
	inode_wait_for_writeback(inode);

	if (op->evict_inode) {
		op->evict_inode(inode);
	} else {
		truncate_inode_pages_final(&inode->i_data);
		clear_inode(inode);
	}
	if (S_ISCHR(inode->i_mode) && inode->i_cdev)
		cd_forget(inode);

	remove_inode_hash(inode);

	spin_lock(&inode->i_lock);
	wake_up_bit(&inode->i_state, __I_NEW);
	BUG_ON(inode->i_state != (I_FREEING | I_CLEAR));
	spin_unlock(&inode->i_lock);

	destroy_inode(inode);
}

/*
 * dispose_list - dispose of the contents of a local list
 * @head: the head of the list to free
 *
 * Dispose-list gets a local list with local inodes in it, so it doesn't
 * need to worry about list corruption and SMP locks.
 */
static void dispose_list(struct list_head *head)
{
	while (!list_empty(head)) {
		struct inode *inode;

		inode = list_first_entry(head, struct inode, i_lru);
		list_del_init(&inode->i_lru);

		evict(inode);
		cond_resched();
	}
}

/**
 * evict_inodes	- evict all evictable inodes for a superblock
 * @sb:		superblock to operate on
 *
 * Make sure that no inodes with zero refcount are retained.  This is
 * called by superblock shutdown after having SB_ACTIVE flag removed,
 * so any inode reaching zero refcount during or after that call will
 * be immediately evicted.
 */
void evict_inodes(struct super_block *sb)
{
	struct inode *inode, *next;
	LIST_HEAD(dispose);

again:
	spin_lock(&sb->s_inode_list_lock);
	list_for_each_entry_safe(inode, next, &sb->s_inodes, i_sb_list) {
		if (atomic_read(&inode->i_count))
			continue;

		spin_lock(&inode->i_lock);
		if (inode->i_state & (I_NEW | I_FREEING | I_WILL_FREE)) {
			spin_unlock(&inode->i_lock);
			continue;
		}

		inode->i_state |= I_FREEING;
		inode_lru_list_del(inode);
		spin_unlock(&inode->i_lock);
		list_add(&inode->i_lru, &dispose);

		/*
		 * We can have a ton of inodes to evict at unmount time given
		 * enough memory, check to see if we need to go to sleep for a
		 * bit so we don't livelock.
		 */
		if (need_resched()) {
			spin_unlock(&sb->s_inode_list_lock);
			cond_resched();
			dispose_list(&dispose);
			goto again;
		}
	}
	spin_unlock(&sb->s_inode_list_lock);

	dispose_list(&dispose);
}
EXPORT_SYMBOL_GPL(evict_inodes);

/**
 * invalidate_inodes	- attempt to free all inodes on a superblock
 * @sb:		superblock to operate on
 *
 * Attempts to free all inodes (including dirty inodes) for a given superblock.
 */
void invalidate_inodes(struct super_block *sb)
{
	struct inode *inode, *next;
	LIST_HEAD(dispose);

again:
	spin_lock(&sb->s_inode_list_lock);
	list_for_each_entry_safe(inode, next, &sb->s_inodes, i_sb_list) {
		spin_lock(&inode->i_lock);
		if (inode->i_state & (I_NEW | I_FREEING | I_WILL_FREE)) {
			spin_unlock(&inode->i_lock);
			continue;
		}
		if (atomic_read(&inode->i_count)) {
			spin_unlock(&inode->i_lock);
			continue;
		}

		inode->i_state |= I_FREEING;
		inode_lru_list_del(inode);
		spin_unlock(&inode->i_lock);
		list_add(&inode->i_lru, &dispose);
		if (need_resched()) {
			spin_unlock(&sb->s_inode_list_lock);
			cond_resched();
			dispose_list(&dispose);
			goto again;
		}
	}
	spin_unlock(&sb->s_inode_list_lock);

	dispose_list(&dispose);
}

/*
 * Isolate the inode from the LRU in preparation for freeing it.
 *
 * If the inode has the I_REFERENCED flag set, then it means that it has been
 * used recently - the flag is set in iput_final(). When we encounter such an
 * inode, clear the flag and move it to the back of the LRU so it gets another
 * pass through the LRU before it gets reclaimed. This is necessary because of
 * the fact we are doing lazy LRU updates to minimise lock contention so the
 * LRU does not have strict ordering. Hence we don't want to reclaim inodes
 * with this flag set because they are the inodes that are out of order.
 */
static enum lru_status inode_lru_isolate(struct list_head *item,
		struct list_lru_one *lru, spinlock_t *lru_lock, void *arg)
{
	struct list_head *freeable = arg;
	struct inode	*inode = container_of(item, struct inode, i_lru);

	/*
	 * We are inverting the lru lock/inode->i_lock here, so use a
	 * trylock. If we fail to get the lock, just skip it.
	 */
	if (!spin_trylock(&inode->i_lock))
		return LRU_SKIP;

	/*
	 * Inodes can get referenced, redirtied, or repopulated while
	 * they're already on the LRU, and this can make them
	 * unreclaimable for a while. Remove them lazily here; iput,
	 * sync, or the last page cache deletion will requeue them.
	 */
	if (atomic_read(&inode->i_count) ||
	    (inode->i_state & ~I_REFERENCED) ||
	    !mapping_shrinkable(&inode->i_data)) {
		list_lru_isolate(lru, &inode->i_lru);
		spin_unlock(&inode->i_lock);
		this_cpu_dec(nr_unused);
		return LRU_REMOVED;
	}

	/* Recently referenced inodes get one more pass */
	if (inode->i_state & I_REFERENCED) {
		inode->i_state &= ~I_REFERENCED;
		spin_unlock(&inode->i_lock);
		return LRU_ROTATE;
	}

	/*
	 * On highmem systems, mapping_shrinkable() permits dropping
	 * page cache in order to free up struct inodes: lowmem might
	 * be under pressure before the cache inside the highmem zone.
	 */
	if (inode_has_buffers(inode) || !mapping_empty(&inode->i_data)) {
		__iget(inode);
		spin_unlock(&inode->i_lock);
		spin_unlock(lru_lock);
		if (remove_inode_buffers(inode)) {
			unsigned long reap;
			reap = invalidate_mapping_pages(&inode->i_data, 0, -1);
			if (current_is_kswapd())
				__count_vm_events(KSWAPD_INODESTEAL, reap);
			else
				__count_vm_events(PGINODESTEAL, reap);
			mm_account_reclaimed_pages(reap);
		}
		iput(inode);
		spin_lock(lru_lock);
		return LRU_RETRY;
	}

	WARN_ON(inode->i_state & I_NEW);
	inode->i_state |= I_FREEING;
	list_lru_isolate_move(lru, &inode->i_lru, freeable);
	spin_unlock(&inode->i_lock);

	this_cpu_dec(nr_unused);
	return LRU_REMOVED;
}

/*
 * Walk the superblock inode LRU for freeable inodes and attempt to free them.
 * This is called from the superblock shrinker function with a number of inodes
 * to trim from the LRU. Inodes to be freed are moved to a temporary list and
 * then are freed outside inode_lock by dispose_list().
 */
long prune_icache_sb(struct super_block *sb, struct shrink_control *sc)
{
	LIST_HEAD(freeable);
	long freed;

	freed = list_lru_shrink_walk(&sb->s_inode_lru, sc,
				     inode_lru_isolate, &freeable);
	dispose_list(&freeable);
	return freed;
}

static void __wait_on_freeing_inode(struct inode *inode);
/*
 * Called with the inode lock held.
 */
static struct inode *find_inode(struct super_block *sb,
				struct hlist_head *head,
				int (*test)(struct inode *, void *),
				void *data)
{
	struct inode *inode = NULL;

repeat:
	hlist_for_each_entry(inode, head, i_hash) {
		if (inode->i_sb != sb)
			continue;
		if (!test(inode, data))
			continue;
		spin_lock(&inode->i_lock);
		if (inode->i_state & (I_FREEING|I_WILL_FREE)) {
			__wait_on_freeing_inode(inode);
			goto repeat;
		}
		if (unlikely(inode->i_state & I_CREATING)) {
			spin_unlock(&inode->i_lock);
			return ERR_PTR(-ESTALE);
		}
		__iget(inode);
		spin_unlock(&inode->i_lock);
		return inode;
	}
	return NULL;
}

/*
 * find_inode_fast is the fast path version of find_inode, see the comment at
 * iget_locked for details.
 */
static struct inode *find_inode_fast(struct super_block *sb,
				struct hlist_head *head, unsigned long ino)
{
	struct inode *inode = NULL;

repeat:
	hlist_for_each_entry(inode, head, i_hash) {
		if (inode->i_ino != ino)
			continue;
		if (inode->i_sb != sb)
			continue;
		spin_lock(&inode->i_lock);
		if (inode->i_state & (I_FREEING|I_WILL_FREE)) {
			__wait_on_freeing_inode(inode);
			goto repeat;
		}
		if (unlikely(inode->i_state & I_CREATING)) {
			spin_unlock(&inode->i_lock);
			return ERR_PTR(-ESTALE);
		}
		__iget(inode);
		spin_unlock(&inode->i_lock);
		return inode;
	}
	return NULL;
}

/*
 * Each cpu owns a range of LAST_INO_BATCH numbers.
 * 'shared_last_ino' is dirtied only once out of LAST_INO_BATCH allocations,
 * to renew the exhausted range.
 *
 * This does not significantly increase overflow rate because every CPU can
 * consume at most LAST_INO_BATCH-1 unused inode numbers. So there is
 * NR_CPUS*(LAST_INO_BATCH-1) wastage. At 4096 and 1024, this is ~0.1% of the
 * 2^32 range, and is a worst-case. Even a 50% wastage would only increase
 * overflow rate by 2x, which does not seem too significant.
 *
 * On a 32bit, non LFS stat() call, glibc will generate an EOVERFLOW
 * error if st_ino won't fit in target struct field. Use 32bit counter
 * here to attempt to avoid that.
 */
#define LAST_INO_BATCH 1024
static DEFINE_PER_CPU(unsigned int, last_ino);

unsigned int get_next_ino(void)
{
	unsigned int *p = &get_cpu_var(last_ino);
	unsigned int res = *p;

#ifdef CONFIG_SMP
	if (unlikely((res & (LAST_INO_BATCH-1)) == 0)) {
		static atomic_t shared_last_ino;
		int next = atomic_add_return(LAST_INO_BATCH, &shared_last_ino);

		res = next - LAST_INO_BATCH;
	}
#endif

	res++;
	/* get_next_ino should not provide a 0 inode number */
	if (unlikely(!res))
		res++;
	*p = res;
	put_cpu_var(last_ino);
	return res;
}
EXPORT_SYMBOL(get_next_ino);

/**
 *	new_inode_pseudo 	- obtain an inode
 *	@sb: superblock
 *
 *	Allocates a new inode for given superblock.
 *	Inode wont be chained in superblock s_inodes list
 *	This means :
 *	- fs can't be unmount
 *	- quotas, fsnotify, writeback can't work
 */
struct inode *new_inode_pseudo(struct super_block *sb)
{
	struct inode *inode = alloc_inode(sb);

	if (inode) {
		spin_lock(&inode->i_lock);
		inode->i_state = 0;
		spin_unlock(&inode->i_lock);
	}
	return inode;
}

/**
 *	new_inode 	- obtain an inode
 *	@sb: superblock
 *
 *	Allocates a new inode for given superblock. The default gfp_mask
 *	for allocations related to inode->i_mapping is GFP_HIGHUSER_MOVABLE.
 *	If HIGHMEM pages are unsuitable or it is known that pages allocated
 *	for the page cache are not reclaimable or migratable,
 *	mapping_set_gfp_mask() must be called with suitable flags on the
 *	newly created inode's mapping
 *
 */
struct inode *new_inode(struct super_block *sb)
{
	struct inode *inode;

	inode = new_inode_pseudo(sb);
	if (inode)
		inode_sb_list_add(inode);
	return inode;
}
EXPORT_SYMBOL(new_inode);

#ifdef CONFIG_DEBUG_LOCK_ALLOC
void lockdep_annotate_inode_mutex_key(struct inode *inode)
{
	if (S_ISDIR(inode->i_mode)) {
		struct file_system_type *type = inode->i_sb->s_type;

		/* Set new key only if filesystem hasn't already changed it */
		if (lockdep_match_class(&inode->i_rwsem, &type->i_mutex_key)) {
			/*
			 * ensure nobody is actually holding i_mutex
			 */
			// mutex_destroy(&inode->i_mutex);
			init_rwsem(&inode->i_rwsem);
			lockdep_set_class(&inode->i_rwsem,
					  &type->i_mutex_dir_key);
		}
	}
}
EXPORT_SYMBOL(lockdep_annotate_inode_mutex_key);
#endif

/**
 * unlock_new_inode - clear the I_NEW state and wake up any waiters
 * @inode:	new inode to unlock
 *
 * Called when the inode is fully initialised to clear the new state of the
 * inode and wake up anyone waiting for the inode to finish initialisation.
 */
void unlock_new_inode(struct inode *inode)
{
	lockdep_annotate_inode_mutex_key(inode);
	spin_lock(&inode->i_lock);
	WARN_ON(!(inode->i_state & I_NEW));
	inode->i_state &= ~I_NEW & ~I_CREATING;
	smp_mb();
	wake_up_bit(&inode->i_state, __I_NEW);
	spin_unlock(&inode->i_lock);
}
EXPORT_SYMBOL(unlock_new_inode);

void discard_new_inode(struct inode *inode)
{
	lockdep_annotate_inode_mutex_key(inode);
	spin_lock(&inode->i_lock);
	WARN_ON(!(inode->i_state & I_NEW));
	inode->i_state &= ~I_NEW;
	smp_mb();
	wake_up_bit(&inode->i_state, __I_NEW);
	spin_unlock(&inode->i_lock);
	iput(inode);
}
EXPORT_SYMBOL(discard_new_inode);

/**
 * lock_two_inodes - lock two inodes (may be regular files but also dirs)
 *
 * Lock any non-NULL argument. The caller must make sure that if he is passing
 * in two directories, one is not ancestor of the other.  Zero, one or two
 * objects may be locked by this function.
 *
 * @inode1: first inode to lock
 * @inode2: second inode to lock
 * @subclass1: inode lock subclass for the first lock obtained
 * @subclass2: inode lock subclass for the second lock obtained
 */
void lock_two_inodes(struct inode *inode1, struct inode *inode2,
		     unsigned subclass1, unsigned subclass2)
{
	if (!inode1 || !inode2) {
		/*
		 * Make sure @subclass1 will be used for the acquired lock.
		 * This is not strictly necessary (no current caller cares) but
		 * let's keep things consistent.
		 */
		if (!inode1)
			swap(inode1, inode2);
		goto lock;
	}

	/*
	 * If one object is directory and the other is not, we must make sure
	 * to lock directory first as the other object may be its child.
	 */
	if (S_ISDIR(inode2->i_mode) == S_ISDIR(inode1->i_mode)) {
		if (inode1 > inode2)
			swap(inode1, inode2);
	} else if (!S_ISDIR(inode1->i_mode))
		swap(inode1, inode2);
lock:
	if (inode1)
		inode_lock_nested(inode1, subclass1);
	if (inode2 && inode2 != inode1)
		inode_lock_nested(inode2, subclass2);
}

/**
 * lock_two_nondirectories - take two i_mutexes on non-directory objects
 *
 * Lock any non-NULL argument. Passed objects must not be directories.
 * Zero, one or two objects may be locked by this function.
 *
 * @inode1: first inode to lock
 * @inode2: second inode to lock
 */
void lock_two_nondirectories(struct inode *inode1, struct inode *inode2)
{
	if (inode1)
		WARN_ON_ONCE(S_ISDIR(inode1->i_mode));
	if (inode2)
		WARN_ON_ONCE(S_ISDIR(inode2->i_mode));
	lock_two_inodes(inode1, inode2, I_MUTEX_NORMAL, I_MUTEX_NONDIR2);
}
EXPORT_SYMBOL(lock_two_nondirectories);

/**
 * unlock_two_nondirectories - release locks from lock_two_nondirectories()
 * @inode1: first inode to unlock
 * @inode2: second inode to unlock
 */
void unlock_two_nondirectories(struct inode *inode1, struct inode *inode2)
{
	if (inode1) {
		WARN_ON_ONCE(S_ISDIR(inode1->i_mode));
		inode_unlock(inode1);
	}
	if (inode2 && inode2 != inode1) {
		WARN_ON_ONCE(S_ISDIR(inode2->i_mode));
		inode_unlock(inode2);
	}
}
EXPORT_SYMBOL(unlock_two_nondirectories);

/**
 * inode_insert5 - obtain an inode from a mounted file system
 * @inode:	pre-allocated inode to use for insert to cache
 * @hashval:	hash value (usually inode number) to get
 * @test:	callback used for comparisons between inodes
 * @set:	callback used to initialize a new struct inode
 * @data:	opaque data pointer to pass to @test and @set
 *
 * Search for the inode specified by @hashval and @data in the inode cache,
 * and if present it is return it with an increased reference count. This is
 * a variant of iget5_locked() for callers that don't want to fail on memory
 * allocation of inode.
 *
 * If the inode is not in cache, insert the pre-allocated inode to cache and
 * return it locked, hashed, and with the I_NEW flag set. The file system gets
 * to fill it in before unlocking it via unlock_new_inode().
 *
 * Note both @test and @set are called with the inode_hash_lock held, so can't
 * sleep.
 */
struct inode *inode_insert5(struct inode *inode, unsigned long hashval,
			    int (*test)(struct inode *, void *),
			    int (*set)(struct inode *, void *), void *data)
{
	struct hlist_head *head = inode_hashtable + hash(inode->i_sb, hashval);
	struct inode *old;

again:
	spin_lock(&inode_hash_lock);
	old = find_inode(inode->i_sb, head, test, data);
	if (unlikely(old)) {
		/*
		 * Uhhuh, somebody else created the same inode under us.
		 * Use the old inode instead of the preallocated one.
		 */
		spin_unlock(&inode_hash_lock);
		if (IS_ERR(old))
			return NULL;
		wait_on_inode(old);
		if (unlikely(inode_unhashed(old))) {
			iput(old);
			goto again;
		}
		return old;
	}

	if (set && unlikely(set(inode, data))) {
		inode = NULL;
		goto unlock;
	}

	/*
	 * Return the locked inode with I_NEW set, the
	 * caller is responsible for filling in the contents
	 */
	spin_lock(&inode->i_lock);
	inode->i_state |= I_NEW;
	hlist_add_head_rcu(&inode->i_hash, head);
	spin_unlock(&inode->i_lock);

	/*
	 * Add inode to the sb list if it's not already. It has I_NEW at this
	 * point, so it should be safe to test i_sb_list locklessly.
	 */
	if (list_empty(&inode->i_sb_list))
		inode_sb_list_add(inode);
unlock:
	spin_unlock(&inode_hash_lock);

	return inode;
}
EXPORT_SYMBOL(inode_insert5);

/**
 * iget5_locked - obtain an inode from a mounted file system
 * @sb:		super block of file system
 * @hashval:	hash value (usually inode number) to get
 * @test:	callback used for comparisons between inodes
 * @set:	callback used to initialize a new struct inode
 * @data:	opaque data pointer to pass to @test and @set
 *
 * Search for the inode specified by @hashval and @data in the inode cache,
 * and if present it is return it with an increased reference count. This is
 * a generalized version of iget_locked() for file systems where the inode
 * number is not sufficient for unique identification of an inode.
 *
 * If the inode is not in cache, allocate a new inode and return it locked,
 * hashed, and with the I_NEW flag set. The file system gets to fill it in
 * before unlocking it via unlock_new_inode().
 *
 * Note both @test and @set are called with the inode_hash_lock held, so can't
 * sleep.
 */
struct inode *iget5_locked(struct super_block *sb, unsigned long hashval,
		int (*test)(struct inode *, void *),
		int (*set)(struct inode *, void *), void *data)
{
	struct inode *inode = ilookup5(sb, hashval, test, data);

	if (!inode) {
		struct inode *new = alloc_inode(sb);

		if (new) {
			new->i_state = 0;
			inode = inode_insert5(new, hashval, test, set, data);
			if (unlikely(inode != new))
				destroy_inode(new);
		}
	}
	return inode;
}
EXPORT_SYMBOL(iget5_locked);

/**
 * iget_locked - obtain an inode from a mounted file system
 * @sb:		super block of file system
 * @ino:	inode number to get
 *
 * Search for the inode specified by @ino in the inode cache and if present
 * return it with an increased reference count. This is for file systems
 * where the inode number is sufficient for unique identification of an inode.
 *
 * If the inode is not in cache, allocate a new inode and return it locked,
 * hashed, and with the I_NEW flag set.  The file system gets to fill it in
 * before unlocking it via unlock_new_inode().
 */
struct inode *iget_locked(struct super_block *sb, unsigned long ino)
{
	struct hlist_head *head = inode_hashtable + hash(sb, ino);
	struct inode *inode;
again:
	spin_lock(&inode_hash_lock);
	inode = find_inode_fast(sb, head, ino);
	spin_unlock(&inode_hash_lock);
	if (inode) {
		if (IS_ERR(inode))
			return NULL;
		wait_on_inode(inode);
		if (unlikely(inode_unhashed(inode))) {
			iput(inode);
			goto again;
		}
		return inode;
	}

	inode = alloc_inode(sb);
	if (inode) {
		struct inode *old;

		spin_lock(&inode_hash_lock);
		/* We released the lock, so.. */
		old = find_inode_fast(sb, head, ino);
		if (!old) {
			inode->i_ino = ino;
			spin_lock(&inode->i_lock);
			inode->i_state = I_NEW;
			hlist_add_head_rcu(&inode->i_hash, head);
			spin_unlock(&inode->i_lock);
			inode_sb_list_add(inode);
			spin_unlock(&inode_hash_lock);

			/* Return the locked inode with I_NEW set, the
			 * caller is responsible for filling in the contents
			 */
			return inode;
		}

		/*
		 * Uhhuh, somebody else created the same inode under
		 * us. Use the old inode instead of the one we just
		 * allocated.
		 */
		spin_unlock(&inode_hash_lock);
		destroy_inode(inode);
		if (IS_ERR(old))
			return NULL;
		inode = old;
		wait_on_inode(inode);
		if (unlikely(inode_unhashed(inode))) {
			iput(inode);
			goto again;
		}
	}
	return inode;
}
EXPORT_SYMBOL(iget_locked);

/*
 * search the inode cache for a matching inode number.
 * If we find one, then the inode number we are trying to
 * allocate is not unique and so we should not use it.
 *
 * Returns 1 if the inode number is unique, 0 if it is not.
 */
static int test_inode_iunique(struct super_block *sb, unsigned long ino)
{
	struct hlist_head *b = inode_hashtable + hash(sb, ino);
	struct inode *inode;

	hlist_for_each_entry_rcu(inode, b, i_hash) {
		if (inode->i_ino == ino && inode->i_sb == sb)
			return 0;
	}
	return 1;
}

/**
 *	iunique - get a unique inode number
 *	@sb: superblock
 *	@max_reserved: highest reserved inode number
 *
 *	Obtain an inode number that is unique on the system for a given
 *	superblock. This is used by file systems that have no natural
 *	permanent inode numbering system. An inode number is returned that
 *	is higher than the reserved limit but unique.
 *
 *	BUGS:
 *	With a large number of inodes live on the file system this function
 *	currently becomes quite slow.
 */
ino_t iunique(struct super_block *sb, ino_t max_reserved)
{
	/*
	 * On a 32bit, non LFS stat() call, glibc will generate an EOVERFLOW
	 * error if st_ino won't fit in target struct field. Use 32bit counter
	 * here to attempt to avoid that.
	 */
	static DEFINE_SPINLOCK(iunique_lock);
	static unsigned int counter;
	ino_t res;

	rcu_read_lock();
	spin_lock(&iunique_lock);
	do {
		if (counter <= max_reserved)
			counter = max_reserved + 1;
		res = counter++;
	} while (!test_inode_iunique(sb, res));
	spin_unlock(&iunique_lock);
	rcu_read_unlock();

	return res;
}
EXPORT_SYMBOL(iunique);

struct inode *igrab(struct inode *inode)
{
	spin_lock(&inode->i_lock);
	if (!(inode->i_state & (I_FREEING|I_WILL_FREE))) {
		__iget(inode);
		spin_unlock(&inode->i_lock);
	} else {
		spin_unlock(&inode->i_lock);
		/*
		 * Handle the case where s_op->clear_inode is not been
		 * called yet, and somebody is calling igrab
		 * while the inode is getting freed.
		 */
		inode = NULL;
	}
	return inode;
}
EXPORT_SYMBOL(igrab);

/**
 * ilookup5_nowait - search for an inode in the inode cache
 * @sb:		super block of file system to search
 * @hashval:	hash value (usually inode number) to search for
 * @test:	callback used for comparisons between inodes
 * @data:	opaque data pointer to pass to @test
 *
 * Search for the inode specified by @hashval and @data in the inode cache.
 * If the inode is in the cache, the inode is returned with an incremented
 * reference count.
 *
 * Note: I_NEW is not waited upon so you have to be very careful what you do
 * with the returned inode.  You probably should be using ilookup5() instead.
 *
 * Note2: @test is called with the inode_hash_lock held, so can't sleep.
 */
struct inode *ilookup5_nowait(struct super_block *sb, unsigned long hashval,
		int (*test)(struct inode *, void *), void *data)
{
	struct hlist_head *head = inode_hashtable + hash(sb, hashval);
	struct inode *inode;

	spin_lock(&inode_hash_lock);
	inode = find_inode(sb, head, test, data);
	spin_unlock(&inode_hash_lock);

	return IS_ERR(inode) ? NULL : inode;
}
EXPORT_SYMBOL(ilookup5_nowait);

/**
 * ilookup5 - search for an inode in the inode cache
 * @sb:		super block of file system to search
 * @hashval:	hash value (usually inode number) to search for
 * @test:	callback used for comparisons between inodes
 * @data:	opaque data pointer to pass to @test
 *
 * Search for the inode specified by @hashval and @data in the inode cache,
 * and if the inode is in the cache, return the inode with an incremented
 * reference count.  Waits on I_NEW before returning the inode.
 * returned with an incremented reference count.
 *
 * This is a generalized version of ilookup() for file systems where the
 * inode number is not sufficient for unique identification of an inode.
 *
 * Note: @test is called with the inode_hash_lock held, so can't sleep.
 */
struct inode *ilookup5(struct super_block *sb, unsigned long hashval,
		int (*test)(struct inode *, void *), void *data)
{
	struct inode *inode;
again:
	inode = ilookup5_nowait(sb, hashval, test, data);
	if (inode) {
		wait_on_inode(inode);
		if (unlikely(inode_unhashed(inode))) {
			iput(inode);
			goto again;
		}
	}
	return inode;
}
EXPORT_SYMBOL(ilookup5);

/**
 * ilookup - search for an inode in the inode cache
 * @sb:		super block of file system to search
 * @ino:	inode number to search for
 *
 * Search for the inode @ino in the inode cache, and if the inode is in the
 * cache, the inode is returned with an incremented reference count.
 */
struct inode *ilookup(struct super_block *sb, unsigned long ino)
{
	struct hlist_head *head = inode_hashtable + hash(sb, ino);
	struct inode *inode;
again:
	spin_lock(&inode_hash_lock);
	inode = find_inode_fast(sb, head, ino);
	spin_unlock(&inode_hash_lock);

	if (inode) {
		if (IS_ERR(inode))
			return NULL;
		wait_on_inode(inode);
		if (unlikely(inode_unhashed(inode))) {
			iput(inode);
			goto again;
		}
	}
	return inode;
}
EXPORT_SYMBOL(ilookup);

/**
 * find_inode_nowait - find an inode in the inode cache
 * @sb:		super block of file system to search
 * @hashval:	hash value (usually inode number) to search for
 * @match:	callback used for comparisons between inodes
 * @data:	opaque data pointer to pass to @match
 *
 * Search for the inode specified by @hashval and @data in the inode
 * cache, where the helper function @match will return 0 if the inode
 * does not match, 1 if the inode does match, and -1 if the search
 * should be stopped.  The @match function must be responsible for
 * taking the i_lock spin_lock and checking i_state for an inode being
 * freed or being initialized, and incrementing the reference count
 * before returning 1.  It also must not sleep, since it is called with
 * the inode_hash_lock spinlock held.
 *
 * This is a even more generalized version of ilookup5() when the
 * function must never block --- find_inode() can block in
 * __wait_on_freeing_inode() --- or when the caller can not increment
 * the reference count because the resulting iput() might cause an
 * inode eviction.  The tradeoff is that the @match funtion must be
 * very carefully implemented.
 */
struct inode *find_inode_nowait(struct super_block *sb,
				unsigned long hashval,
				int (*match)(struct inode *, unsigned long,
					     void *),
				void *data)
{
	struct hlist_head *head = inode_hashtable + hash(sb, hashval);
	struct inode *inode, *ret_inode = NULL;
	int mval;

	spin_lock(&inode_hash_lock);
	hlist_for_each_entry(inode, head, i_hash) {
		if (inode->i_sb != sb)
			continue;
		mval = match(inode, hashval, data);
		if (mval == 0)
			continue;
		if (mval == 1)
			ret_inode = inode;
		goto out;
	}
out:
	spin_unlock(&inode_hash_lock);
	return ret_inode;
}
EXPORT_SYMBOL(find_inode_nowait);

/**
 * find_inode_rcu - find an inode in the inode cache
 * @sb:		Super block of file system to search
 * @hashval:	Key to hash
 * @test:	Function to test match on an inode
 * @data:	Data for test function
 *
 * Search for the inode specified by @hashval and @data in the inode cache,
 * where the helper function @test will return 0 if the inode does not match
 * and 1 if it does.  The @test function must be responsible for taking the
 * i_lock spin_lock and checking i_state for an inode being freed or being
 * initialized.
 *
 * If successful, this will return the inode for which the @test function
 * returned 1 and NULL otherwise.
 *
 * The @test function is not permitted to take a ref on any inode presented.
 * It is also not permitted to sleep.
 *
 * The caller must hold the RCU read lock.
 */
struct inode *find_inode_rcu(struct super_block *sb, unsigned long hashval,
			     int (*test)(struct inode *, void *), void *data)
{
	struct hlist_head *head = inode_hashtable + hash(sb, hashval);
	struct inode *inode;

	RCU_LOCKDEP_WARN(!rcu_read_lock_held(),
			 "suspicious find_inode_rcu() usage");

	hlist_for_each_entry_rcu(inode, head, i_hash) {
		if (inode->i_sb == sb &&
		    !(READ_ONCE(inode->i_state) & (I_FREEING | I_WILL_FREE)) &&
		    test(inode, data))
			return inode;
	}
	return NULL;
}
EXPORT_SYMBOL(find_inode_rcu);

/**
 * find_inode_by_ino_rcu - Find an inode in the inode cache
 * @sb:		Super block of file system to search
 * @ino:	The inode number to match
 *
 * Search for the inode specified by @hashval and @data in the inode cache,
 * where the helper function @test will return 0 if the inode does not match
 * and 1 if it does.  The @test function must be responsible for taking the
 * i_lock spin_lock and checking i_state for an inode being freed or being
 * initialized.
 *
 * If successful, this will return the inode for which the @test function
 * returned 1 and NULL otherwise.
 *
 * The @test function is not permitted to take a ref on any inode presented.
 * It is also not permitted to sleep.
 *
 * The caller must hold the RCU read lock.
 */
struct inode *find_inode_by_ino_rcu(struct super_block *sb,
				    unsigned long ino)
{
	struct hlist_head *head = inode_hashtable + hash(sb, ino);
	struct inode *inode;

	RCU_LOCKDEP_WARN(!rcu_read_lock_held(),
			 "suspicious find_inode_by_ino_rcu() usage");

	hlist_for_each_entry_rcu(inode, head, i_hash) {
		if (inode->i_ino == ino &&
		    inode->i_sb == sb &&
		    !(READ_ONCE(inode->i_state) & (I_FREEING | I_WILL_FREE)))
		    return inode;
	}
	return NULL;
}
EXPORT_SYMBOL(find_inode_by_ino_rcu);

int insert_inode_locked(struct inode *inode)
{
	struct super_block *sb = inode->i_sb;
	ino_t ino = inode->i_ino;
	struct hlist_head *head = inode_hashtable + hash(sb, ino);

	while (1) {
		struct inode *old = NULL;
		spin_lock(&inode_hash_lock);
		hlist_for_each_entry(old, head, i_hash) {
			if (old->i_ino != ino)
				continue;
			if (old->i_sb != sb)
				continue;
			spin_lock(&old->i_lock);
			if (old->i_state & (I_FREEING|I_WILL_FREE)) {
				spin_unlock(&old->i_lock);
				continue;
			}
			break;
		}
		if (likely(!old)) {
			spin_lock(&inode->i_lock);
			inode->i_state |= I_NEW | I_CREATING;
			hlist_add_head_rcu(&inode->i_hash, head);
			spin_unlock(&inode->i_lock);
			spin_unlock(&inode_hash_lock);
			return 0;
		}
		if (unlikely(old->i_state & I_CREATING)) {
			spin_unlock(&old->i_lock);
			spin_unlock(&inode_hash_lock);
			return -EBUSY;
		}
		__iget(old);
		spin_unlock(&old->i_lock);
		spin_unlock(&inode_hash_lock);
		wait_on_inode(old);
		if (unlikely(!inode_unhashed(old))) {
			iput(old);
			return -EBUSY;
		}
		iput(old);
	}
}
EXPORT_SYMBOL(insert_inode_locked);

int insert_inode_locked4(struct inode *inode, unsigned long hashval,
		int (*test)(struct inode *, void *), void *data)
{
	struct inode *old;

	inode->i_state |= I_CREATING;
	old = inode_insert5(inode, hashval, test, NULL, data);

	if (old != inode) {
		iput(old);
		return -EBUSY;
	}
	return 0;
}
EXPORT_SYMBOL(insert_inode_locked4);


int generic_delete_inode(struct inode *inode)
{
	return 1;
}
EXPORT_SYMBOL(generic_delete_inode);

/*
 * Called when we're dropping the last reference
 * to an inode.
 *
 * Call the FS "drop_inode()" function, defaulting to
 * the legacy UNIX filesystem behaviour.  If it tells
 * us to evict inode, do so.  Otherwise, retain inode
 * in cache if fs is alive, sync and evict if fs is
 * shutting down.
 */
static void iput_final(struct inode *inode)
{
	struct super_block *sb = inode->i_sb;
	const struct super_operations *op = inode->i_sb->s_op;
	unsigned long state;
	int drop;

	WARN_ON(inode->i_state & I_NEW);

	if (op->drop_inode)
		drop = op->drop_inode(inode);
	else
		drop = generic_drop_inode(inode);

	if (!drop &&
	    !(inode->i_state & I_DONTCACHE) &&
	    (sb->s_flags & SB_ACTIVE)) {
		__inode_add_lru(inode, true);
		spin_unlock(&inode->i_lock);
		return;
	}

	state = inode->i_state;
	if (!drop) {
		WRITE_ONCE(inode->i_state, state | I_WILL_FREE);
		spin_unlock(&inode->i_lock);

		write_inode_now(inode, 1);

		spin_lock(&inode->i_lock);
		state = inode->i_state;
		WARN_ON(state & I_NEW);
		state &= ~I_WILL_FREE;
	}

	WRITE_ONCE(inode->i_state, state | I_FREEING);
	if (!list_empty(&inode->i_lru))
		inode_lru_list_del(inode);
	spin_unlock(&inode->i_lock);

	evict(inode);
}

/**
 *	iput	- put an inode
 *	@inode: inode to put
 *
 *	Puts an inode, dropping its usage count. If the inode use count hits
 *	zero, the inode is then freed and may also be destroyed.
 *
 *	Consequently, iput() can sleep.
 */
void iput(struct inode *inode)
{
	if (!inode)
		return;
	BUG_ON(inode->i_state & I_CLEAR);
retry:
	if (atomic_dec_and_lock(&inode->i_count, &inode->i_lock)) {
		if (inode->i_nlink && (inode->i_state & I_DIRTY_TIME)) {
			atomic_inc(&inode->i_count);
			spin_unlock(&inode->i_lock);
			trace_writeback_lazytime_iput(inode);
			mark_inode_dirty_sync(inode);
			goto retry;
		}
		iput_final(inode);
	}
}
EXPORT_SYMBOL(iput);

#ifdef CONFIG_BLOCK
/**
 *	bmap	- find a block number in a file
 *	@inode:  inode owning the block number being requested
 *	@block: pointer containing the block to find
 *
 *	Replaces the value in ``*block`` with the block number on the device holding
 *	corresponding to the requested block number in the file.
 *	That is, asked for block 4 of inode 1 the function will replace the
 *	4 in ``*block``, with disk block relative to the disk start that holds that
 *	block of the file.
 *
 *	Returns -EINVAL in case of error, 0 otherwise. If mapping falls into a
 *	hole, returns 0 and ``*block`` is also set to 0.
 */
int bmap(struct inode *inode, sector_t *block)
{
	if (!inode->i_mapping->a_ops->bmap)
		return -EINVAL;

	*block = inode->i_mapping->a_ops->bmap(inode->i_mapping, *block);
	return 0;
}
EXPORT_SYMBOL(bmap);
#endif

/*
 * With relative atime, only update atime if the previous atime is
 * earlier than or equal to either the ctime or mtime,
 * or if at least a day has passed since the last atime update.
 */
static int relatime_need_update(struct vfsmount *mnt, struct inode *inode,
			     struct timespec64 now)
{
	struct timespec64 atime, mtime, ctime;

	if (!(mnt->mnt_flags & MNT_RELATIME))
		return 1;
	/*
	 * Is mtime younger than or equal to atime? If yes, update atime:
	 */
	atime = inode_get_atime(inode);
	mtime = inode_get_mtime(inode);
	if (timespec64_compare(&mtime, &atime) >= 0)
		return 1;
	/*
	 * Is ctime younger than or equal to atime? If yes, update atime:
	 */
	ctime = inode_get_ctime(inode);
	if (timespec64_compare(&ctime, &atime) >= 0)
		return 1;

	/*
	 * Is the previous atime value older than a day? If yes,
	 * update atime:
	 */
	if ((long)(now.tv_sec - atime.tv_sec) >= 24*60*60)
		return 1;
	/*
	 * Good, we can skip the atime update:
	 */
	return 0;
}

/**
 * inode_update_timestamps - update the timestamps on the inode
 * @inode: inode to be updated
 * @flags: S_* flags that needed to be updated
 *
 * The update_time function is called when an inode's timestamps need to be
 * updated for a read or write operation. This function handles updating the
 * actual timestamps. It's up to the caller to ensure that the inode is marked
 * dirty appropriately.
 *
 * In the case where any of S_MTIME, S_CTIME, or S_VERSION need to be updated,
 * attempt to update all three of them. S_ATIME updates can be handled
 * independently of the rest.
 *
 * Returns a set of S_* flags indicating which values changed.
 */
int inode_update_timestamps(struct inode *inode, int flags)
{
	int updated = 0;
	struct timespec64 now;

	if (flags & (S_MTIME|S_CTIME|S_VERSION)) {
		struct timespec64 ctime = inode_get_ctime(inode);
		struct timespec64 mtime = inode_get_mtime(inode);

		now = inode_set_ctime_current(inode);
		if (!timespec64_equal(&now, &ctime))
			updated |= S_CTIME;
		if (!timespec64_equal(&now, &mtime)) {
			inode_set_mtime_to_ts(inode, now);
			updated |= S_MTIME;
		}
		if (IS_I_VERSION(inode) && inode_maybe_inc_iversion(inode, updated))
			updated |= S_VERSION;
	} else {
		now = current_time(inode);
	}

	if (flags & S_ATIME) {
		struct timespec64 atime = inode_get_atime(inode);

		if (!timespec64_equal(&now, &atime)) {
			inode_set_atime_to_ts(inode, now);
			updated |= S_ATIME;
		}
	}
	return updated;
}
EXPORT_SYMBOL(inode_update_timestamps);

/**
 * generic_update_time - update the timestamps on the inode
 * @inode: inode to be updated
 * @flags: S_* flags that needed to be updated
 *
 * The update_time function is called when an inode's timestamps need to be
 * updated for a read or write operation. In the case where any of S_MTIME, S_CTIME,
 * or S_VERSION need to be updated we attempt to update all three of them. S_ATIME
 * updates can be handled done independently of the rest.
 *
 * Returns a S_* mask indicating which fields were updated.
 */
int generic_update_time(struct inode *inode, int flags)
{
	int updated = inode_update_timestamps(inode, flags);
	int dirty_flags = 0;

	if (updated & (S_ATIME|S_MTIME|S_CTIME))
		dirty_flags = inode->i_sb->s_flags & SB_LAZYTIME ? I_DIRTY_TIME : I_DIRTY_SYNC;
	if (updated & S_VERSION)
		dirty_flags |= I_DIRTY_SYNC;
	__mark_inode_dirty(inode, dirty_flags);
	return updated;
}
EXPORT_SYMBOL(generic_update_time);

/*
 * This does the actual work of updating an inodes time or version.  Must have
 * had called mnt_want_write() before calling this.
 */
int inode_update_time(struct inode *inode, int flags)
{
	if (inode->i_op->update_time)
		return inode->i_op->update_time(inode, flags);
	generic_update_time(inode, flags);
	return 0;
}
EXPORT_SYMBOL(inode_update_time);

/**
 *	atime_needs_update	-	update the access time
 *	@path: the &struct path to update
 *	@inode: inode to update
 *
 *	Update the accessed time on an inode and mark it for writeback.
 *	This function automatically handles read only file systems and media,
 *	as well as the "noatime" flag and inode specific "noatime" markers.
 */
bool atime_needs_update(const struct path *path, struct inode *inode)
{
	struct vfsmount *mnt = path->mnt;
	struct timespec64 now, atime;

	if (inode->i_flags & S_NOATIME)
		return false;

	/* Atime updates will likely cause i_uid and i_gid to be written
	 * back improprely if their true value is unknown to the vfs.
	 */
	if (HAS_UNMAPPED_ID(mnt_idmap(mnt), inode))
		return false;

	if (IS_NOATIME(inode))
		return false;
	if ((inode->i_sb->s_flags & SB_NODIRATIME) && S_ISDIR(inode->i_mode))
		return false;

	if (mnt->mnt_flags & MNT_NOATIME)
		return false;
	if ((mnt->mnt_flags & MNT_NODIRATIME) && S_ISDIR(inode->i_mode))
		return false;

	now = current_time(inode);

	if (!relatime_need_update(mnt, inode, now))
		return false;

	atime = inode_get_atime(inode);
	if (timespec64_equal(&atime, &now))
		return false;

	return true;
}

void touch_atime(const struct path *path)
{
	struct vfsmount *mnt = path->mnt;
	struct inode *inode = d_inode(path->dentry);

	if (!atime_needs_update(path, inode))
		return;

	if (!sb_start_write_trylock(inode->i_sb))
		return;

	if (mnt_get_write_access(mnt) != 0)
		goto skip_update;
	/*
	 * File systems can error out when updating inodes if they need to
	 * allocate new space to modify an inode (such is the case for
	 * Btrfs), but since we touch atime while walking down the path we
	 * really don't care if we failed to update the atime of the file,
	 * so just ignore the return value.
	 * We may also fail on filesystems that have the ability to make parts
	 * of the fs read only, e.g. subvolumes in Btrfs.
	 */
	inode_update_time(inode, S_ATIME);
	mnt_put_write_access(mnt);
skip_update:
	sb_end_write(inode->i_sb);
}
EXPORT_SYMBOL(touch_atime);

/*
 * Return mask of changes for notify_change() that need to be done as a
 * response to write or truncate. Return 0 if nothing has to be changed.
 * Negative value on error (change should be denied).
 */
int dentry_needs_remove_privs(struct mnt_idmap *idmap,
			      struct dentry *dentry)
{
	struct inode *inode = d_inode(dentry);
	int mask = 0;
	int ret;

	if (IS_NOSEC(inode))
		return 0;

	mask = setattr_should_drop_suidgid(idmap, inode);
	ret = security_inode_need_killpriv(dentry);
	if (ret < 0)
		return ret;
	if (ret)
		mask |= ATTR_KILL_PRIV;
	return mask;
}

static int __remove_privs(struct mnt_idmap *idmap,
			  struct dentry *dentry, int kill)
{
	struct iattr newattrs;

	newattrs.ia_valid = ATTR_FORCE | kill;
	/*
	 * Note we call this on write, so notify_change will not
	 * encounter any conflicting delegations:
	 */
	return notify_change(idmap, dentry, &newattrs, NULL);
}

static int __file_remove_privs(struct file *file, unsigned int flags)
{
	struct dentry *dentry = file_dentry(file);
	struct inode *inode = file_inode(file);
	int error = 0;
	int kill;

	if (IS_NOSEC(inode) || !S_ISREG(inode->i_mode))
		return 0;

	kill = dentry_needs_remove_privs(file_mnt_idmap(file), dentry);
	if (kill < 0)
		return kill;

	if (kill) {
		if (flags & IOCB_NOWAIT)
			return -EAGAIN;

		error = __remove_privs(file_mnt_idmap(file), dentry, kill);
	}

	if (!error)
		inode_has_no_xattr(inode);
	return error;
}

/**
 * file_remove_privs - remove special file privileges (suid, capabilities)
 * @file: file to remove privileges from
 *
 * When file is modified by a write or truncation ensure that special
 * file privileges are removed.
 *
 * Return: 0 on success, negative errno on failure.
 */
int file_remove_privs(struct file *file)
{
	return __file_remove_privs(file, 0);
}
EXPORT_SYMBOL(file_remove_privs);

static int inode_needs_update_time(struct inode *inode)
{
	int sync_it = 0;
	struct timespec64 now = current_time(inode);
<<<<<<< HEAD
	struct timespec64 ctime;
=======
	struct timespec64 ts;
>>>>>>> 740329d7

	/* First try to exhaust all avenues to not sync */
	if (IS_NOCMTIME(inode))
		return 0;

	ts = inode_get_mtime(inode);
	if (!timespec64_equal(&ts, &now))
		sync_it = S_MTIME;

	ts = inode_get_ctime(inode);
	if (!timespec64_equal(&ts, &now))
		sync_it |= S_CTIME;

	if (IS_I_VERSION(inode) && inode_iversion_need_inc(inode))
		sync_it |= S_VERSION;

	return sync_it;
}

static int __file_update_time(struct file *file, int sync_mode)
{
	int ret = 0;
	struct inode *inode = file_inode(file);

	/* try to update time settings */
	if (!mnt_get_write_access_file(file)) {
		ret = inode_update_time(inode, sync_mode);
		mnt_put_write_access_file(file);
	}

	return ret;
}

/**
 * file_update_time - update mtime and ctime time
 * @file: file accessed
 *
 * Update the mtime and ctime members of an inode and mark the inode for
 * writeback. Note that this function is meant exclusively for usage in
 * the file write path of filesystems, and filesystems may choose to
 * explicitly ignore updates via this function with the _NOCMTIME inode
 * flag, e.g. for network filesystem where these imestamps are handled
 * by the server. This can return an error for file systems who need to
 * allocate space in order to update an inode.
 *
 * Return: 0 on success, negative errno on failure.
 */
int file_update_time(struct file *file)
{
	int ret;
	struct inode *inode = file_inode(file);

	ret = inode_needs_update_time(inode);
	if (ret <= 0)
		return ret;

	return __file_update_time(file, ret);
}
EXPORT_SYMBOL(file_update_time);

/**
 * file_modified_flags - handle mandated vfs changes when modifying a file
 * @file: file that was modified
 * @flags: kiocb flags
 *
 * When file has been modified ensure that special
 * file privileges are removed and time settings are updated.
 *
 * If IOCB_NOWAIT is set, special file privileges will not be removed and
 * time settings will not be updated. It will return -EAGAIN.
 *
 * Context: Caller must hold the file's inode lock.
 *
 * Return: 0 on success, negative errno on failure.
 */
static int file_modified_flags(struct file *file, int flags)
{
	int ret;
	struct inode *inode = file_inode(file);

	/*
	 * Clear the security bits if the process is not being run by root.
	 * This keeps people from modifying setuid and setgid binaries.
	 */
	ret = __file_remove_privs(file, flags);
	if (ret)
		return ret;

	if (unlikely(file->f_mode & FMODE_NOCMTIME))
		return 0;

	ret = inode_needs_update_time(inode);
	if (ret <= 0)
		return ret;
	if (flags & IOCB_NOWAIT)
		return -EAGAIN;

	return __file_update_time(file, ret);
}

/**
 * file_modified - handle mandated vfs changes when modifying a file
 * @file: file that was modified
 *
 * When file has been modified ensure that special
 * file privileges are removed and time settings are updated.
 *
 * Context: Caller must hold the file's inode lock.
 *
 * Return: 0 on success, negative errno on failure.
 */
int file_modified(struct file *file)
{
	return file_modified_flags(file, 0);
}
EXPORT_SYMBOL(file_modified);

/**
 * kiocb_modified - handle mandated vfs changes when modifying a file
 * @iocb: iocb that was modified
 *
 * When file has been modified ensure that special
 * file privileges are removed and time settings are updated.
 *
 * Context: Caller must hold the file's inode lock.
 *
 * Return: 0 on success, negative errno on failure.
 */
int kiocb_modified(struct kiocb *iocb)
{
	return file_modified_flags(iocb->ki_filp, iocb->ki_flags);
}
EXPORT_SYMBOL_GPL(kiocb_modified);

int inode_needs_sync(struct inode *inode)
{
	if (IS_SYNC(inode))
		return 1;
	if (S_ISDIR(inode->i_mode) && IS_DIRSYNC(inode))
		return 1;
	return 0;
}
EXPORT_SYMBOL(inode_needs_sync);

/*
 * If we try to find an inode in the inode hash while it is being
 * deleted, we have to wait until the filesystem completes its
 * deletion before reporting that it isn't found.  This function waits
 * until the deletion _might_ have completed.  Callers are responsible
 * to recheck inode state.
 *
 * It doesn't matter if I_NEW is not set initially, a call to
 * wake_up_bit(&inode->i_state, __I_NEW) after removing from the hash list
 * will DTRT.
 */
static void __wait_on_freeing_inode(struct inode *inode)
{
	wait_queue_head_t *wq;
	DEFINE_WAIT_BIT(wait, &inode->i_state, __I_NEW);
	wq = bit_waitqueue(&inode->i_state, __I_NEW);
	prepare_to_wait(wq, &wait.wq_entry, TASK_UNINTERRUPTIBLE);
	spin_unlock(&inode->i_lock);
	spin_unlock(&inode_hash_lock);
	schedule();
	finish_wait(wq, &wait.wq_entry);
	spin_lock(&inode_hash_lock);
}

static __initdata unsigned long ihash_entries;
static int __init set_ihash_entries(char *str)
{
	if (!str)
		return 0;
	ihash_entries = simple_strtoul(str, &str, 0);
	return 1;
}
__setup("ihash_entries=", set_ihash_entries);

/*
 * Initialize the waitqueues and inode hash table.
 */
void __init inode_init_early(void)
{
	/* If hashes are distributed across NUMA nodes, defer
	 * hash allocation until vmalloc space is available.
	 */
	if (hashdist)
		return;

	inode_hashtable =
		alloc_large_system_hash("Inode-cache",
					sizeof(struct hlist_head),
					ihash_entries,
					14,
					HASH_EARLY | HASH_ZERO,
					&i_hash_shift,
					&i_hash_mask,
					0,
					0);
}

void __init inode_init(void)
{
	/* inode slab cache */
	inode_cachep = kmem_cache_create("inode_cache",
					 sizeof(struct inode),
					 0,
					 (SLAB_RECLAIM_ACCOUNT|SLAB_PANIC|
					 SLAB_MEM_SPREAD|SLAB_ACCOUNT),
					 init_once);

	/* Hash may have been set up in inode_init_early */
	if (!hashdist)
		return;

	inode_hashtable =
		alloc_large_system_hash("Inode-cache",
					sizeof(struct hlist_head),
					ihash_entries,
					14,
					HASH_ZERO,
					&i_hash_shift,
					&i_hash_mask,
					0,
					0);
}

void init_special_inode(struct inode *inode, umode_t mode, dev_t rdev)
{
	inode->i_mode = mode;
	if (S_ISCHR(mode)) {
		inode->i_fop = &def_chr_fops;
		inode->i_rdev = rdev;
	} else if (S_ISBLK(mode)) {
		if (IS_ENABLED(CONFIG_BLOCK))
			inode->i_fop = &def_blk_fops;
		inode->i_rdev = rdev;
	} else if (S_ISFIFO(mode))
		inode->i_fop = &pipefifo_fops;
	else if (S_ISSOCK(mode))
		;	/* leave it no_open_fops */
	else
		printk(KERN_DEBUG "init_special_inode: bogus i_mode (%o) for"
				  " inode %s:%lu\n", mode, inode->i_sb->s_id,
				  inode->i_ino);
}
EXPORT_SYMBOL(init_special_inode);

/**
 * inode_init_owner - Init uid,gid,mode for new inode according to posix standards
 * @idmap: idmap of the mount the inode was created from
 * @inode: New inode
 * @dir: Directory inode
 * @mode: mode of the new inode
 *
 * If the inode has been created through an idmapped mount the idmap of
 * the vfsmount must be passed through @idmap. This function will then take
 * care to map the inode according to @idmap before checking permissions
 * and initializing i_uid and i_gid. On non-idmapped mounts or if permission
 * checking is to be performed on the raw inode simply pass @nop_mnt_idmap.
 */
void inode_init_owner(struct mnt_idmap *idmap, struct inode *inode,
		      const struct inode *dir, umode_t mode)
{
	inode_fsuid_set(inode, idmap);
	if (dir && dir->i_mode & S_ISGID) {
		inode->i_gid = dir->i_gid;

		/* Directories are special, and always inherit S_ISGID */
		if (S_ISDIR(mode))
			mode |= S_ISGID;
	} else
		inode_fsgid_set(inode, idmap);
	inode->i_mode = mode;
}
EXPORT_SYMBOL(inode_init_owner);

/**
 * inode_owner_or_capable - check current task permissions to inode
 * @idmap: idmap of the mount the inode was found from
 * @inode: inode being checked
 *
 * Return true if current either has CAP_FOWNER in a namespace with the
 * inode owner uid mapped, or owns the file.
 *
 * If the inode has been found through an idmapped mount the idmap of
 * the vfsmount must be passed through @idmap. This function will then take
 * care to map the inode according to @idmap before checking permissions.
 * On non-idmapped mounts or if permission checking is to be performed on the
 * raw inode simply passs @nop_mnt_idmap.
 */
bool inode_owner_or_capable(struct mnt_idmap *idmap,
			    const struct inode *inode)
{
	vfsuid_t vfsuid;
	struct user_namespace *ns;

	vfsuid = i_uid_into_vfsuid(idmap, inode);
	if (vfsuid_eq_kuid(vfsuid, current_fsuid()))
		return true;

	ns = current_user_ns();
	if (vfsuid_has_mapping(ns, vfsuid) && ns_capable(ns, CAP_FOWNER))
		return true;
	return false;
}
EXPORT_SYMBOL(inode_owner_or_capable);

/*
 * Direct i/o helper functions
 */
static void __inode_dio_wait(struct inode *inode)
{
	wait_queue_head_t *wq = bit_waitqueue(&inode->i_state, __I_DIO_WAKEUP);
	DEFINE_WAIT_BIT(q, &inode->i_state, __I_DIO_WAKEUP);

	do {
		prepare_to_wait(wq, &q.wq_entry, TASK_UNINTERRUPTIBLE);
		if (atomic_read(&inode->i_dio_count))
			schedule();
	} while (atomic_read(&inode->i_dio_count));
	finish_wait(wq, &q.wq_entry);
}

/**
 * inode_dio_wait - wait for outstanding DIO requests to finish
 * @inode: inode to wait for
 *
 * Waits for all pending direct I/O requests to finish so that we can
 * proceed with a truncate or equivalent operation.
 *
 * Must be called under a lock that serializes taking new references
 * to i_dio_count, usually by inode->i_mutex.
 */
void inode_dio_wait(struct inode *inode)
{
	if (atomic_read(&inode->i_dio_count))
		__inode_dio_wait(inode);
}
EXPORT_SYMBOL(inode_dio_wait);

/*
 * inode_set_flags - atomically set some inode flags
 *
 * Note: the caller should be holding i_mutex, or else be sure that
 * they have exclusive access to the inode structure (i.e., while the
 * inode is being instantiated).  The reason for the cmpxchg() loop
 * --- which wouldn't be necessary if all code paths which modify
 * i_flags actually followed this rule, is that there is at least one
 * code path which doesn't today so we use cmpxchg() out of an abundance
 * of caution.
 *
 * In the long run, i_mutex is overkill, and we should probably look
 * at using the i_lock spinlock to protect i_flags, and then make sure
 * it is so documented in include/linux/fs.h and that all code follows
 * the locking convention!!
 */
void inode_set_flags(struct inode *inode, unsigned int flags,
		     unsigned int mask)
{
	WARN_ON_ONCE(flags & ~mask);
	set_mask_bits(&inode->i_flags, mask, flags);
}
EXPORT_SYMBOL(inode_set_flags);

void inode_nohighmem(struct inode *inode)
{
	mapping_set_gfp_mask(inode->i_mapping, GFP_USER);
}
EXPORT_SYMBOL(inode_nohighmem);

/**
 * timestamp_truncate - Truncate timespec to a granularity
 * @t: Timespec
 * @inode: inode being updated
 *
 * Truncate a timespec to the granularity supported by the fs
 * containing the inode. Always rounds down. gran must
 * not be 0 nor greater than a second (NSEC_PER_SEC, or 10^9 ns).
 */
struct timespec64 timestamp_truncate(struct timespec64 t, struct inode *inode)
{
	struct super_block *sb = inode->i_sb;
	unsigned int gran = sb->s_time_gran;

	t.tv_sec = clamp(t.tv_sec, sb->s_time_min, sb->s_time_max);
	if (unlikely(t.tv_sec == sb->s_time_max || t.tv_sec == sb->s_time_min))
		t.tv_nsec = 0;

	/* Avoid division in the common cases 1 ns and 1 s. */
	if (gran == 1)
		; /* nothing */
	else if (gran == NSEC_PER_SEC)
		t.tv_nsec = 0;
	else if (gran > 1 && gran < NSEC_PER_SEC)
		t.tv_nsec -= t.tv_nsec % gran;
	else
		WARN(1, "invalid file time granularity: %u", gran);
	return t;
}
EXPORT_SYMBOL(timestamp_truncate);

/**
 * current_time - Return FS time
 * @inode: inode.
 *
 * Return the current time truncated to the time granularity supported by
 * the fs.
 *
 * Note that inode and inode->sb cannot be NULL.
 * Otherwise, the function warns and returns time without truncation.
 */
struct timespec64 current_time(struct inode *inode)
{
	struct timespec64 now;

	ktime_get_coarse_real_ts64(&now);
	return timestamp_truncate(now, inode);
}
EXPORT_SYMBOL(current_time);

/**
 * inode_set_ctime_current - set the ctime to current_time
 * @inode: inode
 *
 * Set the inode->i_ctime to the current value for the inode. Returns
 * the current value that was assigned to i_ctime.
 */
struct timespec64 inode_set_ctime_current(struct inode *inode)
{
	struct timespec64 now = current_time(inode);

	inode_set_ctime(inode, now.tv_sec, now.tv_nsec);
	return now;
}
EXPORT_SYMBOL(inode_set_ctime_current);

/**
 * in_group_or_capable - check whether caller is CAP_FSETID privileged
 * @idmap:	idmap of the mount @inode was found from
 * @inode:	inode to check
 * @vfsgid:	the new/current vfsgid of @inode
 *
 * Check wether @vfsgid is in the caller's group list or if the caller is
 * privileged with CAP_FSETID over @inode. This can be used to determine
 * whether the setgid bit can be kept or must be dropped.
 *
 * Return: true if the caller is sufficiently privileged, false if not.
 */
bool in_group_or_capable(struct mnt_idmap *idmap,
			 const struct inode *inode, vfsgid_t vfsgid)
{
	if (vfsgid_in_group_p(vfsgid))
		return true;
	if (capable_wrt_inode_uidgid(idmap, inode, CAP_FSETID))
		return true;
	return false;
}

/**
 * mode_strip_sgid - handle the sgid bit for non-directories
 * @idmap: idmap of the mount the inode was created from
 * @dir: parent directory inode
 * @mode: mode of the file to be created in @dir
 *
 * If the @mode of the new file has both the S_ISGID and S_IXGRP bit
 * raised and @dir has the S_ISGID bit raised ensure that the caller is
 * either in the group of the parent directory or they have CAP_FSETID
 * in their user namespace and are privileged over the parent directory.
 * In all other cases, strip the S_ISGID bit from @mode.
 *
 * Return: the new mode to use for the file
 */
umode_t mode_strip_sgid(struct mnt_idmap *idmap,
			const struct inode *dir, umode_t mode)
{
	if ((mode & (S_ISGID | S_IXGRP)) != (S_ISGID | S_IXGRP))
		return mode;
	if (S_ISDIR(mode) || !dir || !(dir->i_mode & S_ISGID))
		return mode;
	if (in_group_or_capable(idmap, dir, i_gid_into_vfsgid(idmap, dir)))
		return mode;
	return mode & ~S_ISGID;
}
EXPORT_SYMBOL(mode_strip_sgid);<|MERGE_RESOLUTION|>--- conflicted
+++ resolved
@@ -2112,11 +2112,7 @@
 {
 	int sync_it = 0;
 	struct timespec64 now = current_time(inode);
-<<<<<<< HEAD
-	struct timespec64 ctime;
-=======
 	struct timespec64 ts;
->>>>>>> 740329d7
 
 	/* First try to exhaust all avenues to not sync */
 	if (IS_NOCMTIME(inode))
