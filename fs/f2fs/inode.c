// SPDX-License-Identifier: GPL-2.0
/*
 * fs/f2fs/inode.c
 *
 * Copyright (c) 2012 Samsung Electronics Co., Ltd.
 *             http://www.samsung.com/
 */
#include <linux/fs.h>
#include <linux/f2fs_fs.h>
#include <linux/buffer_head.h>
#include <linux/writeback.h>
#include <linux/sched/mm.h>

#include "f2fs.h"
#include "node.h"
#include "segment.h"
#include "xattr.h"

#include <trace/events/f2fs.h>

#ifdef CONFIG_F2FS_FS_COMPRESSION
extern const struct address_space_operations f2fs_compress_aops;
#endif

void f2fs_mark_inode_dirty_sync(struct inode *inode, bool sync)
{
	if (is_inode_flag_set(inode, FI_NEW_INODE))
		return;

	if (f2fs_inode_dirtied(inode, sync))
		return;

	mark_inode_dirty_sync(inode);
}

void f2fs_set_inode_flags(struct inode *inode)
{
	unsigned int flags = F2FS_I(inode)->i_flags;
	unsigned int new_fl = 0;

	if (flags & F2FS_SYNC_FL)
		new_fl |= S_SYNC;
	if (flags & F2FS_APPEND_FL)
		new_fl |= S_APPEND;
	if (flags & F2FS_IMMUTABLE_FL)
		new_fl |= S_IMMUTABLE;
	if (flags & F2FS_NOATIME_FL)
		new_fl |= S_NOATIME;
	if (flags & F2FS_DIRSYNC_FL)
		new_fl |= S_DIRSYNC;
	if (file_is_encrypt(inode))
		new_fl |= S_ENCRYPTED;
	if (file_is_verity(inode))
		new_fl |= S_VERITY;
	if (flags & F2FS_CASEFOLD_FL)
		new_fl |= S_CASEFOLD;
	inode_set_flags(inode, new_fl,
			S_SYNC|S_APPEND|S_IMMUTABLE|S_NOATIME|S_DIRSYNC|
			S_ENCRYPTED|S_VERITY|S_CASEFOLD);
}

static void __get_inode_rdev(struct inode *inode, struct f2fs_inode *ri)
{
	int extra_size = get_extra_isize(inode);

	if (S_ISCHR(inode->i_mode) || S_ISBLK(inode->i_mode) ||
			S_ISFIFO(inode->i_mode) || S_ISSOCK(inode->i_mode)) {
		if (ri->i_addr[extra_size])
			inode->i_rdev = old_decode_dev(
				le32_to_cpu(ri->i_addr[extra_size]));
		else
			inode->i_rdev = new_decode_dev(
				le32_to_cpu(ri->i_addr[extra_size + 1]));
	}
}

static int __written_first_block(struct f2fs_sb_info *sbi,
					struct f2fs_inode *ri)
{
	block_t addr = le32_to_cpu(ri->i_addr[offset_in_addr(ri)]);

	if (!__is_valid_data_blkaddr(addr))
		return 1;
	if (!f2fs_is_valid_blkaddr(sbi, addr, DATA_GENERIC_ENHANCE))
		return -EFSCORRUPTED;
	return 0;
}

static void __set_inode_rdev(struct inode *inode, struct f2fs_inode *ri)
{
	int extra_size = get_extra_isize(inode);

	if (S_ISCHR(inode->i_mode) || S_ISBLK(inode->i_mode)) {
		if (old_valid_dev(inode->i_rdev)) {
			ri->i_addr[extra_size] =
				cpu_to_le32(old_encode_dev(inode->i_rdev));
			ri->i_addr[extra_size + 1] = 0;
		} else {
			ri->i_addr[extra_size] = 0;
			ri->i_addr[extra_size + 1] =
				cpu_to_le32(new_encode_dev(inode->i_rdev));
			ri->i_addr[extra_size + 2] = 0;
		}
	}
}

static void __recover_inline_status(struct inode *inode, struct page *ipage)
{
	void *inline_data = inline_data_addr(inode, ipage);
	__le32 *start = inline_data;
	__le32 *end = start + MAX_INLINE_DATA(inode) / sizeof(__le32);

	while (start < end) {
		if (*start++) {
			f2fs_wait_on_page_writeback(ipage, NODE, true, true);

			set_inode_flag(inode, FI_DATA_EXIST);
			set_raw_inline(inode, F2FS_INODE(ipage));
			set_page_dirty(ipage);
			return;
		}
	}
	return;
}

static bool f2fs_enable_inode_chksum(struct f2fs_sb_info *sbi, struct page *page)
{
	struct f2fs_inode *ri = &F2FS_NODE(page)->i;

	if (!f2fs_sb_has_inode_chksum(sbi))
		return false;

	if (!IS_INODE(page) || !(ri->i_inline & F2FS_EXTRA_ATTR))
		return false;

	if (!F2FS_FITS_IN_INODE(ri, le16_to_cpu(ri->i_extra_isize),
				i_inode_checksum))
		return false;

	return true;
}

static __u32 f2fs_inode_chksum(struct f2fs_sb_info *sbi, struct page *page)
{
	struct f2fs_node *node = F2FS_NODE(page);
	struct f2fs_inode *ri = &node->i;
	__le32 ino = node->footer.ino;
	__le32 gen = ri->i_generation;
	__u32 chksum, chksum_seed;
	__u32 dummy_cs = 0;
	unsigned int offset = offsetof(struct f2fs_inode, i_inode_checksum);
	unsigned int cs_size = sizeof(dummy_cs);

	chksum = f2fs_chksum(sbi, sbi->s_chksum_seed, (__u8 *)&ino,
							sizeof(ino));
	chksum_seed = f2fs_chksum(sbi, chksum, (__u8 *)&gen, sizeof(gen));

	chksum = f2fs_chksum(sbi, chksum_seed, (__u8 *)ri, offset);
	chksum = f2fs_chksum(sbi, chksum, (__u8 *)&dummy_cs, cs_size);
	offset += cs_size;
	chksum = f2fs_chksum(sbi, chksum, (__u8 *)ri + offset,
						F2FS_BLKSIZE - offset);
	return chksum;
}

bool f2fs_inode_chksum_verify(struct f2fs_sb_info *sbi, struct page *page)
{
	struct f2fs_inode *ri;
	__u32 provided, calculated;

	if (unlikely(is_sbi_flag_set(sbi, SBI_IS_SHUTDOWN)))
		return true;

#ifdef CONFIG_F2FS_CHECK_FS
	if (!f2fs_enable_inode_chksum(sbi, page))
#else
	if (!f2fs_enable_inode_chksum(sbi, page) ||
			PageDirty(page) || PageWriteback(page))
#endif
		return true;

	ri = &F2FS_NODE(page)->i;
	provided = le32_to_cpu(ri->i_inode_checksum);
	calculated = f2fs_inode_chksum(sbi, page);

	if (provided != calculated)
		f2fs_warn(sbi, "checksum invalid, nid = %lu, ino_of_node = %x, %x vs. %x",
			  page->index, ino_of_node(page), provided, calculated);

	return provided == calculated;
}

void f2fs_inode_chksum_set(struct f2fs_sb_info *sbi, struct page *page)
{
	struct f2fs_inode *ri = &F2FS_NODE(page)->i;

	if (!f2fs_enable_inode_chksum(sbi, page))
		return;

	ri->i_inode_checksum = cpu_to_le32(f2fs_inode_chksum(sbi, page));
}

static bool sanity_check_inode(struct inode *inode, struct page *node_page)
{
	struct f2fs_sb_info *sbi = F2FS_I_SB(inode);
	struct f2fs_inode_info *fi = F2FS_I(inode);
	struct f2fs_inode *ri = F2FS_INODE(node_page);
	unsigned long long iblocks;

	iblocks = le64_to_cpu(F2FS_INODE(node_page)->i_blocks);
	if (!iblocks) {
		set_sbi_flag(sbi, SBI_NEED_FSCK);
		f2fs_warn(sbi, "%s: corrupted inode i_blocks i_ino=%lx iblocks=%llu, run fsck to fix.",
			  __func__, inode->i_ino, iblocks);
		return false;
	}

	if (ino_of_node(node_page) != nid_of_node(node_page)) {
		set_sbi_flag(sbi, SBI_NEED_FSCK);
		f2fs_warn(sbi, "%s: corrupted inode footer i_ino=%lx, ino,nid: [%u, %u] run fsck to fix.",
			  __func__, inode->i_ino,
			  ino_of_node(node_page), nid_of_node(node_page));
		return false;
	}

	if (f2fs_sb_has_flexible_inline_xattr(sbi)
			&& !f2fs_has_extra_attr(inode)) {
		set_sbi_flag(sbi, SBI_NEED_FSCK);
		f2fs_warn(sbi, "%s: corrupted inode ino=%lx, run fsck to fix.",
			  __func__, inode->i_ino);
		return false;
	}

	if (f2fs_has_extra_attr(inode) &&
			!f2fs_sb_has_extra_attr(sbi)) {
		set_sbi_flag(sbi, SBI_NEED_FSCK);
		f2fs_warn(sbi, "%s: inode (ino=%lx) is with extra_attr, but extra_attr feature is off",
			  __func__, inode->i_ino);
		return false;
	}

	if (fi->i_extra_isize > F2FS_TOTAL_EXTRA_ATTR_SIZE ||
			fi->i_extra_isize % sizeof(__le32)) {
		set_sbi_flag(sbi, SBI_NEED_FSCK);
		f2fs_warn(sbi, "%s: inode (ino=%lx) has corrupted i_extra_isize: %d, max: %zu",
			  __func__, inode->i_ino, fi->i_extra_isize,
			  F2FS_TOTAL_EXTRA_ATTR_SIZE);
		return false;
	}

	if (f2fs_has_extra_attr(inode) &&
		f2fs_sb_has_flexible_inline_xattr(sbi) &&
		f2fs_has_inline_xattr(inode) &&
		(!fi->i_inline_xattr_size ||
		fi->i_inline_xattr_size > MAX_INLINE_XATTR_SIZE)) {
		set_sbi_flag(sbi, SBI_NEED_FSCK);
		f2fs_warn(sbi, "%s: inode (ino=%lx) has corrupted i_inline_xattr_size: %d, max: %zu",
			  __func__, inode->i_ino, fi->i_inline_xattr_size,
			  MAX_INLINE_XATTR_SIZE);
		return false;
	}

	if (fi->extent_tree) {
		struct extent_info *ei = &fi->extent_tree->largest;

		if (ei->len &&
			(!f2fs_is_valid_blkaddr(sbi, ei->blk,
						DATA_GENERIC_ENHANCE) ||
			!f2fs_is_valid_blkaddr(sbi, ei->blk + ei->len - 1,
						DATA_GENERIC_ENHANCE))) {
			set_sbi_flag(sbi, SBI_NEED_FSCK);
			f2fs_warn(sbi, "%s: inode (ino=%lx) extent info [%u, %u, %u] is incorrect, run fsck to fix",
				  __func__, inode->i_ino,
				  ei->blk, ei->fofs, ei->len);
			return false;
		}
	}

	if (f2fs_sanity_check_inline_data(inode)) {
		set_sbi_flag(sbi, SBI_NEED_FSCK);
		f2fs_warn(sbi, "%s: inode (ino=%lx, mode=%u) should not have inline_data, run fsck to fix",
			  __func__, inode->i_ino, inode->i_mode);
		return false;
	}

	if (f2fs_has_inline_dentry(inode) && !S_ISDIR(inode->i_mode)) {
		set_sbi_flag(sbi, SBI_NEED_FSCK);
		f2fs_warn(sbi, "%s: inode (ino=%lx, mode=%u) should not have inline_dentry, run fsck to fix",
			  __func__, inode->i_ino, inode->i_mode);
		return false;
	}

	if ((fi->i_flags & F2FS_CASEFOLD_FL) && !f2fs_sb_has_casefold(sbi)) {
		set_sbi_flag(sbi, SBI_NEED_FSCK);
		f2fs_warn(sbi, "%s: inode (ino=%lx) has casefold flag, but casefold feature is off",
			  __func__, inode->i_ino);
		return false;
	}

	if (f2fs_has_extra_attr(inode) && f2fs_sb_has_compression(sbi) &&
			fi->i_flags & F2FS_COMPR_FL &&
			F2FS_FITS_IN_INODE(ri, fi->i_extra_isize,
						i_log_cluster_size)) {
		if (ri->i_compress_algorithm >= COMPRESS_MAX) {
			set_sbi_flag(sbi, SBI_NEED_FSCK);
			f2fs_warn(sbi, "%s: inode (ino=%lx) has unsupported "
				"compress algorithm: %u, run fsck to fix",
				  __func__, inode->i_ino,
				  ri->i_compress_algorithm);
			return false;
		}
		if (le64_to_cpu(ri->i_compr_blocks) >
				SECTOR_TO_BLOCK(inode->i_blocks)) {
			set_sbi_flag(sbi, SBI_NEED_FSCK);
			f2fs_warn(sbi, "%s: inode (ino=%lx) has inconsistent "
				"i_compr_blocks:%llu, i_blocks:%llu, run fsck to fix",
				  __func__, inode->i_ino,
				  le64_to_cpu(ri->i_compr_blocks),
				  SECTOR_TO_BLOCK(inode->i_blocks));
			return false;
		}
		if (ri->i_log_cluster_size < MIN_COMPRESS_LOG_SIZE ||
			ri->i_log_cluster_size > MAX_COMPRESS_LOG_SIZE) {
			set_sbi_flag(sbi, SBI_NEED_FSCK);
			f2fs_warn(sbi, "%s: inode (ino=%lx) has unsupported "
				"log cluster size: %u, run fsck to fix",
				  __func__, inode->i_ino,
				  ri->i_log_cluster_size);
			return false;
		}
	}

	return true;
}

static int do_read_inode(struct inode *inode)
{
	struct f2fs_sb_info *sbi = F2FS_I_SB(inode);
	struct f2fs_inode_info *fi = F2FS_I(inode);
	struct page *node_page;
	struct f2fs_inode *ri;
	projid_t i_projid;
	int err;

	/* Check if ino is within scope */
	if (f2fs_check_nid_range(sbi, inode->i_ino))
		return -EINVAL;

	node_page = f2fs_get_node_page(sbi, inode->i_ino);
	if (IS_ERR(node_page))
		return PTR_ERR(node_page);

	ri = F2FS_INODE(node_page);

	inode->i_mode = le16_to_cpu(ri->i_mode);
	i_uid_write(inode, le32_to_cpu(ri->i_uid));
	i_gid_write(inode, le32_to_cpu(ri->i_gid));
	set_nlink(inode, le32_to_cpu(ri->i_links));
	inode->i_size = le64_to_cpu(ri->i_size);
	inode->i_blocks = SECTOR_FROM_BLOCK(le64_to_cpu(ri->i_blocks) - 1);

	inode->i_atime.tv_sec = le64_to_cpu(ri->i_atime);
	inode->i_ctime.tv_sec = le64_to_cpu(ri->i_ctime);
	inode->i_mtime.tv_sec = le64_to_cpu(ri->i_mtime);
	inode->i_atime.tv_nsec = le32_to_cpu(ri->i_atime_nsec);
	inode->i_ctime.tv_nsec = le32_to_cpu(ri->i_ctime_nsec);
	inode->i_mtime.tv_nsec = le32_to_cpu(ri->i_mtime_nsec);
	inode->i_generation = le32_to_cpu(ri->i_generation);
	if (S_ISDIR(inode->i_mode))
		fi->i_current_depth = le32_to_cpu(ri->i_current_depth);
	else if (S_ISREG(inode->i_mode))
		fi->i_gc_failures[GC_FAILURE_PIN] =
					le16_to_cpu(ri->i_gc_failures);
	fi->i_xattr_nid = le32_to_cpu(ri->i_xattr_nid);
	fi->i_flags = le32_to_cpu(ri->i_flags);
	if (S_ISREG(inode->i_mode))
		fi->i_flags &= ~F2FS_PROJINHERIT_FL;
	bitmap_zero(fi->flags, FI_MAX);
	fi->i_advise = ri->i_advise;
	fi->i_pino = le32_to_cpu(ri->i_pino);
	fi->i_dir_level = ri->i_dir_level;

	f2fs_init_extent_tree(inode, node_page);

	get_inline_info(inode, ri);

	fi->i_extra_isize = f2fs_has_extra_attr(inode) ?
					le16_to_cpu(ri->i_extra_isize) : 0;

	if (f2fs_sb_has_flexible_inline_xattr(sbi)) {
		fi->i_inline_xattr_size = le16_to_cpu(ri->i_inline_xattr_size);
	} else if (f2fs_has_inline_xattr(inode) ||
				f2fs_has_inline_dentry(inode)) {
		fi->i_inline_xattr_size = DEFAULT_INLINE_XATTR_ADDRS;
	} else {

		/*
		 * Previous inline data or directory always reserved 200 bytes
		 * in inode layout, even if inline_xattr is disabled. In order
		 * to keep inline_dentry's structure for backward compatibility,
		 * we get the space back only from inline_data.
		 */
		fi->i_inline_xattr_size = 0;
	}

	if (!sanity_check_inode(inode, node_page)) {
		f2fs_put_page(node_page, 1);
		return -EFSCORRUPTED;
	}

	/* check data exist */
	if (f2fs_has_inline_data(inode) && !f2fs_exist_data(inode))
		__recover_inline_status(inode, node_page);

	/* try to recover cold bit for non-dir inode */
	if (!S_ISDIR(inode->i_mode) && !is_cold_node(node_page)) {
		f2fs_wait_on_page_writeback(node_page, NODE, true, true);
		set_cold_node(node_page, false);
		set_page_dirty(node_page);
	}

	/* get rdev by using inline_info */
	__get_inode_rdev(inode, ri);

	if (S_ISREG(inode->i_mode)) {
		err = __written_first_block(sbi, ri);
		if (err < 0) {
			f2fs_put_page(node_page, 1);
			return err;
		}
		if (!err)
			set_inode_flag(inode, FI_FIRST_BLOCK_WRITTEN);
	}

	if (!f2fs_need_inode_block_update(sbi, inode->i_ino))
		fi->last_disk_size = inode->i_size;

	if (fi->i_flags & F2FS_PROJINHERIT_FL)
		set_inode_flag(inode, FI_PROJ_INHERIT);

	if (f2fs_has_extra_attr(inode) && f2fs_sb_has_project_quota(sbi) &&
			F2FS_FITS_IN_INODE(ri, fi->i_extra_isize, i_projid))
		i_projid = (projid_t)le32_to_cpu(ri->i_projid);
	else
		i_projid = F2FS_DEF_PROJID;
	fi->i_projid = make_kprojid(&init_user_ns, i_projid);

	if (f2fs_has_extra_attr(inode) && f2fs_sb_has_inode_crtime(sbi) &&
			F2FS_FITS_IN_INODE(ri, fi->i_extra_isize, i_crtime)) {
		fi->i_crtime.tv_sec = le64_to_cpu(ri->i_crtime);
		fi->i_crtime.tv_nsec = le32_to_cpu(ri->i_crtime_nsec);
	}

	if (f2fs_has_extra_attr(inode) && f2fs_sb_has_compression(sbi) &&
					(fi->i_flags & F2FS_COMPR_FL)) {
		if (F2FS_FITS_IN_INODE(ri, fi->i_extra_isize,
					i_log_cluster_size)) {
			atomic_set(&fi->i_compr_blocks,
					le64_to_cpu(ri->i_compr_blocks));
			fi->i_compress_algorithm = ri->i_compress_algorithm;
			fi->i_log_cluster_size = ri->i_log_cluster_size;
			fi->i_compress_flag = le16_to_cpu(ri->i_compress_flag);
			fi->i_cluster_size = 1 << fi->i_log_cluster_size;
			set_inode_flag(inode, FI_COMPRESSED_FILE);
		}
	}

	fi->i_disk_time[0] = inode->i_atime;
	fi->i_disk_time[1] = inode->i_ctime;
	fi->i_disk_time[2] = inode->i_mtime;
	fi->i_disk_time[3] = fi->i_crtime;
	f2fs_put_page(node_page, 1);

	stat_inc_inline_xattr(inode);
	stat_inc_inline_inode(inode);
	stat_inc_inline_dir(inode);
	stat_inc_compr_inode(inode);
	stat_add_compr_blocks(inode, atomic_read(&fi->i_compr_blocks));

	return 0;
}

struct inode *f2fs_iget(struct super_block *sb, unsigned long ino)
{
	struct f2fs_sb_info *sbi = F2FS_SB(sb);
	struct inode *inode;
	int ret = 0;

	inode = iget_locked(sb, ino);
	if (!inode)
		return ERR_PTR(-ENOMEM);

	if (!(inode->i_state & I_NEW)) {
		trace_f2fs_iget(inode);
		return inode;
	}
	if (ino == F2FS_NODE_INO(sbi) || ino == F2FS_META_INO(sbi))
		goto make_now;

#ifdef CONFIG_F2FS_FS_COMPRESSION
	if (ino == F2FS_COMPRESS_INO(sbi))
		goto make_now;
#endif

	ret = do_read_inode(inode);
	if (ret)
		goto bad_inode;
make_now:
	if (ino == F2FS_NODE_INO(sbi)) {
		inode->i_mapping->a_ops = &f2fs_node_aops;
		mapping_set_gfp_mask(inode->i_mapping, GFP_NOFS);
	} else if (ino == F2FS_META_INO(sbi)) {
		inode->i_mapping->a_ops = &f2fs_meta_aops;
		mapping_set_gfp_mask(inode->i_mapping, GFP_NOFS);
	} else if (ino == F2FS_COMPRESS_INO(sbi)) {
#ifdef CONFIG_F2FS_FS_COMPRESSION
		inode->i_mapping->a_ops = &f2fs_compress_aops;
		/*
		 * generic_error_remove_page only truncates pages of regular
		 * inode
		 */
		inode->i_mode |= S_IFREG;
#endif
		mapping_set_gfp_mask(inode->i_mapping,
			GFP_NOFS | __GFP_HIGHMEM | __GFP_MOVABLE);
	} else if (S_ISREG(inode->i_mode)) {
		inode->i_op = &f2fs_file_inode_operations;
		inode->i_fop = &f2fs_file_operations;
		inode->i_mapping->a_ops = &f2fs_dblock_aops;
	} else if (S_ISDIR(inode->i_mode)) {
		inode->i_op = &f2fs_dir_inode_operations;
		inode->i_fop = &f2fs_dir_operations;
		inode->i_mapping->a_ops = &f2fs_dblock_aops;
		mapping_set_gfp_mask(inode->i_mapping, GFP_NOFS);
	} else if (S_ISLNK(inode->i_mode)) {
		if (file_is_encrypt(inode))
			inode->i_op = &f2fs_encrypted_symlink_inode_operations;
		else
			inode->i_op = &f2fs_symlink_inode_operations;
		inode_nohighmem(inode);
		inode->i_mapping->a_ops = &f2fs_dblock_aops;
	} else if (S_ISCHR(inode->i_mode) || S_ISBLK(inode->i_mode) ||
			S_ISFIFO(inode->i_mode) || S_ISSOCK(inode->i_mode)) {
		inode->i_op = &f2fs_special_inode_operations;
		init_special_inode(inode, inode->i_mode, inode->i_rdev);
	} else {
		ret = -EIO;
		goto bad_inode;
	}
	f2fs_set_inode_flags(inode);

	if (file_should_truncate(inode) &&
			!is_sbi_flag_set(sbi, SBI_POR_DOING)) {
		ret = f2fs_truncate(inode);
		if (ret)
			goto bad_inode;
		file_dont_truncate(inode);
	}

	unlock_new_inode(inode);
	trace_f2fs_iget(inode);
	return inode;

bad_inode:
	f2fs_inode_synced(inode);
	iget_failed(inode);
	trace_f2fs_iget_exit(inode, ret);
	return ERR_PTR(ret);
}

struct inode *f2fs_iget_retry(struct super_block *sb, unsigned long ino)
{
	struct inode *inode;
retry:
	inode = f2fs_iget(sb, ino);
	if (IS_ERR(inode)) {
		if (PTR_ERR(inode) == -ENOMEM) {
			memalloc_retry_wait(GFP_NOFS);
			goto retry;
		}
	}
	return inode;
}

void f2fs_update_inode(struct inode *inode, struct page *node_page)
{
	struct f2fs_inode *ri;
	struct extent_tree *et = F2FS_I(inode)->extent_tree;

	f2fs_wait_on_page_writeback(node_page, NODE, true, true);
	set_page_dirty(node_page);

	f2fs_inode_synced(inode);

	ri = F2FS_INODE(node_page);

	ri->i_mode = cpu_to_le16(inode->i_mode);
	ri->i_advise = F2FS_I(inode)->i_advise;
	ri->i_uid = cpu_to_le32(i_uid_read(inode));
	ri->i_gid = cpu_to_le32(i_gid_read(inode));
	ri->i_links = cpu_to_le32(inode->i_nlink);
	ri->i_size = cpu_to_le64(i_size_read(inode));
	ri->i_blocks = cpu_to_le64(SECTOR_TO_BLOCK(inode->i_blocks) + 1);

	if (et) {
		read_lock(&et->lock);
		set_raw_extent(&et->largest, &ri->i_ext);
		read_unlock(&et->lock);
	} else {
		memset(&ri->i_ext, 0, sizeof(ri->i_ext));
	}
	set_raw_inline(inode, ri);

	ri->i_atime = cpu_to_le64(inode->i_atime.tv_sec);
	ri->i_ctime = cpu_to_le64(inode->i_ctime.tv_sec);
	ri->i_mtime = cpu_to_le64(inode->i_mtime.tv_sec);
	ri->i_atime_nsec = cpu_to_le32(inode->i_atime.tv_nsec);
	ri->i_ctime_nsec = cpu_to_le32(inode->i_ctime.tv_nsec);
	ri->i_mtime_nsec = cpu_to_le32(inode->i_mtime.tv_nsec);
	if (S_ISDIR(inode->i_mode))
		ri->i_current_depth =
			cpu_to_le32(F2FS_I(inode)->i_current_depth);
	else if (S_ISREG(inode->i_mode))
		ri->i_gc_failures =
			cpu_to_le16(F2FS_I(inode)->i_gc_failures[GC_FAILURE_PIN]);
	ri->i_xattr_nid = cpu_to_le32(F2FS_I(inode)->i_xattr_nid);
	ri->i_flags = cpu_to_le32(F2FS_I(inode)->i_flags);
	ri->i_pino = cpu_to_le32(F2FS_I(inode)->i_pino);
	ri->i_generation = cpu_to_le32(inode->i_generation);
	ri->i_dir_level = F2FS_I(inode)->i_dir_level;

	if (f2fs_has_extra_attr(inode)) {
		ri->i_extra_isize = cpu_to_le16(F2FS_I(inode)->i_extra_isize);

		if (f2fs_sb_has_flexible_inline_xattr(F2FS_I_SB(inode)))
			ri->i_inline_xattr_size =
				cpu_to_le16(F2FS_I(inode)->i_inline_xattr_size);

		if (f2fs_sb_has_project_quota(F2FS_I_SB(inode)) &&
			F2FS_FITS_IN_INODE(ri, F2FS_I(inode)->i_extra_isize,
								i_projid)) {
			projid_t i_projid;

			i_projid = from_kprojid(&init_user_ns,
						F2FS_I(inode)->i_projid);
			ri->i_projid = cpu_to_le32(i_projid);
		}

		if (f2fs_sb_has_inode_crtime(F2FS_I_SB(inode)) &&
			F2FS_FITS_IN_INODE(ri, F2FS_I(inode)->i_extra_isize,
								i_crtime)) {
			ri->i_crtime =
				cpu_to_le64(F2FS_I(inode)->i_crtime.tv_sec);
			ri->i_crtime_nsec =
				cpu_to_le32(F2FS_I(inode)->i_crtime.tv_nsec);
		}

		if (f2fs_sb_has_compression(F2FS_I_SB(inode)) &&
			F2FS_FITS_IN_INODE(ri, F2FS_I(inode)->i_extra_isize,
							i_log_cluster_size)) {
			ri->i_compr_blocks =
				cpu_to_le64(atomic_read(
					&F2FS_I(inode)->i_compr_blocks));
			ri->i_compress_algorithm =
				F2FS_I(inode)->i_compress_algorithm;
			ri->i_compress_flag =
				cpu_to_le16(F2FS_I(inode)->i_compress_flag);
			ri->i_log_cluster_size =
				F2FS_I(inode)->i_log_cluster_size;
		}
	}

	__set_inode_rdev(inode, ri);

	/* deleted inode */
	if (inode->i_nlink == 0)
		clear_page_private_inline(node_page);

	F2FS_I(inode)->i_disk_time[0] = inode->i_atime;
	F2FS_I(inode)->i_disk_time[1] = inode->i_ctime;
	F2FS_I(inode)->i_disk_time[2] = inode->i_mtime;
	F2FS_I(inode)->i_disk_time[3] = F2FS_I(inode)->i_crtime;

#ifdef CONFIG_F2FS_CHECK_FS
	f2fs_inode_chksum_set(F2FS_I_SB(inode), node_page);
#endif
}

void f2fs_update_inode_page(struct inode *inode)
{
	struct f2fs_sb_info *sbi = F2FS_I_SB(inode);
	struct page *node_page;
retry:
	node_page = f2fs_get_node_page(sbi, inode->i_ino);
	if (IS_ERR(node_page)) {
		int err = PTR_ERR(node_page);

		if (err == -ENOMEM) {
			cond_resched();
			goto retry;
		} else if (err != -ENOENT) {
			f2fs_stop_checkpoint(sbi, false);
		}
		return;
	}
	f2fs_update_inode(inode, node_page);
	f2fs_put_page(node_page, 1);
}

int f2fs_write_inode(struct inode *inode, struct writeback_control *wbc)
{
	struct f2fs_sb_info *sbi = F2FS_I_SB(inode);

	if (inode->i_ino == F2FS_NODE_INO(sbi) ||
			inode->i_ino == F2FS_META_INO(sbi))
		return 0;

	/*
	 * atime could be updated without dirtying f2fs inode in lazytime mode
	 */
	if (f2fs_is_time_consistent(inode) &&
		!is_inode_flag_set(inode, FI_DIRTY_INODE))
		return 0;

	if (!f2fs_is_checkpoint_ready(sbi))
		return -ENOSPC;

	/*
	 * We need to balance fs here to prevent from producing dirty node pages
	 * during the urgent cleaning time when running out of free sections.
	 */
	f2fs_update_inode_page(inode);
	if (wbc && wbc->nr_to_write)
		f2fs_balance_fs(sbi, true);
	return 0;
}

/*
 * Called at the last iput() if i_nlink is zero
 */
void f2fs_evict_inode(struct inode *inode)
{
	struct f2fs_sb_info *sbi = F2FS_I_SB(inode);
	nid_t xnid = F2FS_I(inode)->i_xattr_nid;
	int err = 0;

<<<<<<< HEAD
	if (f2fs_is_atomic_file(inode))
		f2fs_abort_atomic_write(inode, true);
=======
	f2fs_abort_atomic_write(inode, true);
>>>>>>> 7365df19

	trace_f2fs_evict_inode(inode);
	truncate_inode_pages_final(&inode->i_data);

	if ((inode->i_nlink || is_bad_inode(inode)) &&
		test_opt(sbi, COMPRESS_CACHE) && f2fs_compressed_file(inode))
		f2fs_invalidate_compress_pages(sbi, inode->i_ino);

	if (inode->i_ino == F2FS_NODE_INO(sbi) ||
			inode->i_ino == F2FS_META_INO(sbi) ||
			inode->i_ino == F2FS_COMPRESS_INO(sbi))
		goto out_clear;

	f2fs_bug_on(sbi, get_dirty_pages(inode));
	f2fs_remove_dirty_inode(inode);

	f2fs_destroy_extent_tree(inode);

	if (inode->i_nlink || is_bad_inode(inode))
		goto no_delete;

	err = f2fs_dquot_initialize(inode);
	if (err) {
		err = 0;
		set_sbi_flag(sbi, SBI_QUOTA_NEED_REPAIR);
	}

	f2fs_remove_ino_entry(sbi, inode->i_ino, APPEND_INO);
	f2fs_remove_ino_entry(sbi, inode->i_ino, UPDATE_INO);
	f2fs_remove_ino_entry(sbi, inode->i_ino, FLUSH_INO);

	if (!is_sbi_flag_set(sbi, SBI_IS_FREEZING))
		sb_start_intwrite(inode->i_sb);
	set_inode_flag(inode, FI_NO_ALLOC);
	i_size_write(inode, 0);
retry:
	if (F2FS_HAS_BLOCKS(inode))
		err = f2fs_truncate(inode);

	if (time_to_inject(sbi, FAULT_EVICT_INODE)) {
		f2fs_show_injection_info(sbi, FAULT_EVICT_INODE);
		err = -EIO;
	}

	if (!err) {
		f2fs_lock_op(sbi);
		err = f2fs_remove_inode_page(inode);
		f2fs_unlock_op(sbi);
		if (err == -ENOENT) {
			err = 0;

			/*
			 * in fuzzed image, another node may has the same
			 * block address as inode's, if it was truncated
			 * previously, truncation of inode node will fail.
			 */
			if (is_inode_flag_set(inode, FI_DIRTY_INODE)) {
				f2fs_warn(F2FS_I_SB(inode),
					"f2fs_evict_inode: inconsistent node id, ino:%lu",
					inode->i_ino);
				f2fs_inode_synced(inode);
				set_sbi_flag(sbi, SBI_NEED_FSCK);
			}
		}
	}

	/* give more chances, if ENOMEM case */
	if (err == -ENOMEM) {
		err = 0;
		goto retry;
	}

	if (err) {
		f2fs_update_inode_page(inode);
		if (dquot_initialize_needed(inode))
			set_sbi_flag(sbi, SBI_QUOTA_NEED_REPAIR);
	}
	if (!is_sbi_flag_set(sbi, SBI_IS_FREEZING))
		sb_end_intwrite(inode->i_sb);
no_delete:
	dquot_drop(inode);

	stat_dec_inline_xattr(inode);
	stat_dec_inline_dir(inode);
	stat_dec_inline_inode(inode);
	stat_dec_compr_inode(inode);
	stat_sub_compr_blocks(inode,
			atomic_read(&F2FS_I(inode)->i_compr_blocks));

	if (likely(!f2fs_cp_error(sbi) &&
				!is_sbi_flag_set(sbi, SBI_CP_DISABLED)))
		f2fs_bug_on(sbi, is_inode_flag_set(inode, FI_DIRTY_INODE));
	else
		f2fs_inode_synced(inode);

	/* for the case f2fs_new_inode() was failed, .i_ino is zero, skip it */
	if (inode->i_ino)
		invalidate_mapping_pages(NODE_MAPPING(sbi), inode->i_ino,
							inode->i_ino);
	if (xnid)
		invalidate_mapping_pages(NODE_MAPPING(sbi), xnid, xnid);
	if (inode->i_nlink) {
		if (is_inode_flag_set(inode, FI_APPEND_WRITE))
			f2fs_add_ino_entry(sbi, inode->i_ino, APPEND_INO);
		if (is_inode_flag_set(inode, FI_UPDATE_WRITE))
			f2fs_add_ino_entry(sbi, inode->i_ino, UPDATE_INO);
	}
	if (is_inode_flag_set(inode, FI_FREE_NID)) {
		f2fs_alloc_nid_failed(sbi, inode->i_ino);
		clear_inode_flag(inode, FI_FREE_NID);
	} else {
		/*
		 * If xattr nid is corrupted, we can reach out error condition,
		 * err & !f2fs_exist_written_data(sbi, inode->i_ino, ORPHAN_INO)).
		 * In that case, f2fs_check_nid_range() is enough to give a clue.
		 */
	}
out_clear:
	fscrypt_put_encryption_info(inode);
	fsverity_cleanup_inode(inode);
	clear_inode(inode);
}

/* caller should call f2fs_lock_op() */
void f2fs_handle_failed_inode(struct inode *inode)
{
	struct f2fs_sb_info *sbi = F2FS_I_SB(inode);
	struct node_info ni;
	int err;

	/*
	 * clear nlink of inode in order to release resource of inode
	 * immediately.
	 */
	clear_nlink(inode);

	/*
	 * we must call this to avoid inode being remained as dirty, resulting
	 * in a panic when flushing dirty inodes in gdirty_list.
	 */
	f2fs_update_inode_page(inode);
	f2fs_inode_synced(inode);

	/* don't make bad inode, since it becomes a regular file. */
	unlock_new_inode(inode);

	/*
	 * Note: we should add inode to orphan list before f2fs_unlock_op()
	 * so we can prevent losing this orphan when encoutering checkpoint
	 * and following suddenly power-off.
	 */
	err = f2fs_get_node_info(sbi, inode->i_ino, &ni, false);
	if (err) {
		set_sbi_flag(sbi, SBI_NEED_FSCK);
		set_inode_flag(inode, FI_FREE_NID);
		f2fs_warn(sbi, "May loss orphan inode, run fsck to fix.");
		goto out;
	}

	if (ni.blk_addr != NULL_ADDR) {
		err = f2fs_acquire_orphan_inode(sbi);
		if (err) {
			set_sbi_flag(sbi, SBI_NEED_FSCK);
			f2fs_warn(sbi, "Too many orphan inodes, run fsck to fix.");
		} else {
			f2fs_add_orphan_inode(inode);
		}
		f2fs_alloc_nid_done(sbi, inode->i_ino);
	} else {
		set_inode_flag(inode, FI_FREE_NID);
	}

out:
	f2fs_unlock_op(sbi);

	/* iput will drop the inode object */
	iput(inode);
}<|MERGE_RESOLUTION|>--- conflicted
+++ resolved
@@ -744,12 +744,7 @@
 	nid_t xnid = F2FS_I(inode)->i_xattr_nid;
 	int err = 0;
 
-<<<<<<< HEAD
-	if (f2fs_is_atomic_file(inode))
-		f2fs_abort_atomic_write(inode, true);
-=======
 	f2fs_abort_atomic_write(inode, true);
->>>>>>> 7365df19
 
 	trace_f2fs_evict_inode(inode);
 	truncate_inode_pages_final(&inode->i_data);
