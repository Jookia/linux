--- conflicted
+++ resolved
@@ -1743,8 +1743,6 @@
 		truncate = 1;
 
 	if (xfs_iflags_test(ip, XFS_IQUOTAUNCHECKED)) {
-<<<<<<< HEAD
-=======
 		/*
 		 * If this inode is being inactivated during a quotacheck and
 		 * has not yet been scanned by quotacheck, we /must/ remove
@@ -1753,7 +1751,6 @@
 		 * reloading the incore iunlinked list to purge unrecovered
 		 * unlinked inodes.
 		 */
->>>>>>> 265f3ed0
 		xfs_qm_dqdetach(ip);
 	} else {
 		error = xfs_qm_dqattach(ip);
@@ -3652,8 +3649,6 @@
 	if (error)
 		return error;
 
-<<<<<<< HEAD
-=======
 	/*
 	 * We've taken ILOCK_SHARED and the AGI buffer lock to stabilize the
 	 * incore unlinked list pointers for this inode.  Check once more to
@@ -3664,7 +3659,6 @@
 		goto out_agibp;
 	}
 
->>>>>>> 265f3ed0
 	bucket = agino % XFS_AGI_UNLINKED_BUCKETS;
 	agi = agibp->b_addr;
 
@@ -3679,27 +3673,6 @@
 	while (next_agino != NULLAGINO) {
 		struct xfs_inode	*next_ip = NULL;
 
-<<<<<<< HEAD
-		if (next_agino == agino) {
-			/* Found this inode, set its backlink. */
-			next_ip = ip;
-			next_ip->i_prev_unlinked = prev_agino;
-			foundit = true;
-		}
-		if (!next_ip) {
-			/* Inode already in memory. */
-			next_ip = xfs_iunlink_lookup(pag, next_agino);
-		}
-		if (!next_ip) {
-			/* Inode not in memory, reload. */
-			error = xfs_iunlink_reload_next(tp, agibp, prev_agino,
-					next_agino);
-			if (error)
-				break;
-
-			next_ip = xfs_iunlink_lookup(pag, next_agino);
-		}
-=======
 		/* Found this caller's inode, set its backlink. */
 		if (next_agino == agino) {
 			next_ip = ip;
@@ -3721,7 +3694,6 @@
 
 		/* Grab the reloaded inode. */
 		next_ip = xfs_iunlink_lookup(pag, next_agino);
->>>>>>> 265f3ed0
 		if (!next_ip) {
 			/* No incore inode at all?  We reloaded it... */
 			ASSERT(next_ip != NULL);
@@ -3729,18 +3701,12 @@
 			break;
 		}
 
-<<<<<<< HEAD
-=======
 next_inode:
->>>>>>> 265f3ed0
 		prev_agino = next_agino;
 		next_agino = next_ip->i_next_unlinked;
 	}
 
-<<<<<<< HEAD
-=======
 out_agibp:
->>>>>>> 265f3ed0
 	xfs_trans_brelse(tp, agibp);
 	/* Should have found this inode somewhere in the iunlinked bucket. */
 	if (!error && !foundit)
