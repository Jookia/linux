/* SPDX-License-Identifier: GPL-2.0 */
/*
 * Copyright (c) 2000-2005 Silicon Graphics, Inc.
 * All Rights Reserved.
 */
#ifndef __XFS_FORMAT_H__
#define __XFS_FORMAT_H__

/*
 * XFS On Disk Format Definitions
 *
 * This header file defines all the on-disk format definitions for
 * general XFS objects. Directory and attribute related objects are defined in
 * xfs_da_format.h, which log and log item formats are defined in
 * xfs_log_format.h. Everything else goes here.
 */

struct xfs_mount;
struct xfs_trans;
struct xfs_inode;
struct xfs_buf;
struct xfs_ifork;

/*
 * Super block
 * Fits into a sector-sized buffer at address 0 of each allocation group.
 * Only the first of these is ever updated except during growfs.
 */
#define	XFS_SB_MAGIC		0x58465342	/* 'XFSB' */
#define	XFS_SB_VERSION_1	1		/* 5.3, 6.0.1, 6.1 */
#define	XFS_SB_VERSION_2	2		/* 6.2 - attributes */
#define	XFS_SB_VERSION_3	3		/* 6.2 - new inode version */
#define	XFS_SB_VERSION_4	4		/* 6.2+ - bitmask version */
#define	XFS_SB_VERSION_5	5		/* CRC enabled filesystem */
#define	XFS_SB_VERSION_NUMBITS		0x000f
#define	XFS_SB_VERSION_ALLFBITS		0xfff0
#define	XFS_SB_VERSION_ATTRBIT		0x0010
#define	XFS_SB_VERSION_NLINKBIT		0x0020
#define	XFS_SB_VERSION_QUOTABIT		0x0040
#define	XFS_SB_VERSION_ALIGNBIT		0x0080
#define	XFS_SB_VERSION_DALIGNBIT	0x0100
#define	XFS_SB_VERSION_SHAREDBIT	0x0200
#define XFS_SB_VERSION_LOGV2BIT		0x0400
#define XFS_SB_VERSION_SECTORBIT	0x0800
#define	XFS_SB_VERSION_EXTFLGBIT	0x1000
#define	XFS_SB_VERSION_DIRV2BIT		0x2000
#define	XFS_SB_VERSION_BORGBIT		0x4000	/* ASCII only case-insens. */
#define	XFS_SB_VERSION_MOREBITSBIT	0x8000

/*
 * The size of a single extended attribute on disk is limited by
 * the size of index values within the attribute entries themselves.
 * These are be16 fields, so we can only support attribute data
 * sizes up to 2^16 bytes in length.
 */
#define XFS_XATTR_SIZE_MAX (1 << 16)

/*
 * Supported feature bit list is just all bits in the versionnum field because
 * we've used them all up and understand them all. Except, of course, for the
 * shared superblock bit, which nobody knows what it does and so is unsupported.
 */
#define	XFS_SB_VERSION_OKBITS		\
	((XFS_SB_VERSION_NUMBITS | XFS_SB_VERSION_ALLFBITS) & \
		~XFS_SB_VERSION_SHAREDBIT)

/*
 * There are two words to hold XFS "feature" bits: the original
 * word, sb_versionnum, and sb_features2.  Whenever a bit is set in
 * sb_features2, the feature bit XFS_SB_VERSION_MOREBITSBIT must be set.
 *
 * These defines represent bits in sb_features2.
 */
#define XFS_SB_VERSION2_RESERVED1BIT	0x00000001
#define XFS_SB_VERSION2_LAZYSBCOUNTBIT	0x00000002	/* Superblk counters */
#define XFS_SB_VERSION2_RESERVED4BIT	0x00000004
#define XFS_SB_VERSION2_ATTR2BIT	0x00000008	/* Inline attr rework */
#define XFS_SB_VERSION2_PARENTBIT	0x00000010	/* parent pointers */
#define XFS_SB_VERSION2_PROJID32BIT	0x00000080	/* 32 bit project id */
#define XFS_SB_VERSION2_CRCBIT		0x00000100	/* metadata CRCs */
#define XFS_SB_VERSION2_FTYPE		0x00000200	/* inode type in dir */

#define	XFS_SB_VERSION2_OKBITS		\
	(XFS_SB_VERSION2_LAZYSBCOUNTBIT	| \
	 XFS_SB_VERSION2_ATTR2BIT	| \
	 XFS_SB_VERSION2_PROJID32BIT	| \
	 XFS_SB_VERSION2_FTYPE)

/* Maximum size of the xfs filesystem label, no terminating NULL */
#define XFSLABEL_MAX			12

/*
 * Superblock - in core version.  Must match the ondisk version below.
 * Must be padded to 64 bit alignment.
 */
typedef struct xfs_sb {
	uint32_t	sb_magicnum;	/* magic number == XFS_SB_MAGIC */
	uint32_t	sb_blocksize;	/* logical block size, bytes */
	xfs_rfsblock_t	sb_dblocks;	/* number of data blocks */
	xfs_rfsblock_t	sb_rblocks;	/* number of realtime blocks */
	xfs_rtblock_t	sb_rextents;	/* number of realtime extents */
	uuid_t		sb_uuid;	/* user-visible file system unique id */
	xfs_fsblock_t	sb_logstart;	/* starting block of log if internal */
	xfs_ino_t	sb_rootino;	/* root inode number */
	xfs_ino_t	sb_rbmino;	/* bitmap inode for realtime extents */
	xfs_ino_t	sb_rsumino;	/* summary inode for rt bitmap */
	xfs_agblock_t	sb_rextsize;	/* realtime extent size, blocks */
	xfs_agblock_t	sb_agblocks;	/* size of an allocation group */
	xfs_agnumber_t	sb_agcount;	/* number of allocation groups */
	xfs_extlen_t	sb_rbmblocks;	/* number of rt bitmap blocks */
	xfs_extlen_t	sb_logblocks;	/* number of log blocks */
	uint16_t	sb_versionnum;	/* header version == XFS_SB_VERSION */
	uint16_t	sb_sectsize;	/* volume sector size, bytes */
	uint16_t	sb_inodesize;	/* inode size, bytes */
	uint16_t	sb_inopblock;	/* inodes per block */
	char		sb_fname[XFSLABEL_MAX]; /* file system name */
	uint8_t		sb_blocklog;	/* log2 of sb_blocksize */
	uint8_t		sb_sectlog;	/* log2 of sb_sectsize */
	uint8_t		sb_inodelog;	/* log2 of sb_inodesize */
	uint8_t		sb_inopblog;	/* log2 of sb_inopblock */
	uint8_t		sb_agblklog;	/* log2 of sb_agblocks (rounded up) */
	uint8_t		sb_rextslog;	/* log2 of sb_rextents */
	uint8_t		sb_inprogress;	/* mkfs is in progress, don't mount */
	uint8_t		sb_imax_pct;	/* max % of fs for inode space */
					/* statistics */
	/*
	 * These fields must remain contiguous.  If you really
	 * want to change their layout, make sure you fix the
	 * code in xfs_trans_apply_sb_deltas().
	 */
	uint64_t	sb_icount;	/* allocated inodes */
	uint64_t	sb_ifree;	/* free inodes */
	uint64_t	sb_fdblocks;	/* free data blocks */
	uint64_t	sb_frextents;	/* free realtime extents */
	/*
	 * End contiguous fields.
	 */
	xfs_ino_t	sb_uquotino;	/* user quota inode */
	xfs_ino_t	sb_gquotino;	/* group quota inode */
	uint16_t	sb_qflags;	/* quota flags */
	uint8_t		sb_flags;	/* misc. flags */
	uint8_t		sb_shared_vn;	/* shared version number */
	xfs_extlen_t	sb_inoalignmt;	/* inode chunk alignment, fsblocks */
	uint32_t	sb_unit;	/* stripe or raid unit */
	uint32_t	sb_width;	/* stripe or raid width */
	uint8_t		sb_dirblklog;	/* log2 of dir block size (fsbs) */
	uint8_t		sb_logsectlog;	/* log2 of the log sector size */
	uint16_t	sb_logsectsize;	/* sector size for the log, bytes */
	uint32_t	sb_logsunit;	/* stripe unit size for the log */
	uint32_t	sb_features2;	/* additional feature bits */

	/*
	 * bad features2 field as a result of failing to pad the sb structure to
	 * 64 bits. Some machines will be using this field for features2 bits.
	 * Easiest just to mark it bad and not use it for anything else.
	 *
	 * This is not kept up to date in memory; it is always overwritten by
	 * the value in sb_features2 when formatting the incore superblock to
	 * the disk buffer.
	 */
	uint32_t	sb_bad_features2;

	/* version 5 superblock fields start here */

	/* feature masks */
	uint32_t	sb_features_compat;
	uint32_t	sb_features_ro_compat;
	uint32_t	sb_features_incompat;
	uint32_t	sb_features_log_incompat;

	uint32_t	sb_crc;		/* superblock crc */
	xfs_extlen_t	sb_spino_align;	/* sparse inode chunk alignment */

	xfs_ino_t	sb_pquotino;	/* project quota inode */
	xfs_lsn_t	sb_lsn;		/* last write sequence */
	uuid_t		sb_meta_uuid;	/* metadata file system unique id */

	/* must be padded to 64 bit alignment */
} xfs_sb_t;

#define XFS_SB_CRC_OFF		offsetof(struct xfs_sb, sb_crc)

/*
 * Superblock - on disk version.  Must match the in core version above.
 * Must be padded to 64 bit alignment.
 */
struct xfs_dsb {
	__be32		sb_magicnum;	/* magic number == XFS_SB_MAGIC */
	__be32		sb_blocksize;	/* logical block size, bytes */
	__be64		sb_dblocks;	/* number of data blocks */
	__be64		sb_rblocks;	/* number of realtime blocks */
	__be64		sb_rextents;	/* number of realtime extents */
	uuid_t		sb_uuid;	/* user-visible file system unique id */
	__be64		sb_logstart;	/* starting block of log if internal */
	__be64		sb_rootino;	/* root inode number */
	__be64		sb_rbmino;	/* bitmap inode for realtime extents */
	__be64		sb_rsumino;	/* summary inode for rt bitmap */
	__be32		sb_rextsize;	/* realtime extent size, blocks */
	__be32		sb_agblocks;	/* size of an allocation group */
	__be32		sb_agcount;	/* number of allocation groups */
	__be32		sb_rbmblocks;	/* number of rt bitmap blocks */
	__be32		sb_logblocks;	/* number of log blocks */
	__be16		sb_versionnum;	/* header version == XFS_SB_VERSION */
	__be16		sb_sectsize;	/* volume sector size, bytes */
	__be16		sb_inodesize;	/* inode size, bytes */
	__be16		sb_inopblock;	/* inodes per block */
	char		sb_fname[XFSLABEL_MAX]; /* file system name */
	__u8		sb_blocklog;	/* log2 of sb_blocksize */
	__u8		sb_sectlog;	/* log2 of sb_sectsize */
	__u8		sb_inodelog;	/* log2 of sb_inodesize */
	__u8		sb_inopblog;	/* log2 of sb_inopblock */
	__u8		sb_agblklog;	/* log2 of sb_agblocks (rounded up) */
	__u8		sb_rextslog;	/* log2 of sb_rextents */
	__u8		sb_inprogress;	/* mkfs is in progress, don't mount */
	__u8		sb_imax_pct;	/* max % of fs for inode space */
					/* statistics */
	/*
	 * These fields must remain contiguous.  If you really
	 * want to change their layout, make sure you fix the
	 * code in xfs_trans_apply_sb_deltas().
	 */
	__be64		sb_icount;	/* allocated inodes */
	__be64		sb_ifree;	/* free inodes */
	__be64		sb_fdblocks;	/* free data blocks */
	__be64		sb_frextents;	/* free realtime extents */
	/*
	 * End contiguous fields.
	 */
	__be64		sb_uquotino;	/* user quota inode */
	__be64		sb_gquotino;	/* group quota inode */
	__be16		sb_qflags;	/* quota flags */
	__u8		sb_flags;	/* misc. flags */
	__u8		sb_shared_vn;	/* shared version number */
	__be32		sb_inoalignmt;	/* inode chunk alignment, fsblocks */
	__be32		sb_unit;	/* stripe or raid unit */
	__be32		sb_width;	/* stripe or raid width */
	__u8		sb_dirblklog;	/* log2 of dir block size (fsbs) */
	__u8		sb_logsectlog;	/* log2 of the log sector size */
	__be16		sb_logsectsize;	/* sector size for the log, bytes */
	__be32		sb_logsunit;	/* stripe unit size for the log */
	__be32		sb_features2;	/* additional feature bits */
	/*
	 * bad features2 field as a result of failing to pad the sb
	 * structure to 64 bits. Some machines will be using this field
	 * for features2 bits. Easiest just to mark it bad and not use
	 * it for anything else.
	 */
	__be32		sb_bad_features2;

	/* version 5 superblock fields start here */

	/* feature masks */
	__be32		sb_features_compat;
	__be32		sb_features_ro_compat;
	__be32		sb_features_incompat;
	__be32		sb_features_log_incompat;

	__le32		sb_crc;		/* superblock crc */
	__be32		sb_spino_align;	/* sparse inode chunk alignment */

	__be64		sb_pquotino;	/* project quota inode */
	__be64		sb_lsn;		/* last write sequence */
	uuid_t		sb_meta_uuid;	/* metadata file system unique id */

	/* must be padded to 64 bit alignment */
<<<<<<< HEAD
} xfs_dsb_t;
=======
};
>>>>>>> df0cc57e

/*
 * Misc. Flags - warning - these will be cleared by xfs_repair unless
 * a feature bit is set when the flag is used.
 */
#define XFS_SBF_NOFLAGS		0x00	/* no flags set */
#define XFS_SBF_READONLY	0x01	/* only read-only mounts allowed */

/*
 * define max. shared version we can interoperate with
 */
#define XFS_SB_MAX_SHARED_VN	0

#define	XFS_SB_VERSION_NUM(sbp)	((sbp)->sb_versionnum & XFS_SB_VERSION_NUMBITS)

static inline bool xfs_sb_is_v5(struct xfs_sb *sbp)
{
	return XFS_SB_VERSION_NUM(sbp) == XFS_SB_VERSION_5;
}

/*
 * Detect a mismatched features2 field.  Older kernels read/wrote
 * this into the wrong slot, so to be safe we keep them in sync.
 */
static inline bool xfs_sb_has_mismatched_features2(struct xfs_sb *sbp)
{
	return sbp->sb_bad_features2 != sbp->sb_features2;
}

static inline bool xfs_sb_version_hasmorebits(struct xfs_sb *sbp)
{
	return xfs_sb_is_v5(sbp) ||
	       (sbp->sb_versionnum & XFS_SB_VERSION_MOREBITSBIT);
}

static inline void xfs_sb_version_addattr(struct xfs_sb *sbp)
{
	sbp->sb_versionnum |= XFS_SB_VERSION_ATTRBIT;
}

static inline void xfs_sb_version_addquota(struct xfs_sb *sbp)
{
	sbp->sb_versionnum |= XFS_SB_VERSION_QUOTABIT;
}

static inline void xfs_sb_version_addattr2(struct xfs_sb *sbp)
{
	sbp->sb_versionnum |= XFS_SB_VERSION_MOREBITSBIT;
	sbp->sb_features2 |= XFS_SB_VERSION2_ATTR2BIT;
}

static inline void xfs_sb_version_addprojid32(struct xfs_sb *sbp)
{
	sbp->sb_versionnum |= XFS_SB_VERSION_MOREBITSBIT;
	sbp->sb_features2 |= XFS_SB_VERSION2_PROJID32BIT;
}

/*
 * Extended v5 superblock feature masks. These are to be used for new v5
 * superblock features only.
 *
 * Compat features are new features that old kernels will not notice or affect
 * and so can mount read-write without issues.
 *
 * RO-Compat (read only) are features that old kernels can read but will break
 * if they write. Hence only read-only mounts of such filesystems are allowed on
 * kernels that don't support the feature bit.
 *
 * InCompat features are features which old kernels will not understand and so
 * must not mount.
 *
 * Log-InCompat features are for changes to log formats or new transactions that
 * can't be replayed on older kernels. The fields are set when the filesystem is
 * mounted, and a clean unmount clears the fields.
 */
#define XFS_SB_FEAT_COMPAT_ALL 0
#define XFS_SB_FEAT_COMPAT_UNKNOWN	~XFS_SB_FEAT_COMPAT_ALL
static inline bool
xfs_sb_has_compat_feature(
	struct xfs_sb	*sbp,
	uint32_t	feature)
{
	return (sbp->sb_features_compat & feature) != 0;
}

#define XFS_SB_FEAT_RO_COMPAT_FINOBT   (1 << 0)		/* free inode btree */
#define XFS_SB_FEAT_RO_COMPAT_RMAPBT   (1 << 1)		/* reverse map btree */
#define XFS_SB_FEAT_RO_COMPAT_REFLINK  (1 << 2)		/* reflinked files */
#define XFS_SB_FEAT_RO_COMPAT_INOBTCNT (1 << 3)		/* inobt block counts */
#define XFS_SB_FEAT_RO_COMPAT_ALL \
		(XFS_SB_FEAT_RO_COMPAT_FINOBT | \
		 XFS_SB_FEAT_RO_COMPAT_RMAPBT | \
		 XFS_SB_FEAT_RO_COMPAT_REFLINK| \
		 XFS_SB_FEAT_RO_COMPAT_INOBTCNT)
#define XFS_SB_FEAT_RO_COMPAT_UNKNOWN	~XFS_SB_FEAT_RO_COMPAT_ALL
static inline bool
xfs_sb_has_ro_compat_feature(
	struct xfs_sb	*sbp,
	uint32_t	feature)
{
	return (sbp->sb_features_ro_compat & feature) != 0;
}

#define XFS_SB_FEAT_INCOMPAT_FTYPE	(1 << 0)	/* filetype in dirent */
#define XFS_SB_FEAT_INCOMPAT_SPINODES	(1 << 1)	/* sparse inode chunks */
#define XFS_SB_FEAT_INCOMPAT_META_UUID	(1 << 2)	/* metadata UUID */
#define XFS_SB_FEAT_INCOMPAT_BIGTIME	(1 << 3)	/* large timestamps */
#define XFS_SB_FEAT_INCOMPAT_NEEDSREPAIR (1 << 4)	/* needs xfs_repair */
#define XFS_SB_FEAT_INCOMPAT_ALL \
		(XFS_SB_FEAT_INCOMPAT_FTYPE|	\
		 XFS_SB_FEAT_INCOMPAT_SPINODES|	\
		 XFS_SB_FEAT_INCOMPAT_META_UUID| \
		 XFS_SB_FEAT_INCOMPAT_BIGTIME| \
		 XFS_SB_FEAT_INCOMPAT_NEEDSREPAIR)

#define XFS_SB_FEAT_INCOMPAT_UNKNOWN	~XFS_SB_FEAT_INCOMPAT_ALL
static inline bool
xfs_sb_has_incompat_feature(
	struct xfs_sb	*sbp,
	uint32_t	feature)
{
	return (sbp->sb_features_incompat & feature) != 0;
}

#define XFS_SB_FEAT_INCOMPAT_LOG_ALL 0
#define XFS_SB_FEAT_INCOMPAT_LOG_UNKNOWN	~XFS_SB_FEAT_INCOMPAT_LOG_ALL
static inline bool
xfs_sb_has_incompat_log_feature(
	struct xfs_sb	*sbp,
	uint32_t	feature)
{
	return (sbp->sb_features_log_incompat & feature) != 0;
}

static inline void
xfs_sb_remove_incompat_log_features(
	struct xfs_sb	*sbp)
{
	sbp->sb_features_log_incompat &= ~XFS_SB_FEAT_INCOMPAT_LOG_ALL;
}

static inline void
xfs_sb_add_incompat_log_features(
	struct xfs_sb	*sbp,
	unsigned int	features)
{
	sbp->sb_features_log_incompat |= features;
}


static inline bool
xfs_is_quota_inode(struct xfs_sb *sbp, xfs_ino_t ino)
{
	return (ino == sbp->sb_uquotino ||
		ino == sbp->sb_gquotino ||
		ino == sbp->sb_pquotino);
}

#define XFS_SB_DADDR		((xfs_daddr_t)0) /* daddr in filesystem/ag */
#define	XFS_SB_BLOCK(mp)	XFS_HDR_BLOCK(mp, XFS_SB_DADDR)

#define	XFS_HDR_BLOCK(mp,d)	((xfs_agblock_t)XFS_BB_TO_FSBT(mp,d))
#define	XFS_DADDR_TO_FSB(mp,d)	XFS_AGB_TO_FSB(mp, \
			xfs_daddr_to_agno(mp,d), xfs_daddr_to_agbno(mp,d))
#define	XFS_FSB_TO_DADDR(mp,fsbno)	XFS_AGB_TO_DADDR(mp, \
			XFS_FSB_TO_AGNO(mp,fsbno), XFS_FSB_TO_AGBNO(mp,fsbno))

/*
 * File system sector to basic block conversions.
 */
#define XFS_FSS_TO_BB(mp,sec)	((sec) << (mp)->m_sectbb_log)

/*
 * File system block to basic block conversions.
 */
#define	XFS_FSB_TO_BB(mp,fsbno)	((fsbno) << (mp)->m_blkbb_log)
#define	XFS_BB_TO_FSB(mp,bb)	\
	(((bb) + (XFS_FSB_TO_BB(mp,1) - 1)) >> (mp)->m_blkbb_log)
#define	XFS_BB_TO_FSBT(mp,bb)	((bb) >> (mp)->m_blkbb_log)

/*
 * File system block to byte conversions.
 */
#define XFS_FSB_TO_B(mp,fsbno)	((xfs_fsize_t)(fsbno) << (mp)->m_sb.sb_blocklog)
#define XFS_B_TO_FSB(mp,b)	\
	((((uint64_t)(b)) + (mp)->m_blockmask) >> (mp)->m_sb.sb_blocklog)
#define XFS_B_TO_FSBT(mp,b)	(((uint64_t)(b)) >> (mp)->m_sb.sb_blocklog)

/*
 * Allocation group header
 *
 * This is divided into three structures, placed in sequential 512-byte
 * buffers after a copy of the superblock (also in a 512-byte buffer).
 */
#define	XFS_AGF_MAGIC	0x58414746	/* 'XAGF' */
#define	XFS_AGI_MAGIC	0x58414749	/* 'XAGI' */
#define	XFS_AGFL_MAGIC	0x5841464c	/* 'XAFL' */
#define	XFS_AGF_VERSION	1
#define	XFS_AGI_VERSION	1

#define	XFS_AGF_GOOD_VERSION(v)	((v) == XFS_AGF_VERSION)
#define	XFS_AGI_GOOD_VERSION(v)	((v) == XFS_AGI_VERSION)

/*
 * Btree number 0 is bno, 1 is cnt, 2 is rmap. This value gives the size of the
 * arrays below.
 */
#define	XFS_BTNUM_AGF	((int)XFS_BTNUM_RMAPi + 1)

/*
 * The second word of agf_levels in the first a.g. overlaps the EFS
 * superblock's magic number.  Since the magic numbers valid for EFS
 * are > 64k, our value cannot be confused for an EFS superblock's.
 */

typedef struct xfs_agf {
	/*
	 * Common allocation group header information
	 */
	__be32		agf_magicnum;	/* magic number == XFS_AGF_MAGIC */
	__be32		agf_versionnum;	/* header version == XFS_AGF_VERSION */
	__be32		agf_seqno;	/* sequence # starting from 0 */
	__be32		agf_length;	/* size in blocks of a.g. */
	/*
	 * Freespace and rmap information
	 */
	__be32		agf_roots[XFS_BTNUM_AGF];	/* root blocks */
	__be32		agf_levels[XFS_BTNUM_AGF];	/* btree levels */

	__be32		agf_flfirst;	/* first freelist block's index */
	__be32		agf_fllast;	/* last freelist block's index */
	__be32		agf_flcount;	/* count of blocks in freelist */
	__be32		agf_freeblks;	/* total free blocks */

	__be32		agf_longest;	/* longest free space */
	__be32		agf_btreeblks;	/* # of blocks held in AGF btrees */
	uuid_t		agf_uuid;	/* uuid of filesystem */

	__be32		agf_rmap_blocks;	/* rmapbt blocks used */
	__be32		agf_refcount_blocks;	/* refcountbt blocks used */

	__be32		agf_refcount_root;	/* refcount tree root block */
	__be32		agf_refcount_level;	/* refcount btree levels */

	/*
	 * reserve some contiguous space for future logged fields before we add
	 * the unlogged fields. This makes the range logging via flags and
	 * structure offsets much simpler.
	 */
	__be64		agf_spare64[14];

	/* unlogged fields, written during buffer writeback. */
	__be64		agf_lsn;	/* last write sequence */
	__be32		agf_crc;	/* crc of agf sector */
	__be32		agf_spare2;

	/* structure must be padded to 64 bit alignment */
} xfs_agf_t;

#define XFS_AGF_CRC_OFF		offsetof(struct xfs_agf, agf_crc)

#define	XFS_AGF_MAGICNUM	0x00000001
#define	XFS_AGF_VERSIONNUM	0x00000002
#define	XFS_AGF_SEQNO		0x00000004
#define	XFS_AGF_LENGTH		0x00000008
#define	XFS_AGF_ROOTS		0x00000010
#define	XFS_AGF_LEVELS		0x00000020
#define	XFS_AGF_FLFIRST		0x00000040
#define	XFS_AGF_FLLAST		0x00000080
#define	XFS_AGF_FLCOUNT		0x00000100
#define	XFS_AGF_FREEBLKS	0x00000200
#define	XFS_AGF_LONGEST		0x00000400
#define	XFS_AGF_BTREEBLKS	0x00000800
#define	XFS_AGF_UUID		0x00001000
#define	XFS_AGF_RMAP_BLOCKS	0x00002000
#define	XFS_AGF_REFCOUNT_BLOCKS	0x00004000
#define	XFS_AGF_REFCOUNT_ROOT	0x00008000
#define	XFS_AGF_REFCOUNT_LEVEL	0x00010000
#define	XFS_AGF_SPARE64		0x00020000
#define	XFS_AGF_NUM_BITS	18
#define	XFS_AGF_ALL_BITS	((1 << XFS_AGF_NUM_BITS) - 1)

#define XFS_AGF_FLAGS \
	{ XFS_AGF_MAGICNUM,	"MAGICNUM" }, \
	{ XFS_AGF_VERSIONNUM,	"VERSIONNUM" }, \
	{ XFS_AGF_SEQNO,	"SEQNO" }, \
	{ XFS_AGF_LENGTH,	"LENGTH" }, \
	{ XFS_AGF_ROOTS,	"ROOTS" }, \
	{ XFS_AGF_LEVELS,	"LEVELS" }, \
	{ XFS_AGF_FLFIRST,	"FLFIRST" }, \
	{ XFS_AGF_FLLAST,	"FLLAST" }, \
	{ XFS_AGF_FLCOUNT,	"FLCOUNT" }, \
	{ XFS_AGF_FREEBLKS,	"FREEBLKS" }, \
	{ XFS_AGF_LONGEST,	"LONGEST" }, \
	{ XFS_AGF_BTREEBLKS,	"BTREEBLKS" }, \
	{ XFS_AGF_UUID,		"UUID" }, \
	{ XFS_AGF_RMAP_BLOCKS,	"RMAP_BLOCKS" }, \
	{ XFS_AGF_REFCOUNT_BLOCKS,	"REFCOUNT_BLOCKS" }, \
	{ XFS_AGF_REFCOUNT_ROOT,	"REFCOUNT_ROOT" }, \
	{ XFS_AGF_REFCOUNT_LEVEL,	"REFCOUNT_LEVEL" }, \
	{ XFS_AGF_SPARE64,	"SPARE64" }

/* disk block (xfs_daddr_t) in the AG */
#define XFS_AGF_DADDR(mp)	((xfs_daddr_t)(1 << (mp)->m_sectbb_log))
#define	XFS_AGF_BLOCK(mp)	XFS_HDR_BLOCK(mp, XFS_AGF_DADDR(mp))

/*
 * Size of the unlinked inode hash table in the agi.
 */
#define	XFS_AGI_UNLINKED_BUCKETS	64

typedef struct xfs_agi {
	/*
	 * Common allocation group header information
	 */
	__be32		agi_magicnum;	/* magic number == XFS_AGI_MAGIC */
	__be32		agi_versionnum;	/* header version == XFS_AGI_VERSION */
	__be32		agi_seqno;	/* sequence # starting from 0 */
	__be32		agi_length;	/* size in blocks of a.g. */
	/*
	 * Inode information
	 * Inodes are mapped by interpreting the inode number, so no
	 * mapping data is needed here.
	 */
	__be32		agi_count;	/* count of allocated inodes */
	__be32		agi_root;	/* root of inode btree */
	__be32		agi_level;	/* levels in inode btree */
	__be32		agi_freecount;	/* number of free inodes */

	__be32		agi_newino;	/* new inode just allocated */
	__be32		agi_dirino;	/* last directory inode chunk */
	/*
	 * Hash table of inodes which have been unlinked but are
	 * still being referenced.
	 */
	__be32		agi_unlinked[XFS_AGI_UNLINKED_BUCKETS];
	/*
	 * This marks the end of logging region 1 and start of logging region 2.
	 */
	uuid_t		agi_uuid;	/* uuid of filesystem */
	__be32		agi_crc;	/* crc of agi sector */
	__be32		agi_pad32;
	__be64		agi_lsn;	/* last write sequence */

	__be32		agi_free_root; /* root of the free inode btree */
	__be32		agi_free_level;/* levels in free inode btree */

	__be32		agi_iblocks;	/* inobt blocks used */
	__be32		agi_fblocks;	/* finobt blocks used */

	/* structure must be padded to 64 bit alignment */
} xfs_agi_t;

#define XFS_AGI_CRC_OFF		offsetof(struct xfs_agi, agi_crc)

#define	XFS_AGI_MAGICNUM	(1 << 0)
#define	XFS_AGI_VERSIONNUM	(1 << 1)
#define	XFS_AGI_SEQNO		(1 << 2)
#define	XFS_AGI_LENGTH		(1 << 3)
#define	XFS_AGI_COUNT		(1 << 4)
#define	XFS_AGI_ROOT		(1 << 5)
#define	XFS_AGI_LEVEL		(1 << 6)
#define	XFS_AGI_FREECOUNT	(1 << 7)
#define	XFS_AGI_NEWINO		(1 << 8)
#define	XFS_AGI_DIRINO		(1 << 9)
#define	XFS_AGI_UNLINKED	(1 << 10)
#define	XFS_AGI_NUM_BITS_R1	11	/* end of the 1st agi logging region */
#define	XFS_AGI_ALL_BITS_R1	((1 << XFS_AGI_NUM_BITS_R1) - 1)
#define	XFS_AGI_FREE_ROOT	(1 << 11)
#define	XFS_AGI_FREE_LEVEL	(1 << 12)
#define	XFS_AGI_IBLOCKS		(1 << 13) /* both inobt/finobt block counters */
#define	XFS_AGI_NUM_BITS_R2	14

/* disk block (xfs_daddr_t) in the AG */
#define XFS_AGI_DADDR(mp)	((xfs_daddr_t)(2 << (mp)->m_sectbb_log))
#define	XFS_AGI_BLOCK(mp)	XFS_HDR_BLOCK(mp, XFS_AGI_DADDR(mp))

/*
 * The third a.g. block contains the a.g. freelist, an array
 * of block pointers to blocks owned by the allocation btree code.
 */
#define XFS_AGFL_DADDR(mp)	((xfs_daddr_t)(3 << (mp)->m_sectbb_log))
#define	XFS_AGFL_BLOCK(mp)	XFS_HDR_BLOCK(mp, XFS_AGFL_DADDR(mp))
#define	XFS_BUF_TO_AGFL(bp)	((struct xfs_agfl *)((bp)->b_addr))

struct xfs_agfl {
	__be32		agfl_magicnum;
	__be32		agfl_seqno;
	uuid_t		agfl_uuid;
	__be64		agfl_lsn;
	__be32		agfl_crc;
} __attribute__((packed));

#define XFS_AGFL_CRC_OFF	offsetof(struct xfs_agfl, agfl_crc)

#define XFS_AGB_TO_FSB(mp,agno,agbno)	\
	(((xfs_fsblock_t)(agno) << (mp)->m_sb.sb_agblklog) | (agbno))
#define	XFS_FSB_TO_AGNO(mp,fsbno)	\
	((xfs_agnumber_t)((fsbno) >> (mp)->m_sb.sb_agblklog))
#define	XFS_FSB_TO_AGBNO(mp,fsbno)	\
	((xfs_agblock_t)((fsbno) & xfs_mask32lo((mp)->m_sb.sb_agblklog)))
#define	XFS_AGB_TO_DADDR(mp,agno,agbno)	\
	((xfs_daddr_t)XFS_FSB_TO_BB(mp, \
		(xfs_fsblock_t)(agno) * (mp)->m_sb.sb_agblocks + (agbno)))
#define	XFS_AG_DADDR(mp,agno,d)		(XFS_AGB_TO_DADDR(mp, agno, 0) + (d))

/*
 * For checking for bad ranges of xfs_daddr_t's, covering multiple
 * allocation groups or a single xfs_daddr_t that's a superblock copy.
 */
#define	XFS_AG_CHECK_DADDR(mp,d,len)	\
	((len) == 1 ? \
	    ASSERT((d) == XFS_SB_DADDR || \
		   xfs_daddr_to_agbno(mp, d) != XFS_SB_DADDR) : \
	    ASSERT(xfs_daddr_to_agno(mp, d) == \
		   xfs_daddr_to_agno(mp, (d) + (len) - 1)))

/*
 * XFS Timestamps
 * ==============
 *
 * Traditional ondisk inode timestamps consist of signed 32-bit counters for
 * seconds and nanoseconds; time zero is the Unix epoch, Jan  1 00:00:00 UTC
 * 1970, which means that the timestamp epoch is the same as the Unix epoch.
 * Therefore, the ondisk min and max defined here can be used directly to
 * constrain the incore timestamps on a Unix system.  Note that we actually
 * encode a __be64 value on disk.
 *
 * When the bigtime feature is enabled, ondisk inode timestamps become an
 * unsigned 64-bit nanoseconds counter.  This means that the bigtime inode
 * timestamp epoch is the start of the classic timestamp range, which is
 * Dec 31 20:45:52 UTC 1901.  Because the epochs are not the same, callers
 * /must/ use the bigtime conversion functions when encoding and decoding raw
 * timestamps.
 */
typedef __be64 xfs_timestamp_t;

/* Legacy timestamp encoding format. */
struct xfs_legacy_timestamp {
	__be32		t_sec;		/* timestamp seconds */
	__be32		t_nsec;		/* timestamp nanoseconds */
};

/*
 * Smallest possible ondisk seconds value with traditional timestamps.  This
 * corresponds exactly with the incore timestamp Dec 13 20:45:52 UTC 1901.
 */
#define XFS_LEGACY_TIME_MIN	((int64_t)S32_MIN)

/*
 * Largest possible ondisk seconds value with traditional timestamps.  This
 * corresponds exactly with the incore timestamp Jan 19 03:14:07 UTC 2038.
 */
#define XFS_LEGACY_TIME_MAX	((int64_t)S32_MAX)

/*
 * Smallest possible ondisk seconds value with bigtime timestamps.  This
 * corresponds (after conversion to a Unix timestamp) with the traditional
 * minimum timestamp of Dec 13 20:45:52 UTC 1901.
 */
#define XFS_BIGTIME_TIME_MIN	((int64_t)0)

/*
 * Largest supported ondisk seconds value with bigtime timestamps.  This
 * corresponds (after conversion to a Unix timestamp) with an incore timestamp
 * of Jul  2 20:20:24 UTC 2486.
 *
 * We round down the ondisk limit so that the bigtime quota and inode max
 * timestamps will be the same.
 */
#define XFS_BIGTIME_TIME_MAX	((int64_t)((-1ULL / NSEC_PER_SEC) & ~0x3ULL))

/*
 * Bigtime epoch is set exactly to the minimum time value that a traditional
 * 32-bit timestamp can represent when using the Unix epoch as a reference.
 * Hence the Unix epoch is at a fixed offset into the supported bigtime
 * timestamp range.
 *
 * The bigtime epoch also matches the minimum value an on-disk 32-bit XFS
 * timestamp can represent so we will not lose any fidelity in converting
 * to/from unix and bigtime timestamps.
 *
 * The following conversion factor converts a seconds counter from the Unix
 * epoch to the bigtime epoch.
 */
#define XFS_BIGTIME_EPOCH_OFFSET	(-(int64_t)S32_MIN)

/* Convert a timestamp from the Unix epoch to the bigtime epoch. */
static inline uint64_t xfs_unix_to_bigtime(time64_t unix_seconds)
{
	return (uint64_t)unix_seconds + XFS_BIGTIME_EPOCH_OFFSET;
}

/* Convert a timestamp from the bigtime epoch to the Unix epoch. */
static inline time64_t xfs_bigtime_to_unix(uint64_t ondisk_seconds)
{
	return (time64_t)ondisk_seconds - XFS_BIGTIME_EPOCH_OFFSET;
}

/*
 * On-disk inode structure.
 *
 * This is just the header or "dinode core", the inode is expanded to fill a
 * variable size the leftover area split into a data and an attribute fork.
 * The format of the data and attribute fork depends on the format of the
 * inode as indicated by di_format and di_aformat.  To access the data and
 * attribute use the XFS_DFORK_DPTR, XFS_DFORK_APTR, and XFS_DFORK_PTR macros
 * below.
 *
 * There is a very similar struct xfs_log_dinode which matches the layout of
 * this structure, but is kept in native format instead of big endian.
 *
 * Note: di_flushiter is only used by v1/2 inodes - it's effectively a zeroed
 * padding field for v3 inodes.
 */
#define	XFS_DINODE_MAGIC		0x494e	/* 'IN' */
struct xfs_dinode {
	__be16		di_magic;	/* inode magic # = XFS_DINODE_MAGIC */
	__be16		di_mode;	/* mode and type of file */
	__u8		di_version;	/* inode version */
	__u8		di_format;	/* format of di_c data */
	__be16		di_onlink;	/* old number of links to file */
	__be32		di_uid;		/* owner's user id */
	__be32		di_gid;		/* owner's group id */
	__be32		di_nlink;	/* number of links to file */
	__be16		di_projid_lo;	/* lower part of owner's project id */
	__be16		di_projid_hi;	/* higher part owner's project id */
	__u8		di_pad[6];	/* unused, zeroed space */
	__be16		di_flushiter;	/* incremented on flush */
	xfs_timestamp_t	di_atime;	/* time last accessed */
	xfs_timestamp_t	di_mtime;	/* time last modified */
	xfs_timestamp_t	di_ctime;	/* time created/inode modified */
	__be64		di_size;	/* number of bytes in file */
	__be64		di_nblocks;	/* # of direct & btree blocks used */
	__be32		di_extsize;	/* basic/minimum extent size for file */
	__be32		di_nextents;	/* number of extents in data fork */
	__be16		di_anextents;	/* number of extents in attribute fork*/
	__u8		di_forkoff;	/* attr fork offs, <<3 for 64b align */
	__s8		di_aformat;	/* format of attr fork's data */
	__be32		di_dmevmask;	/* DMIG event mask */
	__be16		di_dmstate;	/* DMIG state info */
	__be16		di_flags;	/* random flags, XFS_DIFLAG_... */
	__be32		di_gen;		/* generation number */

	/* di_next_unlinked is the only non-core field in the old dinode */
	__be32		di_next_unlinked;/* agi unlinked list ptr */

	/* start of the extended dinode, writable fields */
	__le32		di_crc;		/* CRC of the inode */
	__be64		di_changecount;	/* number of attribute changes */
	__be64		di_lsn;		/* flush sequence */
	__be64		di_flags2;	/* more random flags */
	__be32		di_cowextsize;	/* basic cow extent size for file */
	__u8		di_pad2[12];	/* more padding for future expansion */

	/* fields only written to during inode creation */
	xfs_timestamp_t	di_crtime;	/* time created */
	__be64		di_ino;		/* inode number */
	uuid_t		di_uuid;	/* UUID of the filesystem */

	/* structure must be padded to 64 bit alignment */
};

#define XFS_DINODE_CRC_OFF	offsetof(struct xfs_dinode, di_crc)

#define DI_MAX_FLUSH 0xffff

/*
 * Size of the core inode on disk.  Version 1 and 2 inodes have
 * the same size, but version 3 has grown a few additional fields.
 */
static inline uint xfs_dinode_size(int version)
{
	if (version == 3)
		return sizeof(struct xfs_dinode);
	return offsetof(struct xfs_dinode, di_crc);
}

/*
 * The 32 bit link count in the inode theoretically maxes out at UINT_MAX.
 * Since the pathconf interface is signed, we use 2^31 - 1 instead.
 */
#define	XFS_MAXLINK		((1U << 31) - 1U)

/*
 * Values for di_format
 *
 * This enum is used in string mapping in xfs_trace.h; please keep the
 * TRACE_DEFINE_ENUMs for it up to date.
 */
enum xfs_dinode_fmt {
	XFS_DINODE_FMT_DEV,		/* xfs_dev_t */
	XFS_DINODE_FMT_LOCAL,		/* bulk data */
	XFS_DINODE_FMT_EXTENTS,		/* struct xfs_bmbt_rec */
	XFS_DINODE_FMT_BTREE,		/* struct xfs_bmdr_block */
	XFS_DINODE_FMT_UUID		/* added long ago, but never used */
};

#define XFS_INODE_FORMAT_STR \
	{ XFS_DINODE_FMT_DEV,		"dev" }, \
	{ XFS_DINODE_FMT_LOCAL,		"local" }, \
	{ XFS_DINODE_FMT_EXTENTS,	"extent" }, \
	{ XFS_DINODE_FMT_BTREE,		"btree" }, \
	{ XFS_DINODE_FMT_UUID,		"uuid" }

/*
 * Inode minimum and maximum sizes.
 */
#define	XFS_DINODE_MIN_LOG	8
#define	XFS_DINODE_MAX_LOG	11
#define	XFS_DINODE_MIN_SIZE	(1 << XFS_DINODE_MIN_LOG)
#define	XFS_DINODE_MAX_SIZE	(1 << XFS_DINODE_MAX_LOG)

/*
 * Inode size for given fs.
 */
#define XFS_DINODE_SIZE(mp) \
	(xfs_has_v3inodes(mp) ? \
		sizeof(struct xfs_dinode) : \
		offsetof(struct xfs_dinode, di_crc))
#define XFS_LITINO(mp) \
	((mp)->m_sb.sb_inodesize - XFS_DINODE_SIZE(mp))

/*
 * Inode data & attribute fork sizes, per inode.
 */
#define XFS_DFORK_BOFF(dip)		((int)((dip)->di_forkoff << 3))

#define XFS_DFORK_DSIZE(dip,mp) \
	((dip)->di_forkoff ? XFS_DFORK_BOFF(dip) : XFS_LITINO(mp))
#define XFS_DFORK_ASIZE(dip,mp) \
	((dip)->di_forkoff ? XFS_LITINO(mp) - XFS_DFORK_BOFF(dip) : 0)
#define XFS_DFORK_SIZE(dip,mp,w) \
	((w) == XFS_DATA_FORK ? \
		XFS_DFORK_DSIZE(dip, mp) : \
		XFS_DFORK_ASIZE(dip, mp))

#define XFS_DFORK_MAXEXT(dip, mp, w) \
	(XFS_DFORK_SIZE(dip, mp, w) / sizeof(struct xfs_bmbt_rec))

/*
 * Return pointers to the data or attribute forks.
 */
#define XFS_DFORK_DPTR(dip) \
	((char *)dip + xfs_dinode_size(dip->di_version))
#define XFS_DFORK_APTR(dip)	\
	(XFS_DFORK_DPTR(dip) + XFS_DFORK_BOFF(dip))
#define XFS_DFORK_PTR(dip,w)	\
	((w) == XFS_DATA_FORK ? XFS_DFORK_DPTR(dip) : XFS_DFORK_APTR(dip))

#define XFS_DFORK_FORMAT(dip,w) \
	((w) == XFS_DATA_FORK ? \
		(dip)->di_format : \
		(dip)->di_aformat)
#define XFS_DFORK_NEXTENTS(dip,w) \
	((w) == XFS_DATA_FORK ? \
		be32_to_cpu((dip)->di_nextents) : \
		be16_to_cpu((dip)->di_anextents))

/*
 * For block and character special files the 32bit dev_t is stored at the
 * beginning of the data fork.
 */
static inline xfs_dev_t xfs_dinode_get_rdev(struct xfs_dinode *dip)
{
	return be32_to_cpu(*(__be32 *)XFS_DFORK_DPTR(dip));
}

static inline void xfs_dinode_put_rdev(struct xfs_dinode *dip, xfs_dev_t rdev)
{
	*(__be32 *)XFS_DFORK_DPTR(dip) = cpu_to_be32(rdev);
}

/*
 * Values for di_flags
 */
#define XFS_DIFLAG_REALTIME_BIT  0	/* file's blocks come from rt area */
#define XFS_DIFLAG_PREALLOC_BIT  1	/* file space has been preallocated */
#define XFS_DIFLAG_NEWRTBM_BIT   2	/* for rtbitmap inode, new format */
#define XFS_DIFLAG_IMMUTABLE_BIT 3	/* inode is immutable */
#define XFS_DIFLAG_APPEND_BIT    4	/* inode is append-only */
#define XFS_DIFLAG_SYNC_BIT      5	/* inode is written synchronously */
#define XFS_DIFLAG_NOATIME_BIT   6	/* do not update atime */
#define XFS_DIFLAG_NODUMP_BIT    7	/* do not dump */
#define XFS_DIFLAG_RTINHERIT_BIT 8	/* create with realtime bit set */
#define XFS_DIFLAG_PROJINHERIT_BIT   9	/* create with parents projid */
#define XFS_DIFLAG_NOSYMLINKS_BIT   10	/* disallow symlink creation */
#define XFS_DIFLAG_EXTSIZE_BIT      11	/* inode extent size allocator hint */
#define XFS_DIFLAG_EXTSZINHERIT_BIT 12	/* inherit inode extent size */
#define XFS_DIFLAG_NODEFRAG_BIT     13	/* do not reorganize/defragment */
#define XFS_DIFLAG_FILESTREAM_BIT   14  /* use filestream allocator */
/* Do not use bit 15, di_flags is legacy and unchanging now */

#define XFS_DIFLAG_REALTIME      (1 << XFS_DIFLAG_REALTIME_BIT)
#define XFS_DIFLAG_PREALLOC      (1 << XFS_DIFLAG_PREALLOC_BIT)
#define XFS_DIFLAG_NEWRTBM       (1 << XFS_DIFLAG_NEWRTBM_BIT)
#define XFS_DIFLAG_IMMUTABLE     (1 << XFS_DIFLAG_IMMUTABLE_BIT)
#define XFS_DIFLAG_APPEND        (1 << XFS_DIFLAG_APPEND_BIT)
#define XFS_DIFLAG_SYNC          (1 << XFS_DIFLAG_SYNC_BIT)
#define XFS_DIFLAG_NOATIME       (1 << XFS_DIFLAG_NOATIME_BIT)
#define XFS_DIFLAG_NODUMP        (1 << XFS_DIFLAG_NODUMP_BIT)
#define XFS_DIFLAG_RTINHERIT     (1 << XFS_DIFLAG_RTINHERIT_BIT)
#define XFS_DIFLAG_PROJINHERIT   (1 << XFS_DIFLAG_PROJINHERIT_BIT)
#define XFS_DIFLAG_NOSYMLINKS    (1 << XFS_DIFLAG_NOSYMLINKS_BIT)
#define XFS_DIFLAG_EXTSIZE       (1 << XFS_DIFLAG_EXTSIZE_BIT)
#define XFS_DIFLAG_EXTSZINHERIT  (1 << XFS_DIFLAG_EXTSZINHERIT_BIT)
#define XFS_DIFLAG_NODEFRAG      (1 << XFS_DIFLAG_NODEFRAG_BIT)
#define XFS_DIFLAG_FILESTREAM    (1 << XFS_DIFLAG_FILESTREAM_BIT)

#define XFS_DIFLAG_ANY \
	(XFS_DIFLAG_REALTIME | XFS_DIFLAG_PREALLOC | XFS_DIFLAG_NEWRTBM | \
	 XFS_DIFLAG_IMMUTABLE | XFS_DIFLAG_APPEND | XFS_DIFLAG_SYNC | \
	 XFS_DIFLAG_NOATIME | XFS_DIFLAG_NODUMP | XFS_DIFLAG_RTINHERIT | \
	 XFS_DIFLAG_PROJINHERIT | XFS_DIFLAG_NOSYMLINKS | XFS_DIFLAG_EXTSIZE | \
	 XFS_DIFLAG_EXTSZINHERIT | XFS_DIFLAG_NODEFRAG | XFS_DIFLAG_FILESTREAM)

/*
 * Values for di_flags2 These start by being exposed to userspace in the upper
 * 16 bits of the XFS_XFLAG_s range.
 */
#define XFS_DIFLAG2_DAX_BIT	0	/* use DAX for this inode */
#define XFS_DIFLAG2_REFLINK_BIT	1	/* file's blocks may be shared */
#define XFS_DIFLAG2_COWEXTSIZE_BIT   2  /* copy on write extent size hint */
#define XFS_DIFLAG2_BIGTIME_BIT	3	/* big timestamps */

#define XFS_DIFLAG2_DAX		(1 << XFS_DIFLAG2_DAX_BIT)
#define XFS_DIFLAG2_REFLINK     (1 << XFS_DIFLAG2_REFLINK_BIT)
#define XFS_DIFLAG2_COWEXTSIZE  (1 << XFS_DIFLAG2_COWEXTSIZE_BIT)
#define XFS_DIFLAG2_BIGTIME	(1 << XFS_DIFLAG2_BIGTIME_BIT)

#define XFS_DIFLAG2_ANY \
	(XFS_DIFLAG2_DAX | XFS_DIFLAG2_REFLINK | XFS_DIFLAG2_COWEXTSIZE | \
	 XFS_DIFLAG2_BIGTIME)

static inline bool xfs_dinode_has_bigtime(const struct xfs_dinode *dip)
{
	return dip->di_version >= 3 &&
	       (dip->di_flags2 & cpu_to_be64(XFS_DIFLAG2_BIGTIME));
}

/*
 * Inode number format:
 * low inopblog bits - offset in block
 * next agblklog bits - block number in ag
 * next agno_log bits - ag number
 * high agno_log-agblklog-inopblog bits - 0
 */
#define	XFS_INO_MASK(k)			(uint32_t)((1ULL << (k)) - 1)
#define	XFS_INO_OFFSET_BITS(mp)		(mp)->m_sb.sb_inopblog
#define	XFS_INO_AGBNO_BITS(mp)		(mp)->m_sb.sb_agblklog
#define	XFS_INO_AGINO_BITS(mp)		((mp)->m_ino_geo.agino_log)
#define	XFS_INO_AGNO_BITS(mp)		(mp)->m_agno_log
#define	XFS_INO_BITS(mp)		\
	XFS_INO_AGNO_BITS(mp) + XFS_INO_AGINO_BITS(mp)
#define	XFS_INO_TO_AGNO(mp,i)		\
	((xfs_agnumber_t)((i) >> XFS_INO_AGINO_BITS(mp)))
#define	XFS_INO_TO_AGINO(mp,i)		\
	((xfs_agino_t)(i) & XFS_INO_MASK(XFS_INO_AGINO_BITS(mp)))
#define	XFS_INO_TO_AGBNO(mp,i)		\
	(((xfs_agblock_t)(i) >> XFS_INO_OFFSET_BITS(mp)) & \
		XFS_INO_MASK(XFS_INO_AGBNO_BITS(mp)))
#define	XFS_INO_TO_OFFSET(mp,i)		\
	((int)(i) & XFS_INO_MASK(XFS_INO_OFFSET_BITS(mp)))
#define	XFS_INO_TO_FSB(mp,i)		\
	XFS_AGB_TO_FSB(mp, XFS_INO_TO_AGNO(mp,i), XFS_INO_TO_AGBNO(mp,i))
#define	XFS_AGINO_TO_INO(mp,a,i)	\
	(((xfs_ino_t)(a) << XFS_INO_AGINO_BITS(mp)) | (i))
#define	XFS_AGINO_TO_AGBNO(mp,i)	((i) >> XFS_INO_OFFSET_BITS(mp))
#define	XFS_AGINO_TO_OFFSET(mp,i)	\
	((i) & XFS_INO_MASK(XFS_INO_OFFSET_BITS(mp)))
#define	XFS_OFFBNO_TO_AGINO(mp,b,o)	\
	((xfs_agino_t)(((b) << XFS_INO_OFFSET_BITS(mp)) | (o)))
#define	XFS_FSB_TO_INO(mp, b)	((xfs_ino_t)((b) << XFS_INO_OFFSET_BITS(mp)))
#define	XFS_AGB_TO_AGINO(mp, b)	((xfs_agino_t)((b) << XFS_INO_OFFSET_BITS(mp)))

#define	XFS_MAXINUMBER		((xfs_ino_t)((1ULL << 56) - 1ULL))
#define	XFS_MAXINUMBER_32	((xfs_ino_t)((1ULL << 32) - 1ULL))

/*
 * RealTime Device format definitions
 */

/* Min and max rt extent sizes, specified in bytes */
#define	XFS_MAX_RTEXTSIZE	(1024 * 1024 * 1024)	/* 1GB */
#define	XFS_DFL_RTEXTSIZE	(64 * 1024)	        /* 64kB */
#define	XFS_MIN_RTEXTSIZE	(4 * 1024)		/* 4kB */

#define	XFS_BLOCKSIZE(mp)	((mp)->m_sb.sb_blocksize)
#define	XFS_BLOCKMASK(mp)	((mp)->m_blockmask)
#define	XFS_BLOCKWSIZE(mp)	((mp)->m_blockwsize)
#define	XFS_BLOCKWMASK(mp)	((mp)->m_blockwmask)

/*
 * RT Summary and bit manipulation macros.
 */
#define	XFS_SUMOFFS(mp,ls,bb)	((int)((ls) * (mp)->m_sb.sb_rbmblocks + (bb)))
#define	XFS_SUMOFFSTOBLOCK(mp,s)	\
	(((s) * (uint)sizeof(xfs_suminfo_t)) >> (mp)->m_sb.sb_blocklog)
#define	XFS_SUMPTR(mp,bp,so)	\
	((xfs_suminfo_t *)((bp)->b_addr + \
		(((so) * (uint)sizeof(xfs_suminfo_t)) & XFS_BLOCKMASK(mp))))

#define	XFS_BITTOBLOCK(mp,bi)	((bi) >> (mp)->m_blkbit_log)
#define	XFS_BLOCKTOBIT(mp,bb)	((bb) << (mp)->m_blkbit_log)
#define	XFS_BITTOWORD(mp,bi)	\
	((int)(((bi) >> XFS_NBWORDLOG) & XFS_BLOCKWMASK(mp)))

#define	XFS_RTMIN(a,b)	((a) < (b) ? (a) : (b))
#define	XFS_RTMAX(a,b)	((a) > (b) ? (a) : (b))

#define	XFS_RTLOBIT(w)	xfs_lowbit32(w)
#define	XFS_RTHIBIT(w)	xfs_highbit32(w)

#define	XFS_RTBLOCKLOG(b)	xfs_highbit64(b)

/*
 * Dquot and dquot block format definitions
 */
#define XFS_DQUOT_MAGIC		0x4451		/* 'DQ' */
#define XFS_DQUOT_VERSION	(uint8_t)0x01	/* latest version number */

#define XFS_DQTYPE_USER		0x01		/* user dquot record */
#define XFS_DQTYPE_PROJ		0x02		/* project dquot record */
#define XFS_DQTYPE_GROUP	0x04		/* group dquot record */
#define XFS_DQTYPE_BIGTIME	0x80		/* large expiry timestamps */

/* bitmask to determine if this is a user/group/project dquot */
#define XFS_DQTYPE_REC_MASK	(XFS_DQTYPE_USER | \
				 XFS_DQTYPE_PROJ | \
				 XFS_DQTYPE_GROUP)

#define XFS_DQTYPE_ANY		(XFS_DQTYPE_REC_MASK | \
				 XFS_DQTYPE_BIGTIME)

/*
 * XFS Quota Timers
 * ================
 *
 * Traditional quota grace period expiration timers are an unsigned 32-bit
 * seconds counter; time zero is the Unix epoch, Jan  1 00:00:01 UTC 1970.
 * Note that an expiration value of zero means that the quota limit has not
 * been reached, and therefore no expiration has been set.  Therefore, the
 * ondisk min and max defined here can be used directly to constrain the incore
 * quota expiration timestamps on a Unix system.
 *
 * When bigtime is enabled, we trade two bits of precision to expand the
 * expiration timeout range to match that of big inode timestamps.  The min and
 * max recorded here are the on-disk limits, not a Unix timestamp.
 *
 * The grace period for each quota type is stored in the root dquot (id = 0)
 * and is applied to a non-root dquot when it exceeds the soft or hard limits.
 * The length of quota grace periods are unsigned 32-bit quantities measured in
 * units of seconds.  A value of zero means to use the default period.
 */

/*
 * Smallest possible ondisk quota expiration value with traditional timestamps.
 * This corresponds exactly with the incore expiration Jan  1 00:00:01 UTC 1970.
 */
#define XFS_DQ_LEGACY_EXPIRY_MIN	((int64_t)1)

/*
 * Largest possible ondisk quota expiration value with traditional timestamps.
 * This corresponds exactly with the incore expiration Feb  7 06:28:15 UTC 2106.
 */
#define XFS_DQ_LEGACY_EXPIRY_MAX	((int64_t)U32_MAX)

/*
 * Smallest possible ondisk quota expiration value with bigtime timestamps.
 * This corresponds (after conversion to a Unix timestamp) with the incore
 * expiration of Jan  1 00:00:04 UTC 1970.
 */
#define XFS_DQ_BIGTIME_EXPIRY_MIN	(XFS_DQ_LEGACY_EXPIRY_MIN)

/*
 * Largest supported ondisk quota expiration value with bigtime timestamps.
 * This corresponds (after conversion to a Unix timestamp) with an incore
 * expiration of Jul  2 20:20:24 UTC 2486.
 *
 * The ondisk field supports values up to -1U, which corresponds to an incore
 * expiration in 2514.  This is beyond the maximum the bigtime inode timestamp,
 * so we cap the maximum bigtime quota expiration to the max inode timestamp.
 */
#define XFS_DQ_BIGTIME_EXPIRY_MAX	((int64_t)4074815106U)

/*
 * The following conversion factors assist in converting a quota expiration
 * timestamp between the incore and ondisk formats.
 */
#define XFS_DQ_BIGTIME_SHIFT	(2)
#define XFS_DQ_BIGTIME_SLACK	((int64_t)(1ULL << XFS_DQ_BIGTIME_SHIFT) - 1)

/* Convert an incore quota expiration timestamp to an ondisk bigtime value. */
static inline uint32_t xfs_dq_unix_to_bigtime(time64_t unix_seconds)
{
	/*
	 * Round the expiration timestamp up to the nearest bigtime timestamp
	 * that we can store, to give users the most time to fix problems.
	 */
	return ((uint64_t)unix_seconds + XFS_DQ_BIGTIME_SLACK) >>
			XFS_DQ_BIGTIME_SHIFT;
}

/* Convert an ondisk bigtime quota expiration value to an incore timestamp. */
static inline time64_t xfs_dq_bigtime_to_unix(uint32_t ondisk_seconds)
{
	return (time64_t)ondisk_seconds << XFS_DQ_BIGTIME_SHIFT;
}

/*
 * Default quota grace periods, ranging from zero (use the compiled defaults)
 * to ~136 years.  These are applied to a non-root dquot that has exceeded
 * either limit.
 */
#define XFS_DQ_GRACE_MIN		((int64_t)0)
#define XFS_DQ_GRACE_MAX		((int64_t)U32_MAX)

/*
 * This is the main portion of the on-disk representation of quota information
 * for a user.  We pad this with some more expansion room to construct the on
 * disk structure.
 */
struct xfs_disk_dquot {
	__be16		d_magic;	/* dquot magic = XFS_DQUOT_MAGIC */
	__u8		d_version;	/* dquot version */
	__u8		d_type;		/* XFS_DQTYPE_USER/PROJ/GROUP */
	__be32		d_id;		/* user,project,group id */
	__be64		d_blk_hardlimit;/* absolute limit on disk blks */
	__be64		d_blk_softlimit;/* preferred limit on disk blks */
	__be64		d_ino_hardlimit;/* maximum # allocated inodes */
	__be64		d_ino_softlimit;/* preferred inode limit */
	__be64		d_bcount;	/* disk blocks owned by the user */
	__be64		d_icount;	/* inodes owned by the user */
	__be32		d_itimer;	/* zero if within inode limits if not,
					   this is when we refuse service */
	__be32		d_btimer;	/* similar to above; for disk blocks */
	__be16		d_iwarns;	/* warnings issued wrt num inodes */
	__be16		d_bwarns;	/* warnings issued wrt disk blocks */
	__be32		d_pad0;		/* 64 bit align */
	__be64		d_rtb_hardlimit;/* absolute limit on realtime blks */
	__be64		d_rtb_softlimit;/* preferred limit on RT disk blks */
	__be64		d_rtbcount;	/* realtime blocks owned */
	__be32		d_rtbtimer;	/* similar to above; for RT disk blocks */
	__be16		d_rtbwarns;	/* warnings issued wrt RT disk blocks */
	__be16		d_pad;
};

/*
 * This is what goes on disk. This is separated from the xfs_disk_dquot because
 * carrying the unnecessary padding would be a waste of memory.
 */
struct xfs_dqblk {
	struct xfs_disk_dquot	dd_diskdq; /* portion living incore as well */
	char			dd_fill[4];/* filling for posterity */

	/*
	 * These two are only present on filesystems with the CRC bits set.
	 */
	__be32		  dd_crc;	/* checksum */
	__be64		  dd_lsn;	/* last modification in log */
	uuid_t		  dd_uuid;	/* location information */
};

#define XFS_DQUOT_CRC_OFF	offsetof(struct xfs_dqblk, dd_crc)

/*
 * This defines the unit of allocation of dquots.
 *
 * Currently, it is just one file system block, and a 4K blk contains 30
 * (136 * 30 = 4080) dquots. It's probably not worth trying to make
 * this more dynamic.
 *
 * However, if this number is changed, we have to make sure that we don't
 * implicitly assume that we do allocations in chunks of a single filesystem
 * block in the dquot/xqm code.
 *
 * This is part of the ondisk format because the structure size is not a power
 * of two, which leaves slack at the end of the disk block.
 */
#define XFS_DQUOT_CLUSTER_SIZE_FSB	(xfs_filblks_t)1

/*
 * Remote symlink format and access functions.
 */
#define XFS_SYMLINK_MAGIC	0x58534c4d	/* XSLM */

struct xfs_dsymlink_hdr {
	__be32	sl_magic;
	__be32	sl_offset;
	__be32	sl_bytes;
	__be32	sl_crc;
	uuid_t	sl_uuid;
	__be64	sl_owner;
	__be64	sl_blkno;
	__be64	sl_lsn;
};

#define XFS_SYMLINK_CRC_OFF	offsetof(struct xfs_dsymlink_hdr, sl_crc)

#define XFS_SYMLINK_MAXLEN	1024
/*
 * The maximum pathlen is 1024 bytes. Since the minimum file system
 * blocksize is 512 bytes, we can get a max of 3 extents back from
 * bmapi when crc headers are taken into account.
 */
#define XFS_SYMLINK_MAPS 3

#define XFS_SYMLINK_BUF_SPACE(mp, bufsize)	\
	((bufsize) - (xfs_has_crc((mp)) ? \
			sizeof(struct xfs_dsymlink_hdr) : 0))


/*
 * Allocation Btree format definitions
 *
 * There are two on-disk btrees, one sorted by blockno and one sorted
 * by blockcount and blockno.  All blocks look the same to make the code
 * simpler; if we have time later, we'll make the optimizations.
 */
#define	XFS_ABTB_MAGIC		0x41425442	/* 'ABTB' for bno tree */
#define	XFS_ABTB_CRC_MAGIC	0x41423342	/* 'AB3B' */
#define	XFS_ABTC_MAGIC		0x41425443	/* 'ABTC' for cnt tree */
#define	XFS_ABTC_CRC_MAGIC	0x41423343	/* 'AB3C' */

/*
 * Data record/key structure
 */
typedef struct xfs_alloc_rec {
	__be32		ar_startblock;	/* starting block number */
	__be32		ar_blockcount;	/* count of free blocks */
} xfs_alloc_rec_t, xfs_alloc_key_t;

typedef struct xfs_alloc_rec_incore {
	xfs_agblock_t	ar_startblock;	/* starting block number */
	xfs_extlen_t	ar_blockcount;	/* count of free blocks */
} xfs_alloc_rec_incore_t;

/* btree pointer type */
typedef __be32 xfs_alloc_ptr_t;

/*
 * Block numbers in the AG:
 * SB is sector 0, AGF is sector 1, AGI is sector 2, AGFL is sector 3.
 */
#define	XFS_BNO_BLOCK(mp)	((xfs_agblock_t)(XFS_AGFL_BLOCK(mp) + 1))
#define	XFS_CNT_BLOCK(mp)	((xfs_agblock_t)(XFS_BNO_BLOCK(mp) + 1))


/*
 * Inode Allocation Btree format definitions
 *
 * There is a btree for the inode map per allocation group.
 */
#define	XFS_IBT_MAGIC		0x49414254	/* 'IABT' */
#define	XFS_IBT_CRC_MAGIC	0x49414233	/* 'IAB3' */
#define	XFS_FIBT_MAGIC		0x46494254	/* 'FIBT' */
#define	XFS_FIBT_CRC_MAGIC	0x46494233	/* 'FIB3' */

typedef uint64_t	xfs_inofree_t;
#define	XFS_INODES_PER_CHUNK		(NBBY * sizeof(xfs_inofree_t))
#define	XFS_INODES_PER_CHUNK_LOG	(XFS_NBBYLOG + 3)
#define	XFS_INOBT_ALL_FREE		((xfs_inofree_t)-1)
#define	XFS_INOBT_MASK(i)		((xfs_inofree_t)1 << (i))

#define XFS_INOBT_HOLEMASK_FULL		0	/* holemask for full chunk */
#define XFS_INOBT_HOLEMASK_BITS		(NBBY * sizeof(uint16_t))
#define XFS_INODES_PER_HOLEMASK_BIT	\
	(XFS_INODES_PER_CHUNK / (NBBY * sizeof(uint16_t)))

static inline xfs_inofree_t xfs_inobt_maskn(int i, int n)
{
	return ((n >= XFS_INODES_PER_CHUNK ? 0 : XFS_INOBT_MASK(n)) - 1) << i;
}

/*
 * The on-disk inode record structure has two formats. The original "full"
 * format uses a 4-byte freecount. The "sparse" format uses a 1-byte freecount
 * and replaces the 3 high-order freecount bytes wth the holemask and inode
 * count.
 *
 * The holemask of the sparse record format allows an inode chunk to have holes
 * that refer to blocks not owned by the inode record. This facilitates inode
 * allocation in the event of severe free space fragmentation.
 */
typedef struct xfs_inobt_rec {
	__be32		ir_startino;	/* starting inode number */
	union {
		struct {
			__be32	ir_freecount;	/* count of free inodes */
		} f;
		struct {
			__be16	ir_holemask;/* hole mask for sparse chunks */
			__u8	ir_count;	/* total inode count */
			__u8	ir_freecount;	/* count of free inodes */
		} sp;
	} ir_u;
	__be64		ir_free;	/* free inode mask */
} xfs_inobt_rec_t;

typedef struct xfs_inobt_rec_incore {
	xfs_agino_t	ir_startino;	/* starting inode number */
	uint16_t	ir_holemask;	/* hole mask for sparse chunks */
	uint8_t		ir_count;	/* total inode count */
	uint8_t		ir_freecount;	/* count of free inodes (set bits) */
	xfs_inofree_t	ir_free;	/* free inode mask */
} xfs_inobt_rec_incore_t;

static inline bool xfs_inobt_issparse(uint16_t holemask)
{
	/* non-zero holemask represents a sparse rec. */
	return holemask;
}

/*
 * Key structure
 */
typedef struct xfs_inobt_key {
	__be32		ir_startino;	/* starting inode number */
} xfs_inobt_key_t;

/* btree pointer type */
typedef __be32 xfs_inobt_ptr_t;

/*
 * block numbers in the AG.
 */
#define	XFS_IBT_BLOCK(mp)		((xfs_agblock_t)(XFS_CNT_BLOCK(mp) + 1))
#define	XFS_FIBT_BLOCK(mp)		((xfs_agblock_t)(XFS_IBT_BLOCK(mp) + 1))

/*
 * Reverse mapping btree format definitions
 *
 * There is a btree for the reverse map per allocation group
 */
#define	XFS_RMAP_CRC_MAGIC	0x524d4233	/* 'RMB3' */

/*
 * Ownership info for an extent.  This is used to create reverse-mapping
 * entries.
 */
#define XFS_OWNER_INFO_ATTR_FORK	(1 << 0)
#define XFS_OWNER_INFO_BMBT_BLOCK	(1 << 1)
struct xfs_owner_info {
	uint64_t		oi_owner;
	xfs_fileoff_t		oi_offset;
	unsigned int		oi_flags;
};

/*
 * Special owner types.
 *
 * Seeing as we only support up to 8EB, we have the upper bit of the owner field
 * to tell us we have a special owner value. We use these for static metadata
 * allocated at mkfs/growfs time, as well as for freespace management metadata.
 */
#define XFS_RMAP_OWN_NULL	(-1ULL)	/* No owner, for growfs */
#define XFS_RMAP_OWN_UNKNOWN	(-2ULL)	/* Unknown owner, for EFI recovery */
#define XFS_RMAP_OWN_FS		(-3ULL)	/* static fs metadata */
#define XFS_RMAP_OWN_LOG	(-4ULL)	/* static fs metadata */
#define XFS_RMAP_OWN_AG		(-5ULL)	/* AG freespace btree blocks */
#define XFS_RMAP_OWN_INOBT	(-6ULL)	/* Inode btree blocks */
#define XFS_RMAP_OWN_INODES	(-7ULL)	/* Inode chunk */
#define XFS_RMAP_OWN_REFC	(-8ULL) /* refcount tree */
#define XFS_RMAP_OWN_COW	(-9ULL) /* cow allocations */
#define XFS_RMAP_OWN_MIN	(-10ULL) /* guard */

#define XFS_RMAP_NON_INODE_OWNER(owner)	(!!((owner) & (1ULL << 63)))

/*
 * Data record structure
 */
struct xfs_rmap_rec {
	__be32		rm_startblock;	/* extent start block */
	__be32		rm_blockcount;	/* extent length */
	__be64		rm_owner;	/* extent owner */
	__be64		rm_offset;	/* offset within the owner */
};

/*
 * rmap btree record
 *  rm_offset:63 is the attribute fork flag
 *  rm_offset:62 is the bmbt block flag
 *  rm_offset:61 is the unwritten extent flag (same as l0:63 in bmbt)
 *  rm_offset:54-60 aren't used and should be zero
 *  rm_offset:0-53 is the block offset within the inode
 */
#define XFS_RMAP_OFF_ATTR_FORK	((uint64_t)1ULL << 63)
#define XFS_RMAP_OFF_BMBT_BLOCK	((uint64_t)1ULL << 62)
#define XFS_RMAP_OFF_UNWRITTEN	((uint64_t)1ULL << 61)

#define XFS_RMAP_LEN_MAX	((uint32_t)~0U)
#define XFS_RMAP_OFF_FLAGS	(XFS_RMAP_OFF_ATTR_FORK | \
				 XFS_RMAP_OFF_BMBT_BLOCK | \
				 XFS_RMAP_OFF_UNWRITTEN)
#define XFS_RMAP_OFF_MASK	((uint64_t)0x3FFFFFFFFFFFFFULL)

#define XFS_RMAP_OFF(off)		((off) & XFS_RMAP_OFF_MASK)

#define XFS_RMAP_IS_BMBT_BLOCK(off)	(!!((off) & XFS_RMAP_OFF_BMBT_BLOCK))
#define XFS_RMAP_IS_ATTR_FORK(off)	(!!((off) & XFS_RMAP_OFF_ATTR_FORK))
#define XFS_RMAP_IS_UNWRITTEN(len)	(!!((off) & XFS_RMAP_OFF_UNWRITTEN))

#define RMAPBT_STARTBLOCK_BITLEN	32
#define RMAPBT_BLOCKCOUNT_BITLEN	32
#define RMAPBT_OWNER_BITLEN		64
#define RMAPBT_ATTRFLAG_BITLEN		1
#define RMAPBT_BMBTFLAG_BITLEN		1
#define RMAPBT_EXNTFLAG_BITLEN		1
#define RMAPBT_UNUSED_OFFSET_BITLEN	7
#define RMAPBT_OFFSET_BITLEN		54

#define XFS_RMAP_ATTR_FORK		(1 << 0)
#define XFS_RMAP_BMBT_BLOCK		(1 << 1)
#define XFS_RMAP_UNWRITTEN		(1 << 2)
#define XFS_RMAP_KEY_FLAGS		(XFS_RMAP_ATTR_FORK | \
					 XFS_RMAP_BMBT_BLOCK)
#define XFS_RMAP_REC_FLAGS		(XFS_RMAP_UNWRITTEN)
struct xfs_rmap_irec {
	xfs_agblock_t	rm_startblock;	/* extent start block */
	xfs_extlen_t	rm_blockcount;	/* extent length */
	uint64_t	rm_owner;	/* extent owner */
	uint64_t	rm_offset;	/* offset within the owner */
	unsigned int	rm_flags;	/* state flags */
};

/*
 * Key structure
 *
 * We don't use the length for lookups
 */
struct xfs_rmap_key {
	__be32		rm_startblock;	/* extent start block */
	__be64		rm_owner;	/* extent owner */
	__be64		rm_offset;	/* offset within the owner */
} __attribute__((packed));

/* btree pointer type */
typedef __be32 xfs_rmap_ptr_t;

#define	XFS_RMAP_BLOCK(mp) \
	(xfs_has_finobt(((mp))) ? \
	 XFS_FIBT_BLOCK(mp) + 1 : \
	 XFS_IBT_BLOCK(mp) + 1)

/*
 * Reference Count Btree format definitions
 *
 */
#define	XFS_REFC_CRC_MAGIC	0x52334643	/* 'R3FC' */

unsigned int xfs_refc_block(struct xfs_mount *mp);

/*
 * Data record/key structure
 *
 * Each record associates a range of physical blocks (starting at
 * rc_startblock and ending rc_blockcount blocks later) with a reference
 * count (rc_refcount).  Extents that are being used to stage a copy on
 * write (CoW) operation are recorded in the refcount btree with a
 * refcount of 1.  All other records must have a refcount > 1 and must
 * track an extent mapped only by file data forks.
 *
 * Extents with a single owner (attributes, metadata, non-shared file
 * data) are not tracked here.  Free space is also not tracked here.
 * This is consistent with pre-reflink XFS.
 */

/*
 * Extents that are being used to stage a copy on write are stored
 * in the refcount btree with a refcount of 1 and the upper bit set
 * on the startblock.  This speeds up mount time deletion of stale
 * staging extents because they're all at the right side of the tree.
 */
#define XFS_REFC_COW_START		((xfs_agblock_t)(1U << 31))
#define REFCNTBT_COWFLAG_BITLEN		1
#define REFCNTBT_AGBLOCK_BITLEN		31

struct xfs_refcount_rec {
	__be32		rc_startblock;	/* starting block number */
	__be32		rc_blockcount;	/* count of blocks */
	__be32		rc_refcount;	/* number of inodes linked here */
};

struct xfs_refcount_key {
	__be32		rc_startblock;	/* starting block number */
};

struct xfs_refcount_irec {
	xfs_agblock_t	rc_startblock;	/* starting block number */
	xfs_extlen_t	rc_blockcount;	/* count of free blocks */
	xfs_nlink_t	rc_refcount;	/* number of inodes linked here */
};

#define MAXREFCOUNT	((xfs_nlink_t)~0U)
#define MAXREFCEXTLEN	((xfs_extlen_t)~0U)

/* btree pointer type */
typedef __be32 xfs_refcount_ptr_t;


/*
 * BMAP Btree format definitions
 *
 * This includes both the root block definition that sits inside an inode fork
 * and the record/pointer formats for the leaf/node in the blocks.
 */
#define XFS_BMAP_MAGIC		0x424d4150	/* 'BMAP' */
#define XFS_BMAP_CRC_MAGIC	0x424d4133	/* 'BMA3' */

/*
 * Bmap root header, on-disk form only.
 */
typedef struct xfs_bmdr_block {
	__be16		bb_level;	/* 0 is a leaf */
	__be16		bb_numrecs;	/* current # of data records */
} xfs_bmdr_block_t;

/*
 * Bmap btree record and extent descriptor.
 *  l0:63 is an extent flag (value 1 indicates non-normal).
 *  l0:9-62 are startoff.
 *  l0:0-8 and l1:21-63 are startblock.
 *  l1:0-20 are blockcount.
 */
#define BMBT_EXNTFLAG_BITLEN	1
#define BMBT_STARTOFF_BITLEN	54
#define BMBT_STARTBLOCK_BITLEN	52
#define BMBT_BLOCKCOUNT_BITLEN	21

#define BMBT_STARTOFF_MASK	((1ULL << BMBT_STARTOFF_BITLEN) - 1)
#define BMBT_BLOCKCOUNT_MASK	((1ULL << BMBT_BLOCKCOUNT_BITLEN) - 1)

/*
 * bmbt records have a file offset (block) field that is 54 bits wide, so this
 * is the largest xfs_fileoff_t that we ever expect to see.
 */
#define XFS_MAX_FILEOFF		(BMBT_STARTOFF_MASK + BMBT_BLOCKCOUNT_MASK)

typedef struct xfs_bmbt_rec {
	__be64			l0, l1;
} xfs_bmbt_rec_t;

typedef uint64_t	xfs_bmbt_rec_base_t;	/* use this for casts */
typedef xfs_bmbt_rec_t xfs_bmdr_rec_t;

/*
 * Values and macros for delayed-allocation startblock fields.
 */
#define STARTBLOCKVALBITS	17
#define STARTBLOCKMASKBITS	(15 + 20)
#define STARTBLOCKMASK		\
	(((((xfs_fsblock_t)1) << STARTBLOCKMASKBITS) - 1) << STARTBLOCKVALBITS)

static inline int isnullstartblock(xfs_fsblock_t x)
{
	return ((x) & STARTBLOCKMASK) == STARTBLOCKMASK;
}

static inline xfs_fsblock_t nullstartblock(int k)
{
	ASSERT(k < (1 << STARTBLOCKVALBITS));
	return STARTBLOCKMASK | (k);
}

static inline xfs_filblks_t startblockval(xfs_fsblock_t x)
{
	return (xfs_filblks_t)((x) & ~STARTBLOCKMASK);
}

/*
 * Key structure for non-leaf levels of the tree.
 */
typedef struct xfs_bmbt_key {
	__be64		br_startoff;	/* starting file offset */
} xfs_bmbt_key_t, xfs_bmdr_key_t;

/* btree pointer type */
typedef __be64 xfs_bmbt_ptr_t, xfs_bmdr_ptr_t;


/*
 * Generic Btree block format definitions
 *
 * This is a combination of the actual format used on disk for short and long
 * format btrees.  The first three fields are shared by both format, but the
 * pointers are different and should be used with care.
 *
 * To get the size of the actual short or long form headers please use the size
 * macros below.  Never use sizeof(xfs_btree_block).
 *
 * The blkno, crc, lsn, owner and uuid fields are only available in filesystems
 * with the crc feature bit, and all accesses to them must be conditional on
 * that flag.
 */
/* short form block header */
struct xfs_btree_block_shdr {
	__be32		bb_leftsib;
	__be32		bb_rightsib;

	__be64		bb_blkno;
	__be64		bb_lsn;
	uuid_t		bb_uuid;
	__be32		bb_owner;
	__le32		bb_crc;
};

/* long form block header */
struct xfs_btree_block_lhdr {
	__be64		bb_leftsib;
	__be64		bb_rightsib;

	__be64		bb_blkno;
	__be64		bb_lsn;
	uuid_t		bb_uuid;
	__be64		bb_owner;
	__le32		bb_crc;
	__be32		bb_pad; /* padding for alignment */
};

struct xfs_btree_block {
	__be32		bb_magic;	/* magic number for block type */
	__be16		bb_level;	/* 0 is a leaf */
	__be16		bb_numrecs;	/* current # of data records */
	union {
		struct xfs_btree_block_shdr s;
		struct xfs_btree_block_lhdr l;
	} bb_u;				/* rest */
};

/* size of a short form block */
#define XFS_BTREE_SBLOCK_LEN \
	(offsetof(struct xfs_btree_block, bb_u) + \
	 offsetof(struct xfs_btree_block_shdr, bb_blkno))
/* size of a long form block */
#define XFS_BTREE_LBLOCK_LEN \
	(offsetof(struct xfs_btree_block, bb_u) + \
	 offsetof(struct xfs_btree_block_lhdr, bb_blkno))

/* sizes of CRC enabled btree blocks */
#define XFS_BTREE_SBLOCK_CRC_LEN \
	(offsetof(struct xfs_btree_block, bb_u) + \
	 sizeof(struct xfs_btree_block_shdr))
#define XFS_BTREE_LBLOCK_CRC_LEN \
	(offsetof(struct xfs_btree_block, bb_u) + \
	 sizeof(struct xfs_btree_block_lhdr))

#define XFS_BTREE_SBLOCK_CRC_OFF \
	offsetof(struct xfs_btree_block, bb_u.s.bb_crc)
#define XFS_BTREE_LBLOCK_CRC_OFF \
	offsetof(struct xfs_btree_block, bb_u.l.bb_crc)

/*
 * On-disk XFS access control list structure.
 */
struct xfs_acl_entry {
	__be32	ae_tag;
	__be32	ae_id;
	__be16	ae_perm;
	__be16	ae_pad;		/* fill the implicit hole in the structure */
};

struct xfs_acl {
	__be32			acl_cnt;
	struct xfs_acl_entry	acl_entry[];
};

/*
 * The number of ACL entries allowed is defined by the on-disk format.
 * For v4 superblocks, that is limited to 25 entries. For v5 superblocks, it is
 * limited only by the maximum size of the xattr that stores the information.
 */
#define XFS_ACL_MAX_ENTRIES(mp)	\
	(xfs_has_crc(mp) \
		?  (XFS_XATTR_SIZE_MAX - sizeof(struct xfs_acl)) / \
						sizeof(struct xfs_acl_entry) \
		: 25)

#define XFS_ACL_SIZE(cnt) \
	(sizeof(struct xfs_acl) + \
		sizeof(struct xfs_acl_entry) * cnt)

#define XFS_ACL_MAX_SIZE(mp) \
	XFS_ACL_SIZE(XFS_ACL_MAX_ENTRIES((mp)))


/* On-disk XFS extended attribute names */
#define SGI_ACL_FILE		"SGI_ACL_FILE"
#define SGI_ACL_DEFAULT		"SGI_ACL_DEFAULT"
#define SGI_ACL_FILE_SIZE	(sizeof(SGI_ACL_FILE)-1)
#define SGI_ACL_DEFAULT_SIZE	(sizeof(SGI_ACL_DEFAULT)-1)

#endif /* __XFS_FORMAT_H__ */<|MERGE_RESOLUTION|>--- conflicted
+++ resolved
@@ -263,11 +263,7 @@
 	uuid_t		sb_meta_uuid;	/* metadata file system unique id */
 
 	/* must be padded to 64 bit alignment */
-<<<<<<< HEAD
-} xfs_dsb_t;
-=======
 };
->>>>>>> df0cc57e
 
 /*
  * Misc. Flags - warning - these will be cleared by xfs_repair unless
