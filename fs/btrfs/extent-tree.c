--- conflicted
+++ resolved
@@ -1677,11 +1677,7 @@
 				goto again;
 			}
 		} else {
-<<<<<<< HEAD
-			err = -EUCLEAN;
-=======
 			ret = -EUCLEAN;
->>>>>>> 740329d7
 			btrfs_err(fs_info,
 		  "missing extent item for extent %llu num_bytes %llu level %d",
 				  head->bytenr, head->num_bytes, extent_op->level);
