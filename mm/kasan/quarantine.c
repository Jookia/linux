--- conflicted
+++ resolved
@@ -143,10 +143,8 @@
 static void qlink_free(struct qlist_node *qlink, struct kmem_cache *cache)
 {
 	void *object = qlink_to_object(qlink, cache);
-<<<<<<< HEAD
 	struct kasan_alloc_meta *alloc_meta = kasan_get_alloc_meta(cache, object);
 	struct kasan_free_meta *free_meta = kasan_get_free_meta(cache, object);
-	unsigned long flags;
 
 	if (alloc_meta) {
 		stack_depot_put(alloc_meta->alloc_track.stack);
@@ -160,9 +158,6 @@
 		stack_depot_put(free_meta->free_track.stack);
 		free_meta->free_track.stack = 0;
 	}
-=======
-	struct kasan_free_meta *meta = kasan_get_free_meta(cache, object);
->>>>>>> f7eb801f
 
 	/*
 	 * If init_on_free is enabled and KASAN's free metadata is stored in
@@ -179,9 +174,6 @@
 	 * take note that its free track is no longer exists.
 	 */
 	*(u8 *)kasan_mem_to_shadow(object) = KASAN_SLAB_FREE;
-
-	if (IS_ENABLED(CONFIG_SLAB))
-		local_irq_save(flags);
 
 	___cache_free(cache, object, _THIS_IP_);
 }
