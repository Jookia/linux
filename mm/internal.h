/* SPDX-License-Identifier: GPL-2.0-or-later */
/* internal.h: mm/ internal definitions
 *
 * Copyright (C) 2004 Red Hat, Inc. All Rights Reserved.
 * Written by David Howells (dhowells@redhat.com)
 */
#ifndef __MM_INTERNAL_H
#define __MM_INTERNAL_H

#include <linux/fs.h>
#include <linux/mm.h>
#include <linux/pagemap.h>
#include <linux/tracepoint-defs.h>

/*
 * The set of flags that only affect watermark checking and reclaim
 * behaviour. This is used by the MM to obey the caller constraints
 * about IO, FS and watermark checking while ignoring placement
 * hints such as HIGHMEM usage.
 */
#define GFP_RECLAIM_MASK (__GFP_RECLAIM|__GFP_HIGH|__GFP_IO|__GFP_FS|\
			__GFP_NOWARN|__GFP_RETRY_MAYFAIL|__GFP_NOFAIL|\
			__GFP_NORETRY|__GFP_MEMALLOC|__GFP_NOMEMALLOC|\
			__GFP_ATOMIC)

/* The GFP flags allowed during early boot */
#define GFP_BOOT_MASK (__GFP_BITS_MASK & ~(__GFP_RECLAIM|__GFP_IO|__GFP_FS))

/* Control allocation cpuset and node placement constraints */
#define GFP_CONSTRAINT_MASK (__GFP_HARDWALL|__GFP_THISNODE)

/* Do not use these with a slab allocator */
#define GFP_SLAB_BUG_MASK (__GFP_DMA32|__GFP_HIGHMEM|~__GFP_BITS_MASK)

void page_writeback_init(void);

<<<<<<< HEAD
static inline void *folio_raw_mapping(struct folio *folio)
{
	unsigned long mapping = (unsigned long)folio->mapping;

	return (void *)(mapping & ~PAGE_MAPPING_FLAGS);
=======
void __acct_reclaim_writeback(pg_data_t *pgdat, struct page *page,
						int nr_throttled);
static inline void acct_reclaim_writeback(struct page *page)
{
	pg_data_t *pgdat = page_pgdat(page);
	int nr_throttled = atomic_read(&pgdat->nr_writeback_throttled);

	if (nr_throttled)
		__acct_reclaim_writeback(pgdat, page, nr_throttled);
}

static inline void wake_throttle_isolated(pg_data_t *pgdat)
{
	wait_queue_head_t *wqh;

	wqh = &pgdat->reclaim_wait[VMSCAN_THROTTLE_ISOLATED];
	if (waitqueue_active(wqh))
		wake_up(wqh);
>>>>>>> 658f9ae7
}

vm_fault_t do_swap_page(struct vm_fault *vmf);
void folio_rotate_reclaimable(struct folio *folio);
bool __folio_end_writeback(struct folio *folio);

void free_pgtables(struct mmu_gather *tlb, struct vm_area_struct *start_vma,
		unsigned long floor, unsigned long ceiling);
void pmd_install(struct mm_struct *mm, pmd_t *pmd, pgtable_t *pte);

static inline bool can_madv_lru_vma(struct vm_area_struct *vma)
{
	return !(vma->vm_flags & (VM_LOCKED|VM_HUGETLB|VM_PFNMAP));
}

void unmap_page_range(struct mmu_gather *tlb,
			     struct vm_area_struct *vma,
			     unsigned long addr, unsigned long end,
			     struct zap_details *details);

void do_page_cache_ra(struct readahead_control *, unsigned long nr_to_read,
		unsigned long lookahead_size);
void force_page_cache_ra(struct readahead_control *, unsigned long nr);
static inline void force_page_cache_readahead(struct address_space *mapping,
		struct file *file, pgoff_t index, unsigned long nr_to_read)
{
	DEFINE_READAHEAD(ractl, file, &file->f_ra, mapping, index);
	force_page_cache_ra(&ractl, nr_to_read);
}

unsigned find_lock_entries(struct address_space *mapping, pgoff_t start,
		pgoff_t end, struct pagevec *pvec, pgoff_t *indices);

/**
 * folio_evictable - Test whether a folio is evictable.
 * @folio: The folio to test.
 *
 * Test whether @folio is evictable -- i.e., should be placed on
 * active/inactive lists vs unevictable list.
 *
 * Reasons folio might not be evictable:
 * 1. folio's mapping marked unevictable
 * 2. One of the pages in the folio is part of an mlocked VMA
 */
static inline bool folio_evictable(struct folio *folio)
{
	bool ret;

	/* Prevent address_space of inode and swap cache from being freed */
	rcu_read_lock();
	ret = !mapping_unevictable(folio_mapping(folio)) &&
			!folio_test_mlocked(folio);
	rcu_read_unlock();
	return ret;
}

static inline bool page_evictable(struct page *page)
{
	bool ret;

	/* Prevent address_space of inode and swap cache from being freed */
	rcu_read_lock();
	ret = !mapping_unevictable(page_mapping(page)) && !PageMlocked(page);
	rcu_read_unlock();
	return ret;
}

/*
 * Turn a non-refcounted page (->_refcount == 0) into refcounted with
 * a count of one.
 */
static inline void set_page_refcounted(struct page *page)
{
	VM_BUG_ON_PAGE(PageTail(page), page);
	VM_BUG_ON_PAGE(page_ref_count(page), page);
	set_page_count(page, 1);
}

extern unsigned long highest_memmap_pfn;

/*
 * Maximum number of reclaim retries without progress before the OOM
 * killer is consider the only way forward.
 */
#define MAX_RECLAIM_RETRIES 16

/*
 * in mm/vmscan.c:
 */
extern int isolate_lru_page(struct page *page);
extern void putback_lru_page(struct page *page);
extern void reclaim_throttle(pg_data_t *pgdat, enum vmscan_throttle_state reason);

/*
 * in mm/rmap.c:
 */
extern pmd_t *mm_find_pmd(struct mm_struct *mm, unsigned long address);

/*
 * in mm/memcontrol.c:
 */
extern bool cgroup_memory_nokmem;

/*
 * in mm/page_alloc.c
 */

/*
 * Structure for holding the mostly immutable allocation parameters passed
 * between functions involved in allocations, including the alloc_pages*
 * family of functions.
 *
 * nodemask, migratetype and highest_zoneidx are initialized only once in
 * __alloc_pages() and then never change.
 *
 * zonelist, preferred_zone and highest_zoneidx are set first in
 * __alloc_pages() for the fast path, and might be later changed
 * in __alloc_pages_slowpath(). All other functions pass the whole structure
 * by a const pointer.
 */
struct alloc_context {
	struct zonelist *zonelist;
	nodemask_t *nodemask;
	struct zoneref *preferred_zoneref;
	int migratetype;

	/*
	 * highest_zoneidx represents highest usable zone index of
	 * the allocation request. Due to the nature of the zone,
	 * memory on lower zone than the highest_zoneidx will be
	 * protected by lowmem_reserve[highest_zoneidx].
	 *
	 * highest_zoneidx is also used by reclaim/compaction to limit
	 * the target zone since higher zone than this index cannot be
	 * usable for this allocation request.
	 */
	enum zone_type highest_zoneidx;
	bool spread_dirty_pages;
};

/*
 * Locate the struct page for both the matching buddy in our
 * pair (buddy1) and the combined O(n+1) page they form (page).
 *
 * 1) Any buddy B1 will have an order O twin B2 which satisfies
 * the following equation:
 *     B2 = B1 ^ (1 << O)
 * For example, if the starting buddy (buddy2) is #8 its order
 * 1 buddy is #10:
 *     B2 = 8 ^ (1 << 1) = 8 ^ 2 = 10
 *
 * 2) Any buddy B will have an order O+1 parent P which
 * satisfies the following equation:
 *     P = B & ~(1 << O)
 *
 * Assumption: *_mem_map is contiguous at least up to MAX_ORDER
 */
static inline unsigned long
__find_buddy_pfn(unsigned long page_pfn, unsigned int order)
{
	return page_pfn ^ (1 << order);
}

extern struct page *__pageblock_pfn_to_page(unsigned long start_pfn,
				unsigned long end_pfn, struct zone *zone);

static inline struct page *pageblock_pfn_to_page(unsigned long start_pfn,
				unsigned long end_pfn, struct zone *zone)
{
	if (zone->contiguous)
		return pfn_to_page(start_pfn);

	return __pageblock_pfn_to_page(start_pfn, end_pfn, zone);
}

extern int __isolate_free_page(struct page *page, unsigned int order);
extern void __putback_isolated_page(struct page *page, unsigned int order,
				    int mt);
extern void memblock_free_pages(struct page *page, unsigned long pfn,
					unsigned int order);
extern void __free_pages_core(struct page *page, unsigned int order);
extern void prep_compound_page(struct page *page, unsigned int order);
extern void post_alloc_hook(struct page *page, unsigned int order,
					gfp_t gfp_flags);
extern int user_min_free_kbytes;

extern void free_unref_page(struct page *page, unsigned int order);
extern void free_unref_page_list(struct list_head *list);

extern void zone_pcp_update(struct zone *zone, int cpu_online);
extern void zone_pcp_reset(struct zone *zone);
extern void zone_pcp_disable(struct zone *zone);
extern void zone_pcp_enable(struct zone *zone);

extern void *memmap_alloc(phys_addr_t size, phys_addr_t align,
			  phys_addr_t min_addr,
			  int nid, bool exact_nid);

#if defined CONFIG_COMPACTION || defined CONFIG_CMA

/*
 * in mm/compaction.c
 */
/*
 * compact_control is used to track pages being migrated and the free pages
 * they are being migrated to during memory compaction. The free_pfn starts
 * at the end of a zone and migrate_pfn begins at the start. Movable pages
 * are moved to the end of a zone during a compaction run and the run
 * completes when free_pfn <= migrate_pfn
 */
struct compact_control {
	struct list_head freepages;	/* List of free pages to migrate to */
	struct list_head migratepages;	/* List of pages being migrated */
	unsigned int nr_freepages;	/* Number of isolated free pages */
	unsigned int nr_migratepages;	/* Number of pages to migrate */
	unsigned long free_pfn;		/* isolate_freepages search base */
	/*
	 * Acts as an in/out parameter to page isolation for migration.
	 * isolate_migratepages uses it as a search base.
	 * isolate_migratepages_block will update the value to the next pfn
	 * after the last isolated one.
	 */
	unsigned long migrate_pfn;
	unsigned long fast_start_pfn;	/* a pfn to start linear scan from */
	struct zone *zone;
	unsigned long total_migrate_scanned;
	unsigned long total_free_scanned;
	unsigned short fast_search_fail;/* failures to use free list searches */
	short search_order;		/* order to start a fast search at */
	const gfp_t gfp_mask;		/* gfp mask of a direct compactor */
	int order;			/* order a direct compactor needs */
	int migratetype;		/* migratetype of direct compactor */
	const unsigned int alloc_flags;	/* alloc flags of a direct compactor */
	const int highest_zoneidx;	/* zone index of a direct compactor */
	enum migrate_mode mode;		/* Async or sync migration mode */
	bool ignore_skip_hint;		/* Scan blocks even if marked skip */
	bool no_set_skip_hint;		/* Don't mark blocks for skipping */
	bool ignore_block_suitable;	/* Scan blocks considered unsuitable */
	bool direct_compaction;		/* False from kcompactd or /proc/... */
	bool proactive_compaction;	/* kcompactd proactive compaction */
	bool whole_zone;		/* Whole zone should/has been scanned */
	bool contended;			/* Signal lock or sched contention */
	bool rescan;			/* Rescanning the same pageblock */
	bool alloc_contig;		/* alloc_contig_range allocation */
};

/*
 * Used in direct compaction when a page should be taken from the freelists
 * immediately when one is created during the free path.
 */
struct capture_control {
	struct compact_control *cc;
	struct page *page;
};

unsigned long
isolate_freepages_range(struct compact_control *cc,
			unsigned long start_pfn, unsigned long end_pfn);
int
isolate_migratepages_range(struct compact_control *cc,
			   unsigned long low_pfn, unsigned long end_pfn);
#endif
int find_suitable_fallback(struct free_area *area, unsigned int order,
			int migratetype, bool only_stealable, bool *can_steal);

/*
 * This function returns the order of a free page in the buddy system. In
 * general, page_zone(page)->lock must be held by the caller to prevent the
 * page from being allocated in parallel and returning garbage as the order.
 * If a caller does not hold page_zone(page)->lock, it must guarantee that the
 * page cannot be allocated or merged in parallel. Alternatively, it must
 * handle invalid values gracefully, and use buddy_order_unsafe() below.
 */
static inline unsigned int buddy_order(struct page *page)
{
	/* PageBuddy() must be checked by the caller */
	return page_private(page);
}

/*
 * Like buddy_order(), but for callers who cannot afford to hold the zone lock.
 * PageBuddy() should be checked first by the caller to minimize race window,
 * and invalid values must be handled gracefully.
 *
 * READ_ONCE is used so that if the caller assigns the result into a local
 * variable and e.g. tests it for valid range before using, the compiler cannot
 * decide to remove the variable and inline the page_private(page) multiple
 * times, potentially observing different values in the tests and the actual
 * use of the result.
 */
#define buddy_order_unsafe(page)	READ_ONCE(page_private(page))

/*
 * These three helpers classifies VMAs for virtual memory accounting.
 */

/*
 * Executable code area - executable, not writable, not stack
 */
static inline bool is_exec_mapping(vm_flags_t flags)
{
	return (flags & (VM_EXEC | VM_WRITE | VM_STACK)) == VM_EXEC;
}

/*
 * Stack area - automatically grows in one direction
 *
 * VM_GROWSUP / VM_GROWSDOWN VMAs are always private anonymous:
 * do_mmap() forbids all other combinations.
 */
static inline bool is_stack_mapping(vm_flags_t flags)
{
	return (flags & VM_STACK) == VM_STACK;
}

/*
 * Data area - private, writable, not stack
 */
static inline bool is_data_mapping(vm_flags_t flags)
{
	return (flags & (VM_WRITE | VM_SHARED | VM_STACK)) == VM_WRITE;
}

/* mm/util.c */
void __vma_link_list(struct mm_struct *mm, struct vm_area_struct *vma,
		struct vm_area_struct *prev);
void __vma_unlink_list(struct mm_struct *mm, struct vm_area_struct *vma);

#ifdef CONFIG_MMU
extern long populate_vma_page_range(struct vm_area_struct *vma,
		unsigned long start, unsigned long end, int *locked);
extern long faultin_vma_page_range(struct vm_area_struct *vma,
				   unsigned long start, unsigned long end,
				   bool write, int *locked);
extern void munlock_vma_pages_range(struct vm_area_struct *vma,
			unsigned long start, unsigned long end);
static inline void munlock_vma_pages_all(struct vm_area_struct *vma)
{
	munlock_vma_pages_range(vma, vma->vm_start, vma->vm_end);
}

/*
 * must be called with vma's mmap_lock held for read or write, and page locked.
 */
extern void mlock_vma_page(struct page *page);
extern unsigned int munlock_vma_page(struct page *page);

extern int mlock_future_check(struct mm_struct *mm, unsigned long flags,
			      unsigned long len);

/*
 * Clear the page's PageMlocked().  This can be useful in a situation where
 * we want to unconditionally remove a page from the pagecache -- e.g.,
 * on truncation or freeing.
 *
 * It is legal to call this function for any page, mlocked or not.
 * If called for a page that is still mapped by mlocked vmas, all we do
 * is revert to lazy LRU behaviour -- semantics are not broken.
 */
extern void clear_page_mlock(struct page *page);

extern pmd_t maybe_pmd_mkwrite(pmd_t pmd, struct vm_area_struct *vma);

/*
 * At what user virtual address is page expected in vma?
 * Returns -EFAULT if all of the page is outside the range of vma.
 * If page is a compound head, the entire compound page is considered.
 */
static inline unsigned long
vma_address(struct page *page, struct vm_area_struct *vma)
{
	pgoff_t pgoff;
	unsigned long address;

	VM_BUG_ON_PAGE(PageKsm(page), page);	/* KSM page->index unusable */
	pgoff = page_to_pgoff(page);
	if (pgoff >= vma->vm_pgoff) {
		address = vma->vm_start +
			((pgoff - vma->vm_pgoff) << PAGE_SHIFT);
		/* Check for address beyond vma (or wrapped through 0?) */
		if (address < vma->vm_start || address >= vma->vm_end)
			address = -EFAULT;
	} else if (PageHead(page) &&
		   pgoff + compound_nr(page) - 1 >= vma->vm_pgoff) {
		/* Test above avoids possibility of wrap to 0 on 32-bit */
		address = vma->vm_start;
	} else {
		address = -EFAULT;
	}
	return address;
}

/*
 * Then at what user virtual address will none of the page be found in vma?
 * Assumes that vma_address() already returned a good starting address.
 * If page is a compound head, the entire compound page is considered.
 */
static inline unsigned long
vma_address_end(struct page *page, struct vm_area_struct *vma)
{
	pgoff_t pgoff;
	unsigned long address;

	VM_BUG_ON_PAGE(PageKsm(page), page);	/* KSM page->index unusable */
	pgoff = page_to_pgoff(page) + compound_nr(page);
	address = vma->vm_start + ((pgoff - vma->vm_pgoff) << PAGE_SHIFT);
	/* Check for address beyond vma (or wrapped through 0?) */
	if (address < vma->vm_start || address > vma->vm_end)
		address = vma->vm_end;
	return address;
}

static inline struct file *maybe_unlock_mmap_for_io(struct vm_fault *vmf,
						    struct file *fpin)
{
	int flags = vmf->flags;

	if (fpin)
		return fpin;

	/*
	 * FAULT_FLAG_RETRY_NOWAIT means we don't want to wait on page locks or
	 * anything, so we only pin the file and drop the mmap_lock if only
	 * FAULT_FLAG_ALLOW_RETRY is set, while this is the first attempt.
	 */
	if (fault_flag_allow_retry_first(flags) &&
	    !(flags & FAULT_FLAG_RETRY_NOWAIT)) {
		fpin = get_file(vmf->vma->vm_file);
		mmap_read_unlock(vmf->vma->vm_mm);
	}
	return fpin;
}

#else /* !CONFIG_MMU */
static inline void clear_page_mlock(struct page *page) { }
static inline void mlock_vma_page(struct page *page) { }
static inline void vunmap_range_noflush(unsigned long start, unsigned long end)
{
}
#endif /* !CONFIG_MMU */

/*
 * Return the mem_map entry representing the 'offset' subpage within
 * the maximally aligned gigantic page 'base'.  Handle any discontiguity
 * in the mem_map at MAX_ORDER_NR_PAGES boundaries.
 */
static inline struct page *mem_map_offset(struct page *base, int offset)
{
	if (unlikely(offset >= MAX_ORDER_NR_PAGES))
		return nth_page(base, offset);
	return base + offset;
}

/*
 * Iterator over all subpages within the maximally aligned gigantic
 * page 'base'.  Handle any discontiguity in the mem_map.
 */
static inline struct page *mem_map_next(struct page *iter,
						struct page *base, int offset)
{
	if (unlikely((offset & (MAX_ORDER_NR_PAGES - 1)) == 0)) {
		unsigned long pfn = page_to_pfn(base) + offset;
		if (!pfn_valid(pfn))
			return NULL;
		return pfn_to_page(pfn);
	}
	return iter + 1;
}

/* Memory initialisation debug and verification */
enum mminit_level {
	MMINIT_WARNING,
	MMINIT_VERIFY,
	MMINIT_TRACE
};

#ifdef CONFIG_DEBUG_MEMORY_INIT

extern int mminit_loglevel;

#define mminit_dprintk(level, prefix, fmt, arg...) \
do { \
	if (level < mminit_loglevel) { \
		if (level <= MMINIT_WARNING) \
			pr_warn("mminit::" prefix " " fmt, ##arg);	\
		else \
			printk(KERN_DEBUG "mminit::" prefix " " fmt, ##arg); \
	} \
} while (0)

extern void mminit_verify_pageflags_layout(void);
extern void mminit_verify_zonelist(void);
#else

static inline void mminit_dprintk(enum mminit_level level,
				const char *prefix, const char *fmt, ...)
{
}

static inline void mminit_verify_pageflags_layout(void)
{
}

static inline void mminit_verify_zonelist(void)
{
}
#endif /* CONFIG_DEBUG_MEMORY_INIT */

/* mminit_validate_memmodel_limits is independent of CONFIG_DEBUG_MEMORY_INIT */
#if defined(CONFIG_SPARSEMEM)
extern void mminit_validate_memmodel_limits(unsigned long *start_pfn,
				unsigned long *end_pfn);
#else
static inline void mminit_validate_memmodel_limits(unsigned long *start_pfn,
				unsigned long *end_pfn)
{
}
#endif /* CONFIG_SPARSEMEM */

#define NODE_RECLAIM_NOSCAN	-2
#define NODE_RECLAIM_FULL	-1
#define NODE_RECLAIM_SOME	0
#define NODE_RECLAIM_SUCCESS	1

#ifdef CONFIG_NUMA
extern int node_reclaim(struct pglist_data *, gfp_t, unsigned int);
extern int find_next_best_node(int node, nodemask_t *used_node_mask);
#else
static inline int node_reclaim(struct pglist_data *pgdat, gfp_t mask,
				unsigned int order)
{
	return NODE_RECLAIM_NOSCAN;
}
static inline int find_next_best_node(int node, nodemask_t *used_node_mask)
{
	return NUMA_NO_NODE;
}
#endif

extern int hwpoison_filter(struct page *p);

extern u32 hwpoison_filter_dev_major;
extern u32 hwpoison_filter_dev_minor;
extern u64 hwpoison_filter_flags_mask;
extern u64 hwpoison_filter_flags_value;
extern u64 hwpoison_filter_memcg;
extern u32 hwpoison_filter_enable;

extern unsigned long  __must_check vm_mmap_pgoff(struct file *, unsigned long,
        unsigned long, unsigned long,
        unsigned long, unsigned long);

extern void set_pageblock_order(void);
unsigned int reclaim_clean_pages_from_list(struct zone *zone,
					    struct list_head *page_list);
/* The ALLOC_WMARK bits are used as an index to zone->watermark */
#define ALLOC_WMARK_MIN		WMARK_MIN
#define ALLOC_WMARK_LOW		WMARK_LOW
#define ALLOC_WMARK_HIGH	WMARK_HIGH
#define ALLOC_NO_WATERMARKS	0x04 /* don't check watermarks at all */

/* Mask to get the watermark bits */
#define ALLOC_WMARK_MASK	(ALLOC_NO_WATERMARKS-1)

/*
 * Only MMU archs have async oom victim reclaim - aka oom_reaper so we
 * cannot assume a reduced access to memory reserves is sufficient for
 * !MMU
 */
#ifdef CONFIG_MMU
#define ALLOC_OOM		0x08
#else
#define ALLOC_OOM		ALLOC_NO_WATERMARKS
#endif

#define ALLOC_HARDER		 0x10 /* try to alloc harder */
#define ALLOC_HIGH		 0x20 /* __GFP_HIGH set */
#define ALLOC_CPUSET		 0x40 /* check for correct cpuset */
#define ALLOC_CMA		 0x80 /* allow allocations from CMA areas */
#ifdef CONFIG_ZONE_DMA32
#define ALLOC_NOFRAGMENT	0x100 /* avoid mixing pageblock types */
#else
#define ALLOC_NOFRAGMENT	  0x0
#endif
#define ALLOC_KSWAPD		0x800 /* allow waking of kswapd, __GFP_KSWAPD_RECLAIM set */

enum ttu_flags;
struct tlbflush_unmap_batch;


/*
 * only for MM internal work items which do not depend on
 * any allocations or locks which might depend on allocations
 */
extern struct workqueue_struct *mm_percpu_wq;

#ifdef CONFIG_ARCH_WANT_BATCHED_UNMAP_TLB_FLUSH
void try_to_unmap_flush(void);
void try_to_unmap_flush_dirty(void);
void flush_tlb_batched_pending(struct mm_struct *mm);
#else
static inline void try_to_unmap_flush(void)
{
}
static inline void try_to_unmap_flush_dirty(void)
{
}
static inline void flush_tlb_batched_pending(struct mm_struct *mm)
{
}
#endif /* CONFIG_ARCH_WANT_BATCHED_UNMAP_TLB_FLUSH */

extern const struct trace_print_flags pageflag_names[];
extern const struct trace_print_flags vmaflag_names[];
extern const struct trace_print_flags gfpflag_names[];

static inline bool is_migrate_highatomic(enum migratetype migratetype)
{
	return migratetype == MIGRATE_HIGHATOMIC;
}

static inline bool is_migrate_highatomic_page(struct page *page)
{
	return get_pageblock_migratetype(page) == MIGRATE_HIGHATOMIC;
}

void setup_zone_pageset(struct zone *zone);

struct migration_target_control {
	int nid;		/* preferred node id */
	nodemask_t *nmask;
	gfp_t gfp_mask;
};

/*
 * mm/vmalloc.c
 */
#ifdef CONFIG_MMU
int vmap_pages_range_noflush(unsigned long addr, unsigned long end,
                pgprot_t prot, struct page **pages, unsigned int page_shift);
#else
static inline
int vmap_pages_range_noflush(unsigned long addr, unsigned long end,
                pgprot_t prot, struct page **pages, unsigned int page_shift)
{
	return -EINVAL;
}
#endif

void vunmap_range_noflush(unsigned long start, unsigned long end);

int numa_migrate_prep(struct page *page, struct vm_area_struct *vma,
		      unsigned long addr, int page_nid, int *flags);

#endif	/* __MM_INTERNAL_H */<|MERGE_RESOLUTION|>--- conflicted
+++ resolved
@@ -34,22 +34,22 @@
 
 void page_writeback_init(void);
 
-<<<<<<< HEAD
 static inline void *folio_raw_mapping(struct folio *folio)
 {
 	unsigned long mapping = (unsigned long)folio->mapping;
 
 	return (void *)(mapping & ~PAGE_MAPPING_FLAGS);
-=======
-void __acct_reclaim_writeback(pg_data_t *pgdat, struct page *page,
+}
+
+void __acct_reclaim_writeback(pg_data_t *pgdat, struct folio *folio,
 						int nr_throttled);
-static inline void acct_reclaim_writeback(struct page *page)
-{
-	pg_data_t *pgdat = page_pgdat(page);
+static inline void acct_reclaim_writeback(struct folio *folio)
+{
+	pg_data_t *pgdat = folio_pgdat(folio);
 	int nr_throttled = atomic_read(&pgdat->nr_writeback_throttled);
 
 	if (nr_throttled)
-		__acct_reclaim_writeback(pgdat, page, nr_throttled);
+		__acct_reclaim_writeback(pgdat, folio, nr_throttled);
 }
 
 static inline void wake_throttle_isolated(pg_data_t *pgdat)
@@ -59,7 +59,6 @@
 	wqh = &pgdat->reclaim_wait[VMSCAN_THROTTLE_ISOLATED];
 	if (waitqueue_active(wqh))
 		wake_up(wqh);
->>>>>>> 658f9ae7
 }
 
 vm_fault_t do_swap_page(struct vm_fault *vmf);
