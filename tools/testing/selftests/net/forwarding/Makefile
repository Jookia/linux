--- conflicted
+++ resolved
@@ -2,10 +2,7 @@
 
 TEST_PROGS = bridge_igmp.sh \
 	bridge_locked_port.sh \
-<<<<<<< HEAD
-=======
 	bridge_mdb.sh \
->>>>>>> 88084a3d
 	bridge_mld.sh \
 	bridge_port_isolation.sh \
 	bridge_sticky_fdb.sh \
@@ -23,10 +20,7 @@
 	gre_multipath_nh.sh \
 	gre_multipath.sh \
 	hw_stats_l3.sh \
-<<<<<<< HEAD
-=======
 	hw_stats_l3_gre.sh \
->>>>>>> 88084a3d
 	ip6_forward_instats_vrf.sh \
 	ip6gre_custom_multipath_hash.sh \
 	ip6gre_flat_key.sh \
