/* SPDX-License-Identifier: GPL-2.0 */
#ifndef __NETWORK_HELPERS_H
#define __NETWORK_HELPERS_H
#include <sys/socket.h>
#include <sys/types.h>
#include <linux/types.h>
typedef __u16 __sum16;
#include <linux/if_ether.h>
#include <linux/if_packet.h>
#include <linux/ip.h>
#include <linux/ipv6.h>
#include <linux/ethtool.h>
#include <linux/sockios.h>
#include <linux/err.h>
#include <netinet/tcp.h>
#include <bpf/bpf_endian.h>
#include <net/if.h>

#define MAGIC_VAL 0x1234
#define NUM_ITER 100000
#define VIP_NUM 5
#define MAGIC_BYTES 123

struct post_socket_opts {};

struct network_helper_opts {
	const char *cc;
	int timeout_ms;
	bool must_fail;
	bool noconnect;
	int type;
	int proto;
<<<<<<< HEAD
=======
	int (*post_socket_cb)(int fd, const struct post_socket_opts *opts);
>>>>>>> 0c383648
};

/* ipv4 test vector */
struct ipv4_packet {
	struct ethhdr eth;
	struct iphdr iph;
	struct tcphdr tcp;
} __packed;
extern struct ipv4_packet pkt_v4;

/* ipv6 test vector */
struct ipv6_packet {
	struct ethhdr eth;
	struct ipv6hdr iph;
	struct tcphdr tcp;
} __packed;
extern struct ipv6_packet pkt_v6;

int settimeo(int fd, int timeout_ms);
int start_server(int family, int type, const char *addr, __u16 port,
		 int timeout_ms);
int *start_reuseport_server(int family, int type, const char *addr_str,
			    __u16 port, int timeout_ms,
			    unsigned int nr_listens);
int start_server_addr(int type, const struct sockaddr_storage *addr, socklen_t len,
		      const struct network_helper_opts *opts);
void free_fds(int *fds, unsigned int nr_close_fds);
<<<<<<< HEAD
int connect_to_addr(const struct sockaddr_storage *addr, socklen_t len, int type);
=======
int connect_to_addr(int type, const struct sockaddr_storage *addr, socklen_t len,
		    const struct network_helper_opts *opts);
>>>>>>> 0c383648
int connect_to_fd(int server_fd, int timeout_ms);
int connect_to_fd_opts(int server_fd, const struct network_helper_opts *opts);
int connect_fd_to_fd(int client_fd, int server_fd, int timeout_ms);
int fastopen_connect(int server_fd, const char *data, unsigned int data_len,
		     int timeout_ms);
int make_sockaddr(int family, const char *addr_str, __u16 port,
		  struct sockaddr_storage *addr, socklen_t *len);
char *ping_command(int family);
int get_socket_local_port(int sock_fd);
int get_hw_ring_size(char *ifname, struct ethtool_ringparam *ring_param);
int set_hw_ring_size(char *ifname, struct ethtool_ringparam *ring_param);

struct nstoken;
/**
 * open_netns() - Switch to specified network namespace by name.
 *
 * Returns token with which to restore the original namespace
 * using close_netns().
 */
struct nstoken *open_netns(const char *name);
void close_netns(struct nstoken *token);
<<<<<<< HEAD
=======
int send_recv_data(int lfd, int fd, uint32_t total_bytes);
>>>>>>> 0c383648

static __u16 csum_fold(__u32 csum)
{
	csum = (csum & 0xffff) + (csum >> 16);
	csum = (csum & 0xffff) + (csum >> 16);

	return (__u16)~csum;
}

static inline __sum16 csum_tcpudp_magic(__be32 saddr, __be32 daddr,
					__u32 len, __u8 proto,
					__wsum csum)
{
	__u64 s = csum;

	s += (__u32)saddr;
	s += (__u32)daddr;
	s += htons(proto + len);
	s = (s & 0xffffffff) + (s >> 32);
	s = (s & 0xffffffff) + (s >> 32);

	return csum_fold((__u32)s);
}

static inline __sum16 csum_ipv6_magic(const struct in6_addr *saddr,
				      const struct in6_addr *daddr,
					__u32 len, __u8 proto,
					__wsum csum)
{
	__u64 s = csum;
	int i;

	for (i = 0; i < 4; i++)
		s += (__u32)saddr->s6_addr32[i];
	for (i = 0; i < 4; i++)
		s += (__u32)daddr->s6_addr32[i];
	s += htons(proto + len);
	s = (s & 0xffffffff) + (s >> 32);
	s = (s & 0xffffffff) + (s >> 32);

	return csum_fold((__u32)s);
}

#endif<|MERGE_RESOLUTION|>--- conflicted
+++ resolved
@@ -30,10 +30,7 @@
 	bool noconnect;
 	int type;
 	int proto;
-<<<<<<< HEAD
-=======
 	int (*post_socket_cb)(int fd, const struct post_socket_opts *opts);
->>>>>>> 0c383648
 };
 
 /* ipv4 test vector */
@@ -61,12 +58,8 @@
 int start_server_addr(int type, const struct sockaddr_storage *addr, socklen_t len,
 		      const struct network_helper_opts *opts);
 void free_fds(int *fds, unsigned int nr_close_fds);
-<<<<<<< HEAD
-int connect_to_addr(const struct sockaddr_storage *addr, socklen_t len, int type);
-=======
 int connect_to_addr(int type, const struct sockaddr_storage *addr, socklen_t len,
 		    const struct network_helper_opts *opts);
->>>>>>> 0c383648
 int connect_to_fd(int server_fd, int timeout_ms);
 int connect_to_fd_opts(int server_fd, const struct network_helper_opts *opts);
 int connect_fd_to_fd(int client_fd, int server_fd, int timeout_ms);
@@ -88,10 +81,7 @@
  */
 struct nstoken *open_netns(const char *name);
 void close_netns(struct nstoken *token);
-<<<<<<< HEAD
-=======
 int send_recv_data(int lfd, int fd, uint32_t total_bytes);
->>>>>>> 0c383648
 
 static __u16 csum_fold(__u32 csum)
 {
