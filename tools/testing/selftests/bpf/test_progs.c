// SPDX-License-Identifier: GPL-2.0-only
/* Copyright (c) 2017 Facebook
 */
#define _GNU_SOURCE
#include "test_progs.h"
#include "testing_helpers.h"
#include "cgroup_helpers.h"
#include <argp.h>
#include <pthread.h>
#include <sched.h>
#include <signal.h>
#include <string.h>
#include <execinfo.h> /* backtrace */
#include <linux/membarrier.h>
#include <sys/sysinfo.h> /* get_nprocs */
#include <netinet/in.h>
#include <sys/select.h>
#include <sys/socket.h>
#include <sys/un.h>

static bool verbose(void)
{
	return env.verbosity > VERBOSE_NONE;
}

static void stdio_hijack_init(char **log_buf, size_t *log_cnt)
{
#ifdef __GLIBC__
	if (verbose() && env.worker_id == -1) {
		/* nothing to do, output to stdout by default */
		return;
	}

	fflush(stdout);
	fflush(stderr);

	stdout = open_memstream(log_buf, log_cnt);
	if (!stdout) {
		stdout = env.stdout;
		perror("open_memstream");
		return;
	}

	if (env.subtest_state)
		env.subtest_state->stdout = stdout;
	else
		env.test_state->stdout = stdout;

	stderr = stdout;
#endif
}

static void stdio_hijack(char **log_buf, size_t *log_cnt)
{
#ifdef __GLIBC__
	if (verbose() && env.worker_id == -1) {
		/* nothing to do, output to stdout by default */
		return;
	}

	env.stdout = stdout;
	env.stderr = stderr;

	stdio_hijack_init(log_buf, log_cnt);
#endif
}

static void stdio_restore_cleanup(void)
{
#ifdef __GLIBC__
	if (verbose() && env.worker_id == -1) {
		/* nothing to do, output to stdout by default */
		return;
	}

	fflush(stdout);

	if (env.subtest_state) {
		fclose(env.subtest_state->stdout);
		env.subtest_state->stdout = NULL;
		stdout = env.test_state->stdout;
		stderr = env.test_state->stdout;
	} else {
		fclose(env.test_state->stdout);
		env.test_state->stdout = NULL;
	}
#endif
}

static void stdio_restore(void)
{
#ifdef __GLIBC__
	if (verbose() && env.worker_id == -1) {
		/* nothing to do, output to stdout by default */
		return;
	}

	if (stdout == env.stdout)
		return;

	stdio_restore_cleanup();

	stdout = env.stdout;
	stderr = env.stderr;
#endif
}

/* Adapted from perf/util/string.c */
static bool glob_match(const char *str, const char *pat)
{
	while (*str && *pat && *pat != '*') {
		if (*str != *pat)
			return false;
		str++;
		pat++;
	}
	/* Check wild card */
	if (*pat == '*') {
		while (*pat == '*')
			pat++;
		if (!*pat) /* Tail wild card matches all */
			return true;
		while (*str)
			if (glob_match(str++, pat))
				return true;
	}
	return !*str && !*pat;
}

#define EXIT_NO_TEST		2
#define EXIT_ERR_SETUP_INFRA	3

/* defined in test_progs.h */
struct test_env env = {};

struct prog_test_def {
	const char *test_name;
	int test_num;
	void (*run_test)(void);
	void (*run_serial_test)(void);
	bool should_run;
	bool need_cgroup_cleanup;
};

/* Override C runtime library's usleep() implementation to ensure nanosleep()
 * is always called. Usleep is frequently used in selftests as a way to
 * trigger kprobe and tracepoints.
 */
int usleep(useconds_t usec)
{
	struct timespec ts = {
		.tv_sec = usec / 1000000,
		.tv_nsec = (usec % 1000000) * 1000,
	};

	return syscall(__NR_nanosleep, &ts, NULL);
}

static bool should_run(struct test_selector *sel, int num, const char *name)
{
	int i;

	for (i = 0; i < sel->blacklist.cnt; i++) {
		if (glob_match(name, sel->blacklist.tests[i].name) &&
		    !sel->blacklist.tests[i].subtest_cnt)
			return false;
	}

	for (i = 0; i < sel->whitelist.cnt; i++) {
		if (glob_match(name, sel->whitelist.tests[i].name))
			return true;
	}

	if (!sel->whitelist.cnt && !sel->num_set)
		return true;

	return num < sel->num_set_len && sel->num_set[num];
}

static bool should_run_subtest(struct test_selector *sel,
			       struct test_selector *subtest_sel,
			       int subtest_num,
			       const char *test_name,
			       const char *subtest_name)
{
	int i, j;

	for (i = 0; i < sel->blacklist.cnt; i++) {
		if (glob_match(test_name, sel->blacklist.tests[i].name)) {
			if (!sel->blacklist.tests[i].subtest_cnt)
				return false;

			for (j = 0; j < sel->blacklist.tests[i].subtest_cnt; j++) {
				if (glob_match(subtest_name,
					       sel->blacklist.tests[i].subtests[j]))
					return false;
			}
		}
	}

	for (i = 0; i < sel->whitelist.cnt; i++) {
		if (glob_match(test_name, sel->whitelist.tests[i].name)) {
			if (!sel->whitelist.tests[i].subtest_cnt)
				return true;

			for (j = 0; j < sel->whitelist.tests[i].subtest_cnt; j++) {
				if (glob_match(subtest_name,
					       sel->whitelist.tests[i].subtests[j]))
					return true;
			}
		}
	}

	if (!sel->whitelist.cnt && !subtest_sel->num_set)
		return true;

	return subtest_num < subtest_sel->num_set_len && subtest_sel->num_set[subtest_num];
}

static char *test_result(bool failed, bool skipped)
{
	return failed ? "FAIL" : (skipped ? "SKIP" : "OK");
}

static void print_test_log(char *log_buf, size_t log_cnt)
{
	log_buf[log_cnt] = '\0';
	fprintf(env.stdout, "%s", log_buf);
	if (log_buf[log_cnt - 1] != '\n')
		fprintf(env.stdout, "\n");
}

#define TEST_NUM_WIDTH 7

static void print_test_name(int test_num, const char *test_name, char *result)
{
	fprintf(env.stdout, "#%-*d %s", TEST_NUM_WIDTH, test_num, test_name);

	if (result)
		fprintf(env.stdout, ":%s", result);

	fprintf(env.stdout, "\n");
}

static void print_subtest_name(int test_num, int subtest_num,
			       const char *test_name, char *subtest_name,
			       char *result)
{
	char test_num_str[TEST_NUM_WIDTH + 1];

	snprintf(test_num_str, sizeof(test_num_str), "%d/%d", test_num, subtest_num);

	fprintf(env.stdout, "#%-*s %s/%s",
		TEST_NUM_WIDTH, test_num_str,
		test_name, subtest_name);

	if (result)
		fprintf(env.stdout, ":%s", result);

	fprintf(env.stdout, "\n");
}

static void dump_test_log(const struct prog_test_def *test,
			  const struct test_state *test_state,
			  bool skip_ok_subtests,
			  bool par_exec_result)
{
	bool test_failed = test_state->error_cnt > 0;
	bool force_log = test_state->force_log;
	bool print_test = verbose() || force_log || test_failed;
	int i;
	struct subtest_state *subtest_state;
	bool subtest_failed;
	bool subtest_filtered;
	bool print_subtest;

	/* we do not print anything in the worker thread */
	if (env.worker_id != -1)
		return;

	/* there is nothing to print when verbose log is used and execution
	 * is not in parallel mode
	 */
	if (verbose() && !par_exec_result)
		return;

	if (test_state->log_cnt && print_test)
		print_test_log(test_state->log_buf, test_state->log_cnt);

	for (i = 0; i < test_state->subtest_num; i++) {
		subtest_state = &test_state->subtest_states[i];
		subtest_failed = subtest_state->error_cnt;
		subtest_filtered = subtest_state->filtered;
		print_subtest = verbose() || force_log || subtest_failed;

		if ((skip_ok_subtests && !subtest_failed) || subtest_filtered)
			continue;

		if (subtest_state->log_cnt && print_subtest) {
			print_test_log(subtest_state->log_buf,
				       subtest_state->log_cnt);
		}

		print_subtest_name(test->test_num, i + 1,
				   test->test_name, subtest_state->name,
				   test_result(subtest_state->error_cnt,
					       subtest_state->skipped));
	}

	print_test_name(test->test_num, test->test_name,
			test_result(test_failed, test_state->skip_cnt));
}

static void stdio_restore(void);

/* A bunch of tests set custom affinity per-thread and/or per-process. Reset
 * it after each test/sub-test.
 */
static void reset_affinity(void)
{
	cpu_set_t cpuset;
	int i, err;

	CPU_ZERO(&cpuset);
	for (i = 0; i < env.nr_cpus; i++)
		CPU_SET(i, &cpuset);

	err = sched_setaffinity(0, sizeof(cpuset), &cpuset);
	if (err < 0) {
		stdio_restore();
		fprintf(stderr, "Failed to reset process affinity: %d!\n", err);
		exit(EXIT_ERR_SETUP_INFRA);
	}
	err = pthread_setaffinity_np(pthread_self(), sizeof(cpuset), &cpuset);
	if (err < 0) {
		stdio_restore();
		fprintf(stderr, "Failed to reset thread affinity: %d!\n", err);
		exit(EXIT_ERR_SETUP_INFRA);
	}
}

static void save_netns(void)
{
	env.saved_netns_fd = open("/proc/self/ns/net", O_RDONLY);
	if (env.saved_netns_fd == -1) {
		perror("open(/proc/self/ns/net)");
		exit(EXIT_ERR_SETUP_INFRA);
	}
}

static void restore_netns(void)
{
	if (setns(env.saved_netns_fd, CLONE_NEWNET) == -1) {
		stdio_restore();
		perror("setns(CLONE_NEWNS)");
		exit(EXIT_ERR_SETUP_INFRA);
	}
}

void test__end_subtest(void)
{
	struct prog_test_def *test = env.test;
	struct test_state *test_state = env.test_state;
	struct subtest_state *subtest_state = env.subtest_state;

	if (subtest_state->error_cnt) {
		test_state->error_cnt++;
	} else {
		if (!subtest_state->skipped)
			test_state->sub_succ_cnt++;
		else
			test_state->skip_cnt++;
	}

	if (verbose() && !env.workers)
		print_subtest_name(test->test_num, test_state->subtest_num,
				   test->test_name, subtest_state->name,
				   test_result(subtest_state->error_cnt,
					       subtest_state->skipped));

	stdio_restore_cleanup();
	env.subtest_state = NULL;
}

bool test__start_subtest(const char *subtest_name)
{
	struct prog_test_def *test = env.test;
	struct test_state *state = env.test_state;
	struct subtest_state *subtest_state;
	size_t sub_state_size = sizeof(*subtest_state);

	if (env.subtest_state)
		test__end_subtest();

	state->subtest_num++;
	state->subtest_states =
		realloc(state->subtest_states,
			state->subtest_num * sub_state_size);
	if (!state->subtest_states) {
		fprintf(stderr, "Not enough memory to allocate subtest result\n");
		return false;
	}

	subtest_state = &state->subtest_states[state->subtest_num - 1];
<<<<<<< HEAD

	memset(subtest_state, 0, sub_state_size);

=======

	memset(subtest_state, 0, sub_state_size);

>>>>>>> 7365df19
	if (!subtest_name || !subtest_name[0]) {
		fprintf(env.stderr,
			"Subtest #%d didn't provide sub-test name!\n",
			state->subtest_num);
		return false;
	}

	subtest_state->name = strdup(subtest_name);
	if (!subtest_state->name) {
		fprintf(env.stderr,
			"Subtest #%d: failed to copy subtest name!\n",
			state->subtest_num);
		return false;
	}

	if (!should_run_subtest(&env.test_selector,
				&env.subtest_selector,
				state->subtest_num,
				test->test_name,
				subtest_name)) {
		subtest_state->filtered = true;
		return false;
	}

	env.subtest_state = subtest_state;
	stdio_hijack_init(&subtest_state->log_buf, &subtest_state->log_cnt);

	return true;
}

void test__force_log(void)
{
	env.test_state->force_log = true;
}

void test__skip(void)
{
	if (env.subtest_state)
		env.subtest_state->skipped = true;
	else
		env.test_state->skip_cnt++;
}

void test__fail(void)
{
	if (env.subtest_state)
		env.subtest_state->error_cnt++;
	else
		env.test_state->error_cnt++;
}

int test__join_cgroup(const char *path)
{
	int fd;

	if (!env.test->need_cgroup_cleanup) {
		if (setup_cgroup_environment()) {
			fprintf(stderr,
				"#%d %s: Failed to setup cgroup environment\n",
				env.test->test_num, env.test->test_name);
			return -1;
		}

		env.test->need_cgroup_cleanup = true;
	}

	fd = create_and_get_cgroup(path);
	if (fd < 0) {
		fprintf(stderr,
			"#%d %s: Failed to create cgroup '%s' (errno=%d)\n",
			env.test->test_num, env.test->test_name, path, errno);
		return fd;
	}

	if (join_cgroup(path)) {
		fprintf(stderr,
			"#%d %s: Failed to join cgroup '%s' (errno=%d)\n",
			env.test->test_num, env.test->test_name, path, errno);
		return -1;
	}

	return fd;
}

int bpf_find_map(const char *test, struct bpf_object *obj, const char *name)
{
	struct bpf_map *map;

	map = bpf_object__find_map_by_name(obj, name);
	if (!map) {
		fprintf(stdout, "%s:FAIL:map '%s' not found\n", test, name);
		test__fail();
		return -1;
	}
	return bpf_map__fd(map);
}

static bool is_jit_enabled(void)
{
	const char *jit_sysctl = "/proc/sys/net/core/bpf_jit_enable";
	bool enabled = false;
	int sysctl_fd;

	sysctl_fd = open(jit_sysctl, 0, O_RDONLY);
	if (sysctl_fd != -1) {
		char tmpc;

		if (read(sysctl_fd, &tmpc, sizeof(tmpc)) == 1)
			enabled = (tmpc != '0');
		close(sysctl_fd);
	}

	return enabled;
}

int compare_map_keys(int map1_fd, int map2_fd)
{
	__u32 key, next_key;
	char val_buf[PERF_MAX_STACK_DEPTH *
		     sizeof(struct bpf_stack_build_id)];
	int err;

	err = bpf_map_get_next_key(map1_fd, NULL, &key);
	if (err)
		return err;
	err = bpf_map_lookup_elem(map2_fd, &key, val_buf);
	if (err)
		return err;

	while (bpf_map_get_next_key(map1_fd, &key, &next_key) == 0) {
		err = bpf_map_lookup_elem(map2_fd, &next_key, val_buf);
		if (err)
			return err;

		key = next_key;
	}
	if (errno != ENOENT)
		return -1;

	return 0;
}

int compare_stack_ips(int smap_fd, int amap_fd, int stack_trace_len)
{
	__u32 key, next_key, *cur_key_p, *next_key_p;
	char *val_buf1, *val_buf2;
	int i, err = 0;

	val_buf1 = malloc(stack_trace_len);
	val_buf2 = malloc(stack_trace_len);
	cur_key_p = NULL;
	next_key_p = &key;
	while (bpf_map_get_next_key(smap_fd, cur_key_p, next_key_p) == 0) {
		err = bpf_map_lookup_elem(smap_fd, next_key_p, val_buf1);
		if (err)
			goto out;
		err = bpf_map_lookup_elem(amap_fd, next_key_p, val_buf2);
		if (err)
			goto out;
		for (i = 0; i < stack_trace_len; i++) {
			if (val_buf1[i] != val_buf2[i]) {
				err = -1;
				goto out;
			}
		}
		key = *next_key_p;
		cur_key_p = &key;
		next_key_p = &next_key;
	}
	if (errno != ENOENT)
		err = -1;

out:
	free(val_buf1);
	free(val_buf2);
	return err;
}

int extract_build_id(char *build_id, size_t size)
{
	FILE *fp;
	char *line = NULL;
	size_t len = 0;

	fp = popen("readelf -n ./urandom_read | grep 'Build ID'", "r");
	if (fp == NULL)
		return -1;

	if (getline(&line, &len, fp) == -1)
		goto err;
	pclose(fp);

	if (len > size)
		len = size;
	memcpy(build_id, line, len);
	build_id[len] = '\0';
	free(line);
	return 0;
err:
	pclose(fp);
	return -1;
}

static int finit_module(int fd, const char *param_values, int flags)
{
	return syscall(__NR_finit_module, fd, param_values, flags);
}

static int delete_module(const char *name, int flags)
{
	return syscall(__NR_delete_module, name, flags);
}

/*
 * Trigger synchronize_rcu() in kernel.
 */
int kern_sync_rcu(void)
{
	return syscall(__NR_membarrier, MEMBARRIER_CMD_SHARED, 0, 0);
}

static void unload_bpf_testmod(void)
{
	if (kern_sync_rcu())
		fprintf(env.stderr, "Failed to trigger kernel-side RCU sync!\n");
	if (delete_module("bpf_testmod", 0)) {
		if (errno == ENOENT) {
			if (verbose())
				fprintf(stdout, "bpf_testmod.ko is already unloaded.\n");
			return;
		}
		fprintf(env.stderr, "Failed to unload bpf_testmod.ko from kernel: %d\n", -errno);
		return;
	}
	if (verbose())
		fprintf(stdout, "Successfully unloaded bpf_testmod.ko.\n");
}

static int load_bpf_testmod(void)
{
	int fd;

	/* ensure previous instance of the module is unloaded */
	unload_bpf_testmod();

	if (verbose())
		fprintf(stdout, "Loading bpf_testmod.ko...\n");

	fd = open("bpf_testmod.ko", O_RDONLY);
	if (fd < 0) {
		fprintf(env.stderr, "Can't find bpf_testmod.ko kernel module: %d\n", -errno);
		return -ENOENT;
	}
	if (finit_module(fd, "", 0)) {
		fprintf(env.stderr, "Failed to load bpf_testmod.ko into the kernel: %d\n", -errno);
		close(fd);
		return -EINVAL;
	}
	close(fd);

	if (verbose())
		fprintf(stdout, "Successfully loaded bpf_testmod.ko.\n");
	return 0;
}

/* extern declarations for test funcs */
#define DEFINE_TEST(name)				\
	extern void test_##name(void) __weak;		\
	extern void serial_test_##name(void) __weak;
#include <prog_tests/tests.h>
#undef DEFINE_TEST

static struct prog_test_def prog_test_defs[] = {
#define DEFINE_TEST(name) {			\
	.test_name = #name,			\
	.run_test = &test_##name,		\
	.run_serial_test = &serial_test_##name,	\
},
#include <prog_tests/tests.h>
#undef DEFINE_TEST
};

static const int prog_test_cnt = ARRAY_SIZE(prog_test_defs);

static struct test_state test_states[ARRAY_SIZE(prog_test_defs)];

const char *argp_program_version = "test_progs 0.1";
const char *argp_program_bug_address = "<bpf@vger.kernel.org>";
static const char argp_program_doc[] = "BPF selftests test runner";

enum ARG_KEYS {
	ARG_TEST_NUM = 'n',
	ARG_TEST_NAME = 't',
	ARG_TEST_NAME_BLACKLIST = 'b',
	ARG_VERIFIER_STATS = 's',
	ARG_VERBOSE = 'v',
	ARG_GET_TEST_CNT = 'c',
	ARG_LIST_TEST_NAMES = 'l',
	ARG_TEST_NAME_GLOB_ALLOWLIST = 'a',
	ARG_TEST_NAME_GLOB_DENYLIST = 'd',
	ARG_NUM_WORKERS = 'j',
	ARG_DEBUG = -1,
};

static const struct argp_option opts[] = {
	{ "num", ARG_TEST_NUM, "NUM", 0,
	  "Run test number NUM only " },
	{ "name", ARG_TEST_NAME, "NAMES", 0,
	  "Run tests with names containing any string from NAMES list" },
	{ "name-blacklist", ARG_TEST_NAME_BLACKLIST, "NAMES", 0,
	  "Don't run tests with names containing any string from NAMES list" },
	{ "verifier-stats", ARG_VERIFIER_STATS, NULL, 0,
	  "Output verifier statistics", },
	{ "verbose", ARG_VERBOSE, "LEVEL", OPTION_ARG_OPTIONAL,
	  "Verbose output (use -vv or -vvv for progressively verbose output)" },
	{ "count", ARG_GET_TEST_CNT, NULL, 0,
	  "Get number of selected top-level tests " },
	{ "list", ARG_LIST_TEST_NAMES, NULL, 0,
	  "List test names that would run (without running them) " },
	{ "allow", ARG_TEST_NAME_GLOB_ALLOWLIST, "NAMES", 0,
	  "Run tests with name matching the pattern (supports '*' wildcard)." },
	{ "deny", ARG_TEST_NAME_GLOB_DENYLIST, "NAMES", 0,
	  "Don't run tests with name matching the pattern (supports '*' wildcard)." },
	{ "workers", ARG_NUM_WORKERS, "WORKERS", OPTION_ARG_OPTIONAL,
	  "Number of workers to run in parallel, default to number of cpus." },
	{ "debug", ARG_DEBUG, NULL, 0,
	  "print extra debug information for test_progs." },
	{},
};

static int libbpf_print_fn(enum libbpf_print_level level,
			   const char *format, va_list args)
{
	if (env.verbosity < VERBOSE_VERY && level == LIBBPF_DEBUG)
		return 0;
	vfprintf(stdout, format, args);
	return 0;
}

static void free_test_filter_set(const struct test_filter_set *set)
{
	int i, j;

	if (!set)
		return;

	for (i = 0; i < set->cnt; i++) {
		free((void *)set->tests[i].name);
		for (j = 0; j < set->tests[i].subtest_cnt; j++)
			free((void *)set->tests[i].subtests[j]);

		free((void *)set->tests[i].subtests);
	}

	free((void *)set->tests);
}

static void free_test_selector(struct test_selector *test_selector)
{
	free_test_filter_set(&test_selector->blacklist);
	free_test_filter_set(&test_selector->whitelist);
	free(test_selector->num_set);
}

extern int extra_prog_load_log_flags;

static error_t parse_arg(int key, char *arg, struct argp_state *state)
{
	struct test_env *env = state->input;

	switch (key) {
	case ARG_TEST_NUM: {
		char *subtest_str = strchr(arg, '/');

		if (subtest_str) {
			*subtest_str = '\0';
			if (parse_num_list(subtest_str + 1,
					   &env->subtest_selector.num_set,
					   &env->subtest_selector.num_set_len)) {
				fprintf(stderr,
					"Failed to parse subtest numbers.\n");
				return -EINVAL;
			}
		}
		if (parse_num_list(arg, &env->test_selector.num_set,
				   &env->test_selector.num_set_len)) {
			fprintf(stderr, "Failed to parse test numbers.\n");
			return -EINVAL;
		}
		break;
	}
	case ARG_TEST_NAME_GLOB_ALLOWLIST:
	case ARG_TEST_NAME: {
		if (parse_test_list(arg,
				    &env->test_selector.whitelist,
				    key == ARG_TEST_NAME_GLOB_ALLOWLIST))
			return -ENOMEM;
		break;
	}
	case ARG_TEST_NAME_GLOB_DENYLIST:
	case ARG_TEST_NAME_BLACKLIST: {
		if (parse_test_list(arg,
				    &env->test_selector.blacklist,
				    key == ARG_TEST_NAME_GLOB_DENYLIST))
			return -ENOMEM;
		break;
	}
	case ARG_VERIFIER_STATS:
		env->verifier_stats = true;
		break;
	case ARG_VERBOSE:
		env->verbosity = VERBOSE_NORMAL;
		if (arg) {
			if (strcmp(arg, "v") == 0) {
				env->verbosity = VERBOSE_VERY;
				extra_prog_load_log_flags = 1;
			} else if (strcmp(arg, "vv") == 0) {
				env->verbosity = VERBOSE_SUPER;
				extra_prog_load_log_flags = 2;
			} else {
				fprintf(stderr,
					"Unrecognized verbosity setting ('%s'), only -v and -vv are supported\n",
					arg);
				return -EINVAL;
			}
		}

		if (verbose()) {
			if (setenv("SELFTESTS_VERBOSE", "1", 1) == -1) {
				fprintf(stderr,
					"Unable to setenv SELFTESTS_VERBOSE=1 (errno=%d)",
					errno);
				return -EINVAL;
			}
		}

		break;
	case ARG_GET_TEST_CNT:
		env->get_test_cnt = true;
		break;
	case ARG_LIST_TEST_NAMES:
		env->list_test_names = true;
		break;
	case ARG_NUM_WORKERS:
		if (arg) {
			env->workers = atoi(arg);
			if (!env->workers) {
				fprintf(stderr, "Invalid number of worker: %s.", arg);
				return -EINVAL;
			}
		} else {
			env->workers = get_nprocs();
		}
		break;
	case ARG_DEBUG:
		env->debug = true;
		break;
	case ARGP_KEY_ARG:
		argp_usage(state);
		break;
	case ARGP_KEY_END:
		break;
	default:
		return ARGP_ERR_UNKNOWN;
	}
	return 0;
}

/*
 * Determine if test_progs is running as a "flavored" test runner and switch
 * into corresponding sub-directory to load correct BPF objects.
 *
 * This is done by looking at executable name. If it contains "-flavor"
 * suffix, then we are running as a flavored test runner.
 */
int cd_flavor_subdir(const char *exec_name)
{
	/* General form of argv[0] passed here is:
	 * some/path/to/test_progs[-flavor], where -flavor part is optional.
	 * First cut out "test_progs[-flavor]" part, then extract "flavor"
	 * part, if it's there.
	 */
	const char *flavor = strrchr(exec_name, '/');

	if (!flavor)
		flavor = exec_name;
	else
		flavor++;

	flavor = strrchr(flavor, '-');
	if (!flavor)
		return 0;
	flavor++;
	if (verbose())
		fprintf(stdout,	"Switching to flavor '%s' subdirectory...\n", flavor);

	return chdir(flavor);
}

int trigger_module_test_read(int read_sz)
{
	int fd, err;

	fd = open(BPF_TESTMOD_TEST_FILE, O_RDONLY);
	err = -errno;
	if (!ASSERT_GE(fd, 0, "testmod_file_open"))
		return err;

	read(fd, NULL, read_sz);
	close(fd);

	return 0;
}

int trigger_module_test_write(int write_sz)
{
	int fd, err;
	char *buf = malloc(write_sz);

	if (!buf)
		return -ENOMEM;

	memset(buf, 'a', write_sz);
	buf[write_sz-1] = '\0';

	fd = open(BPF_TESTMOD_TEST_FILE, O_WRONLY);
	err = -errno;
	if (!ASSERT_GE(fd, 0, "testmod_file_open")) {
		free(buf);
		return err;
	}

	write(fd, buf, write_sz);
	close(fd);
	free(buf);
	return 0;
}

int write_sysctl(const char *sysctl, const char *value)
{
	int fd, err, len;

	fd = open(sysctl, O_WRONLY);
	if (!ASSERT_NEQ(fd, -1, "open sysctl"))
		return -1;

	len = strlen(value);
	err = write(fd, value, len);
	close(fd);
	if (!ASSERT_EQ(err, len, "write sysctl"))
		return -1;

	return 0;
}

#define MAX_BACKTRACE_SZ 128
void crash_handler(int signum)
{
	void *bt[MAX_BACKTRACE_SZ];
	size_t sz;

	sz = backtrace(bt, ARRAY_SIZE(bt));

	if (env.test) {
		env.test_state->error_cnt++;
		dump_test_log(env.test, env.test_state, true, false);
	}
	if (env.stdout)
		stdio_restore();
	if (env.worker_id != -1)
		fprintf(stderr, "[%d]: ", env.worker_id);
	fprintf(stderr, "Caught signal #%d!\nStack trace:\n", signum);
	backtrace_symbols_fd(bt, sz, STDERR_FILENO);
}

static void sigint_handler(int signum)
{
	int i;

	for (i = 0; i < env.workers; i++)
		if (env.worker_socks[i] > 0)
			close(env.worker_socks[i]);
}

static int current_test_idx;
static pthread_mutex_t current_test_lock;
static pthread_mutex_t stdout_output_lock;

static inline const char *str_msg(const struct msg *msg, char *buf)
{
	switch (msg->type) {
	case MSG_DO_TEST:
		sprintf(buf, "MSG_DO_TEST %d", msg->do_test.num);
		break;
	case MSG_TEST_DONE:
		sprintf(buf, "MSG_TEST_DONE %d (log: %d)",
			msg->test_done.num,
			msg->test_done.have_log);
		break;
	case MSG_SUBTEST_DONE:
		sprintf(buf, "MSG_SUBTEST_DONE %d (log: %d)",
			msg->subtest_done.num,
			msg->subtest_done.have_log);
		break;
	case MSG_TEST_LOG:
		sprintf(buf, "MSG_TEST_LOG (cnt: %ld, last: %d)",
			strlen(msg->test_log.log_buf),
			msg->test_log.is_last);
		break;
	case MSG_EXIT:
		sprintf(buf, "MSG_EXIT");
		break;
	default:
		sprintf(buf, "UNKNOWN");
		break;
	}

	return buf;
}

static int send_message(int sock, const struct msg *msg)
{
	char buf[256];

	if (env.debug)
		fprintf(stderr, "Sending msg: %s\n", str_msg(msg, buf));
	return send(sock, msg, sizeof(*msg), 0);
}

static int recv_message(int sock, struct msg *msg)
{
	int ret;
	char buf[256];

	memset(msg, 0, sizeof(*msg));
	ret = recv(sock, msg, sizeof(*msg), 0);
	if (ret >= 0) {
		if (env.debug)
			fprintf(stderr, "Received msg: %s\n", str_msg(msg, buf));
	}
	return ret;
}

static void run_one_test(int test_num)
{
	struct prog_test_def *test = &prog_test_defs[test_num];
	struct test_state *state = &test_states[test_num];

	env.test = test;
	env.test_state = state;

	stdio_hijack(&state->log_buf, &state->log_cnt);

	if (test->run_test)
		test->run_test();
	else if (test->run_serial_test)
		test->run_serial_test();

	/* ensure last sub-test is finalized properly */
	if (env.subtest_state)
		test__end_subtest();

	state->tested = true;

	if (verbose() && env.worker_id == -1)
		print_test_name(test_num + 1, test->test_name,
				test_result(state->error_cnt, state->skip_cnt));

	reset_affinity();
	restore_netns();
	if (test->need_cgroup_cleanup)
		cleanup_cgroup_environment();

	stdio_restore();

	dump_test_log(test, state, false, false);
}

struct dispatch_data {
	int worker_id;
	int sock_fd;
};

static int read_prog_test_msg(int sock_fd, struct msg *msg, enum msg_type type)
{
	if (recv_message(sock_fd, msg) < 0)
		return 1;

	if (msg->type != type) {
		printf("%s: unexpected message type %d. expected %d\n", __func__, msg->type, type);
		return 1;
	}

	return 0;
}

static int dispatch_thread_read_log(int sock_fd, char **log_buf, size_t *log_cnt)
{
	FILE *log_fp = NULL;
	int result = 0;

	log_fp = open_memstream(log_buf, log_cnt);
	if (!log_fp)
		return 1;

	while (true) {
		struct msg msg;

		if (read_prog_test_msg(sock_fd, &msg, MSG_TEST_LOG)) {
			result = 1;
			goto out;
		}

		fprintf(log_fp, "%s", msg.test_log.log_buf);
		if (msg.test_log.is_last)
			break;
	}

out:
	fclose(log_fp);
	log_fp = NULL;
	return result;
}

static int dispatch_thread_send_subtests(int sock_fd, struct test_state *state)
{
	struct msg msg;
	struct subtest_state *subtest_state;
	int subtest_num = state->subtest_num;

	state->subtest_states = malloc(subtest_num * sizeof(*subtest_state));

	for (int i = 0; i < subtest_num; i++) {
		subtest_state = &state->subtest_states[i];

		memset(subtest_state, 0, sizeof(*subtest_state));

		if (read_prog_test_msg(sock_fd, &msg, MSG_SUBTEST_DONE))
			return 1;

		subtest_state->name = strdup(msg.subtest_done.name);
		subtest_state->error_cnt = msg.subtest_done.error_cnt;
		subtest_state->skipped = msg.subtest_done.skipped;
		subtest_state->filtered = msg.subtest_done.filtered;

		/* collect all logs */
		if (msg.subtest_done.have_log)
			if (dispatch_thread_read_log(sock_fd,
						     &subtest_state->log_buf,
						     &subtest_state->log_cnt))
				return 1;
	}

	return 0;
}

static void *dispatch_thread(void *ctx)
{
	struct dispatch_data *data = ctx;
	int sock_fd;

	sock_fd = data->sock_fd;

	while (true) {
		int test_to_run = -1;
		struct prog_test_def *test;
		struct test_state *state;

		/* grab a test */
		{
			pthread_mutex_lock(&current_test_lock);

			if (current_test_idx >= prog_test_cnt) {
				pthread_mutex_unlock(&current_test_lock);
				goto done;
			}

			test = &prog_test_defs[current_test_idx];
			test_to_run = current_test_idx;
			current_test_idx++;

			pthread_mutex_unlock(&current_test_lock);
		}

		if (!test->should_run || test->run_serial_test)
			continue;

		/* run test through worker */
		{
			struct msg msg_do_test;

			memset(&msg_do_test, 0, sizeof(msg_do_test));
			msg_do_test.type = MSG_DO_TEST;
			msg_do_test.do_test.num = test_to_run;
			if (send_message(sock_fd, &msg_do_test) < 0) {
				perror("Fail to send command");
				goto done;
			}
			env.worker_current_test[data->worker_id] = test_to_run;
		}

		/* wait for test done */
		do {
			struct msg msg;

			if (read_prog_test_msg(sock_fd, &msg, MSG_TEST_DONE))
<<<<<<< HEAD
				goto error;
			if (test_to_run != msg.test_done.num)
				goto error;
=======
				goto error;
			if (test_to_run != msg.test_done.num)
				goto error;
>>>>>>> 7365df19

			state = &test_states[test_to_run];
			state->tested = true;
			state->error_cnt = msg.test_done.error_cnt;
			state->skip_cnt = msg.test_done.skip_cnt;
			state->sub_succ_cnt = msg.test_done.sub_succ_cnt;
			state->subtest_num = msg.test_done.subtest_num;

			/* collect all logs */
			if (msg.test_done.have_log) {
				if (dispatch_thread_read_log(sock_fd,
							     &state->log_buf,
							     &state->log_cnt))
					goto error;
			}

			/* collect all subtests and subtest logs */
			if (!state->subtest_num)
				break;

			if (dispatch_thread_send_subtests(sock_fd, state))
				goto error;
		} while (false);

		pthread_mutex_lock(&stdout_output_lock);
		dump_test_log(test, state, false, true);
		pthread_mutex_unlock(&stdout_output_lock);
	} /* while (true) */
error:
	if (env.debug)
		fprintf(stderr, "[%d]: Protocol/IO error: %s.\n", data->worker_id, strerror(errno));

done:
	{
		struct msg msg_exit;

		msg_exit.type = MSG_EXIT;
		if (send_message(sock_fd, &msg_exit) < 0) {
			if (env.debug)
				fprintf(stderr, "[%d]: send_message msg_exit: %s.\n",
					data->worker_id, strerror(errno));
		}
	}
	return NULL;
}

static void calculate_summary_and_print_errors(struct test_env *env)
{
	int i;
	int succ_cnt = 0, fail_cnt = 0, sub_succ_cnt = 0, skip_cnt = 0;

	for (i = 0; i < prog_test_cnt; i++) {
		struct test_state *state = &test_states[i];

		if (!state->tested)
			continue;

		sub_succ_cnt += state->sub_succ_cnt;
		skip_cnt += state->skip_cnt;
<<<<<<< HEAD

		if (state->error_cnt)
			fail_cnt++;
		else
			succ_cnt++;
	}

=======

		if (state->error_cnt)
			fail_cnt++;
		else
			succ_cnt++;
	}

>>>>>>> 7365df19
	/*
	 * We only print error logs summary when there are failed tests and
	 * verbose mode is not enabled. Otherwise, results may be incosistent.
	 *
	 */
	if (!verbose() && fail_cnt) {
		printf("\nAll error logs:\n");

		/* print error logs again */
		for (i = 0; i < prog_test_cnt; i++) {
			struct prog_test_def *test = &prog_test_defs[i];
			struct test_state *state = &test_states[i];

			if (!state->tested || !state->error_cnt)
				continue;

			dump_test_log(test, state, true, true);
		}
	}

	printf("Summary: %d/%d PASSED, %d SKIPPED, %d FAILED\n",
	       succ_cnt, sub_succ_cnt, skip_cnt, fail_cnt);

	env->succ_cnt = succ_cnt;
	env->sub_succ_cnt = sub_succ_cnt;
	env->fail_cnt = fail_cnt;
	env->skip_cnt = skip_cnt;
}

static void server_main(void)
{
	pthread_t *dispatcher_threads;
	struct dispatch_data *data;
	struct sigaction sigact_int = {
		.sa_handler = sigint_handler,
		.sa_flags = SA_RESETHAND,
	};
	int i;

	sigaction(SIGINT, &sigact_int, NULL);

	dispatcher_threads = calloc(sizeof(pthread_t), env.workers);
	data = calloc(sizeof(struct dispatch_data), env.workers);

	env.worker_current_test = calloc(sizeof(int), env.workers);
	for (i = 0; i < env.workers; i++) {
		int rc;

		data[i].worker_id = i;
		data[i].sock_fd = env.worker_socks[i];
		rc = pthread_create(&dispatcher_threads[i], NULL, dispatch_thread, &data[i]);
		if (rc < 0) {
			perror("Failed to launch dispatcher thread");
			exit(EXIT_ERR_SETUP_INFRA);
		}
	}

	/* wait for all dispatcher to finish */
	for (i = 0; i < env.workers; i++) {
		while (true) {
			int ret = pthread_tryjoin_np(dispatcher_threads[i], NULL);

			if (!ret) {
				break;
			} else if (ret == EBUSY) {
				if (env.debug)
					fprintf(stderr, "Still waiting for thread %d (test %d).\n",
						i,  env.worker_current_test[i] + 1);
				usleep(1000 * 1000);
				continue;
			} else {
				fprintf(stderr, "Unexpected error joining dispatcher thread: %d", ret);
				break;
			}
		}
	}
	free(dispatcher_threads);
	free(env.worker_current_test);
	free(data);

	/* run serial tests */
	save_netns();

	for (int i = 0; i < prog_test_cnt; i++) {
		struct prog_test_def *test = &prog_test_defs[i];

		if (!test->should_run || !test->run_serial_test)
			continue;

		run_one_test(i);
	}

	/* generate summary */
	fflush(stderr);
	fflush(stdout);

	calculate_summary_and_print_errors(&env);

	/* reap all workers */
	for (i = 0; i < env.workers; i++) {
		int wstatus, pid;

		pid = waitpid(env.worker_pids[i], &wstatus, 0);
		if (pid != env.worker_pids[i])
			perror("Unable to reap worker");
	}
}

static void worker_main_send_log(int sock, char *log_buf, size_t log_cnt)
{
	char *src;
	size_t slen;

	src = log_buf;
	slen = log_cnt;
	while (slen) {
		struct msg msg_log;
		char *dest;
		size_t len;

		memset(&msg_log, 0, sizeof(msg_log));
		msg_log.type = MSG_TEST_LOG;
		dest = msg_log.test_log.log_buf;
		len = slen >= MAX_LOG_TRUNK_SIZE ? MAX_LOG_TRUNK_SIZE : slen;
		memcpy(dest, src, len);

		src += len;
		slen -= len;
		if (!slen)
			msg_log.test_log.is_last = true;

		assert(send_message(sock, &msg_log) >= 0);
	}
}

static void free_subtest_state(struct subtest_state *state)
{
	if (state->log_buf) {
		free(state->log_buf);
		state->log_buf = NULL;
		state->log_cnt = 0;
	}
	free(state->name);
	state->name = NULL;
}

static int worker_main_send_subtests(int sock, struct test_state *state)
{
	int i, result = 0;
	struct msg msg;
	struct subtest_state *subtest_state;

	memset(&msg, 0, sizeof(msg));
	msg.type = MSG_SUBTEST_DONE;

	for (i = 0; i < state->subtest_num; i++) {
		subtest_state = &state->subtest_states[i];

		msg.subtest_done.num = i;

		strncpy(msg.subtest_done.name, subtest_state->name, MAX_SUBTEST_NAME);

		msg.subtest_done.error_cnt = subtest_state->error_cnt;
		msg.subtest_done.skipped = subtest_state->skipped;
		msg.subtest_done.filtered = subtest_state->filtered;
		msg.subtest_done.have_log = false;

		if (verbose() || state->force_log || subtest_state->error_cnt) {
			if (subtest_state->log_cnt)
				msg.subtest_done.have_log = true;
		}

		if (send_message(sock, &msg) < 0) {
			perror("Fail to send message done");
			result = 1;
			goto out;
		}

		/* send logs */
		if (msg.subtest_done.have_log)
			worker_main_send_log(sock, subtest_state->log_buf, subtest_state->log_cnt);

		free_subtest_state(subtest_state);
		free(subtest_state->name);
	}

out:
	for (; i < state->subtest_num; i++)
		free_subtest_state(&state->subtest_states[i]);
	free(state->subtest_states);
	return result;
}

static int worker_main(int sock)
{
	save_netns();

	while (true) {
		/* receive command */
		struct msg msg;

		if (recv_message(sock, &msg) < 0)
			goto out;

		switch (msg.type) {
		case MSG_EXIT:
			if (env.debug)
				fprintf(stderr, "[%d]: worker exit.\n",
					env.worker_id);
			goto out;
		case MSG_DO_TEST: {
			int test_to_run = msg.do_test.num;
			struct prog_test_def *test = &prog_test_defs[test_to_run];
			struct test_state *state = &test_states[test_to_run];
			struct msg msg;

			if (env.debug)
				fprintf(stderr, "[%d]: #%d:%s running.\n",
					env.worker_id,
					test_to_run + 1,
					test->test_name);

			run_one_test(test_to_run);

			memset(&msg, 0, sizeof(msg));
			msg.type = MSG_TEST_DONE;
			msg.test_done.num = test_to_run;
			msg.test_done.error_cnt = state->error_cnt;
			msg.test_done.skip_cnt = state->skip_cnt;
			msg.test_done.sub_succ_cnt = state->sub_succ_cnt;
			msg.test_done.subtest_num = state->subtest_num;
			msg.test_done.have_log = false;

			if (verbose() || state->force_log || state->error_cnt) {
				if (state->log_cnt)
					msg.test_done.have_log = true;
			}
			if (send_message(sock, &msg) < 0) {
				perror("Fail to send message done");
				goto out;
			}

			/* send logs */
			if (msg.test_done.have_log)
				worker_main_send_log(sock, state->log_buf, state->log_cnt);

			if (state->log_buf) {
				free(state->log_buf);
				state->log_buf = NULL;
				state->log_cnt = 0;
			}

			if (state->subtest_num)
				if (worker_main_send_subtests(sock, state))
					goto out;

			if (env.debug)
				fprintf(stderr, "[%d]: #%d:%s done.\n",
					env.worker_id,
					test_to_run + 1,
					test->test_name);
			break;
		} /* case MSG_DO_TEST */
		default:
			if (env.debug)
				fprintf(stderr, "[%d]: unknown message.\n",  env.worker_id);
			return -1;
		}
	}
out:
	return 0;
}

static void free_test_states(void)
{
	int i, j;

	for (i = 0; i < ARRAY_SIZE(prog_test_defs); i++) {
		struct test_state *test_state = &test_states[i];

		for (j = 0; j < test_state->subtest_num; j++)
			free_subtest_state(&test_state->subtest_states[j]);

		free(test_state->subtest_states);
		free(test_state->log_buf);
		test_state->subtest_states = NULL;
		test_state->log_buf = NULL;
	}
}

int main(int argc, char **argv)
{
	static const struct argp argp = {
		.options = opts,
		.parser = parse_arg,
		.doc = argp_program_doc,
	};
	struct sigaction sigact = {
		.sa_handler = crash_handler,
		.sa_flags = SA_RESETHAND,
		};
	int err, i;

	sigaction(SIGSEGV, &sigact, NULL);

	err = argp_parse(&argp, argc, argv, 0, NULL, &env);
	if (err)
		return err;

	err = cd_flavor_subdir(argv[0]);
	if (err)
		return err;

	/* Use libbpf 1.0 API mode */
	libbpf_set_strict_mode(LIBBPF_STRICT_ALL);
	libbpf_set_print(libbpf_print_fn);

	srand(time(NULL));

	env.jit_enabled = is_jit_enabled();
	env.nr_cpus = libbpf_num_possible_cpus();
	if (env.nr_cpus < 0) {
		fprintf(stderr, "Failed to get number of CPUs: %d!\n",
			env.nr_cpus);
		return -1;
	}

	env.stdout = stdout;
	env.stderr = stderr;

	env.has_testmod = true;
	if (!env.list_test_names && load_bpf_testmod()) {
		fprintf(env.stderr, "WARNING! Selftests relying on bpf_testmod.ko will be skipped.\n");
		env.has_testmod = false;
	}

	/* initializing tests */
	for (i = 0; i < prog_test_cnt; i++) {
		struct prog_test_def *test = &prog_test_defs[i];

		test->test_num = i + 1;
		test->should_run = should_run(&env.test_selector,
					      test->test_num, test->test_name);

		if ((test->run_test == NULL && test->run_serial_test == NULL) ||
		    (test->run_test != NULL && test->run_serial_test != NULL)) {
			fprintf(stderr, "Test %d:%s must have either test_%s() or serial_test_%sl() defined.\n",
				test->test_num, test->test_name, test->test_name, test->test_name);
			exit(EXIT_ERR_SETUP_INFRA);
		}
	}

	/* ignore workers if we are just listing */
	if (env.get_test_cnt || env.list_test_names)
		env.workers = 0;

	/* launch workers if requested */
	env.worker_id = -1; /* main process */
	if (env.workers) {
		env.worker_pids = calloc(sizeof(__pid_t), env.workers);
		env.worker_socks = calloc(sizeof(int), env.workers);
		if (env.debug)
			fprintf(stdout, "Launching %d workers.\n", env.workers);
		for (i = 0; i < env.workers; i++) {
			int sv[2];
			pid_t pid;

			if (socketpair(AF_UNIX, SOCK_SEQPACKET | SOCK_CLOEXEC, 0, sv) < 0) {
				perror("Fail to create worker socket");
				return -1;
			}
			pid = fork();
			if (pid < 0) {
				perror("Failed to fork worker");
				return -1;
			} else if (pid != 0) { /* main process */
				close(sv[1]);
				env.worker_pids[i] = pid;
				env.worker_socks[i] = sv[0];
			} else { /* inside each worker process */
				close(sv[0]);
				env.worker_id = i;
				return worker_main(sv[1]);
			}
		}

		if (env.worker_id == -1) {
			server_main();
			goto out;
		}
	}

	/* The rest of the main process */

	/* on single mode */
	save_netns();

	for (i = 0; i < prog_test_cnt; i++) {
		struct prog_test_def *test = &prog_test_defs[i];

		if (!test->should_run)
			continue;

		if (env.get_test_cnt) {
			env.succ_cnt++;
			continue;
		}

		if (env.list_test_names) {
			fprintf(env.stdout, "%s\n", test->test_name);
			env.succ_cnt++;
			continue;
		}

		run_one_test(i);
	}

	if (env.get_test_cnt) {
		printf("%d\n", env.succ_cnt);
		goto out;
	}

	if (env.list_test_names)
		goto out;

	calculate_summary_and_print_errors(&env);

	close(env.saved_netns_fd);
out:
	if (!env.list_test_names && env.has_testmod)
		unload_bpf_testmod();

	free_test_selector(&env.test_selector);
	free_test_selector(&env.subtest_selector);
	free_test_states();

	if (env.succ_cnt + env.fail_cnt + env.skip_cnt == 0)
		return EXIT_NO_TEST;

	return env.fail_cnt ? EXIT_FAILURE : EXIT_SUCCESS;
}<|MERGE_RESOLUTION|>--- conflicted
+++ resolved
@@ -402,15 +402,9 @@
 	}
 
 	subtest_state = &state->subtest_states[state->subtest_num - 1];
-<<<<<<< HEAD
 
 	memset(subtest_state, 0, sub_state_size);
 
-=======
-
-	memset(subtest_state, 0, sub_state_size);
-
->>>>>>> 7365df19
 	if (!subtest_name || !subtest_name[0]) {
 		fprintf(env.stderr,
 			"Subtest #%d didn't provide sub-test name!\n",
@@ -1217,15 +1211,9 @@
 			struct msg msg;
 
 			if (read_prog_test_msg(sock_fd, &msg, MSG_TEST_DONE))
-<<<<<<< HEAD
 				goto error;
 			if (test_to_run != msg.test_done.num)
 				goto error;
-=======
-				goto error;
-			if (test_to_run != msg.test_done.num)
-				goto error;
->>>>>>> 7365df19
 
 			state = &test_states[test_to_run];
 			state->tested = true;
@@ -1285,7 +1273,6 @@
 
 		sub_succ_cnt += state->sub_succ_cnt;
 		skip_cnt += state->skip_cnt;
-<<<<<<< HEAD
 
 		if (state->error_cnt)
 			fail_cnt++;
@@ -1293,15 +1280,6 @@
 			succ_cnt++;
 	}
 
-=======
-
-		if (state->error_cnt)
-			fail_cnt++;
-		else
-			succ_cnt++;
-	}
-
->>>>>>> 7365df19
 	/*
 	 * We only print error logs summary when there are failed tests and
 	 * verbose mode is not enabled. Otherwise, results may be incosistent.
