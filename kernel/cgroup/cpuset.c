/*
 *  kernel/cpuset.c
 *
 *  Processor and Memory placement constraints for sets of tasks.
 *
 *  Copyright (C) 2003 BULL SA.
 *  Copyright (C) 2004-2007 Silicon Graphics, Inc.
 *  Copyright (C) 2006 Google, Inc
 *
 *  Portions derived from Patrick Mochel's sysfs code.
 *  sysfs is Copyright (c) 2001-3 Patrick Mochel
 *
 *  2003-10-10 Written by Simon Derr.
 *  2003-10-22 Updates by Stephen Hemminger.
 *  2004 May-July Rework by Paul Jackson.
 *  2006 Rework by Paul Menage to use generic cgroups
 *  2008 Rework of the scheduler domains and CPU hotplug handling
 *       by Max Krasnyansky
 *
 *  This file is subject to the terms and conditions of the GNU General Public
 *  License.  See the file COPYING in the main directory of the Linux
 *  distribution for more details.
 */

#include <linux/cpu.h>
#include <linux/cpumask.h>
#include <linux/cpuset.h>
#include <linux/init.h>
#include <linux/interrupt.h>
#include <linux/kernel.h>
#include <linux/mempolicy.h>
#include <linux/mm.h>
#include <linux/memory.h>
#include <linux/export.h>
#include <linux/rcupdate.h>
#include <linux/sched.h>
#include <linux/sched/deadline.h>
#include <linux/sched/mm.h>
#include <linux/sched/task.h>
#include <linux/security.h>
#include <linux/spinlock.h>
#include <linux/oom.h>
#include <linux/sched/isolation.h>
#include <linux/cgroup.h>
#include <linux/wait.h>

DEFINE_STATIC_KEY_FALSE(cpusets_pre_enable_key);
DEFINE_STATIC_KEY_FALSE(cpusets_enabled_key);

/*
 * There could be abnormal cpuset configurations for cpu or memory
 * node binding, add this key to provide a quick low-cost judgment
 * of the situation.
 */
DEFINE_STATIC_KEY_FALSE(cpusets_insane_config_key);

/* See "Frequency meter" comments, below. */

struct fmeter {
	int cnt;		/* unprocessed events count */
	int val;		/* most recent output value */
	time64_t time;		/* clock (secs) when val computed */
	spinlock_t lock;	/* guards read or write of above */
};

/*
 * Invalid partition error code
 */
enum prs_errcode {
	PERR_NONE = 0,
	PERR_INVCPUS,
	PERR_INVPARENT,
	PERR_NOTPART,
	PERR_NOTEXCL,
	PERR_NOCPUS,
	PERR_HOTPLUG,
	PERR_CPUSEMPTY,
	PERR_HKEEPING,
};

static const char * const perr_strings[] = {
	[PERR_INVCPUS]   = "Invalid cpu list in cpuset.cpus.exclusive",
	[PERR_INVPARENT] = "Parent is an invalid partition root",
	[PERR_NOTPART]   = "Parent is not a partition root",
	[PERR_NOTEXCL]   = "Cpu list in cpuset.cpus not exclusive",
	[PERR_NOCPUS]    = "Parent unable to distribute cpu downstream",
	[PERR_HOTPLUG]   = "No cpu available due to hotplug",
	[PERR_CPUSEMPTY] = "cpuset.cpus is empty",
	[PERR_HKEEPING]  = "partition config conflicts with housekeeping setup",
};

struct cpuset {
	struct cgroup_subsys_state css;

	unsigned long flags;		/* "unsigned long" so bitops work */

	/*
	 * On default hierarchy:
	 *
	 * The user-configured masks can only be changed by writing to
	 * cpuset.cpus and cpuset.mems, and won't be limited by the
	 * parent masks.
	 *
	 * The effective masks is the real masks that apply to the tasks
	 * in the cpuset. They may be changed if the configured masks are
	 * changed or hotplug happens.
	 *
	 * effective_mask == configured_mask & parent's effective_mask,
	 * and if it ends up empty, it will inherit the parent's mask.
	 *
	 *
	 * On legacy hierarchy:
	 *
	 * The user-configured masks are always the same with effective masks.
	 */

	/* user-configured CPUs and Memory Nodes allow to tasks */
	cpumask_var_t cpus_allowed;
	nodemask_t mems_allowed;

	/* effective CPUs and Memory Nodes allow to tasks */
	cpumask_var_t effective_cpus;
	nodemask_t effective_mems;

	/*
	 * Exclusive CPUs dedicated to current cgroup (default hierarchy only)
	 *
	 * This exclusive CPUs must be a subset of cpus_allowed. A parent
	 * cgroup can only grant exclusive CPUs to one of its children.
	 *
	 * When the cgroup becomes a valid partition root, effective_xcpus
	 * defaults to cpus_allowed if not set. The effective_cpus of a valid
	 * partition root comes solely from its effective_xcpus and some of the
	 * effective_xcpus may be distributed to sub-partitions below & hence
	 * excluded from its effective_cpus.
	 */
	cpumask_var_t effective_xcpus;

	/*
	 * Exclusive CPUs as requested by the user (default hierarchy only)
	 */
	cpumask_var_t exclusive_cpus;

	/*
	 * This is old Memory Nodes tasks took on.
	 *
	 * - top_cpuset.old_mems_allowed is initialized to mems_allowed.
	 * - A new cpuset's old_mems_allowed is initialized when some
	 *   task is moved into it.
	 * - old_mems_allowed is used in cpuset_migrate_mm() when we change
	 *   cpuset.mems_allowed and have tasks' nodemask updated, and
	 *   then old_mems_allowed is updated to mems_allowed.
	 */
	nodemask_t old_mems_allowed;

	struct fmeter fmeter;		/* memory_pressure filter */

	/*
	 * Tasks are being attached to this cpuset.  Used to prevent
	 * zeroing cpus/mems_allowed between ->can_attach() and ->attach().
	 */
	int attach_in_progress;

	/* partition number for rebuild_sched_domains() */
	int pn;

	/* for custom sched domain */
	int relax_domain_level;

	/* number of valid sub-partitions */
	int nr_subparts;

	/* partition root state */
	int partition_root_state;

	/*
	 * Default hierarchy only:
	 * use_parent_ecpus - set if using parent's effective_cpus
	 * child_ecpus_count - # of children with use_parent_ecpus set
	 */
	int use_parent_ecpus;
	int child_ecpus_count;

	/*
	 * number of SCHED_DEADLINE tasks attached to this cpuset, so that we
	 * know when to rebuild associated root domain bandwidth information.
	 */
	int nr_deadline_tasks;
	int nr_migrate_dl_tasks;
	u64 sum_migrate_dl_bw;

	/* Invalid partition error code, not lock protected */
	enum prs_errcode prs_err;

	/* Handle for cpuset.cpus.partition */
	struct cgroup_file partition_file;

	/* Remote partition silbling list anchored at remote_children */
	struct list_head remote_sibling;
};

/*
 * Exclusive CPUs distributed out to sub-partitions of top_cpuset
 */
static cpumask_var_t	subpartitions_cpus;

/* List of remote partition root children */
static struct list_head remote_children;

/*
 * Partition root states:
 *
 *   0 - member (not a partition root)
 *   1 - partition root
 *   2 - partition root without load balancing (isolated)
 *  -1 - invalid partition root
 *  -2 - invalid isolated partition root
 */
#define PRS_MEMBER		0
#define PRS_ROOT		1
#define PRS_ISOLATED		2
#define PRS_INVALID_ROOT	-1
#define PRS_INVALID_ISOLATED	-2

static inline bool is_prs_invalid(int prs_state)
{
	return prs_state < 0;
}

/*
 * Temporary cpumasks for working with partitions that are passed among
 * functions to avoid memory allocation in inner functions.
 */
struct tmpmasks {
	cpumask_var_t addmask, delmask;	/* For partition root */
	cpumask_var_t new_cpus;		/* For update_cpumasks_hier() */
};

static inline struct cpuset *css_cs(struct cgroup_subsys_state *css)
{
	return css ? container_of(css, struct cpuset, css) : NULL;
}

/* Retrieve the cpuset for a task */
static inline struct cpuset *task_cs(struct task_struct *task)
{
	return css_cs(task_css(task, cpuset_cgrp_id));
}

static inline struct cpuset *parent_cs(struct cpuset *cs)
{
	return css_cs(cs->css.parent);
}

void inc_dl_tasks_cs(struct task_struct *p)
{
	struct cpuset *cs = task_cs(p);

	cs->nr_deadline_tasks++;
}

void dec_dl_tasks_cs(struct task_struct *p)
{
	struct cpuset *cs = task_cs(p);

	cs->nr_deadline_tasks--;
}

/* bits in struct cpuset flags field */
typedef enum {
	CS_ONLINE,
	CS_CPU_EXCLUSIVE,
	CS_MEM_EXCLUSIVE,
	CS_MEM_HARDWALL,
	CS_MEMORY_MIGRATE,
	CS_SCHED_LOAD_BALANCE,
	CS_SPREAD_PAGE,
	CS_SPREAD_SLAB,
} cpuset_flagbits_t;

/* convenient tests for these bits */
static inline bool is_cpuset_online(struct cpuset *cs)
{
	return test_bit(CS_ONLINE, &cs->flags) && !css_is_dying(&cs->css);
}

static inline int is_cpu_exclusive(const struct cpuset *cs)
{
	return test_bit(CS_CPU_EXCLUSIVE, &cs->flags);
}

static inline int is_mem_exclusive(const struct cpuset *cs)
{
	return test_bit(CS_MEM_EXCLUSIVE, &cs->flags);
}

static inline int is_mem_hardwall(const struct cpuset *cs)
{
	return test_bit(CS_MEM_HARDWALL, &cs->flags);
}

static inline int is_sched_load_balance(const struct cpuset *cs)
{
	return test_bit(CS_SCHED_LOAD_BALANCE, &cs->flags);
}

static inline int is_memory_migrate(const struct cpuset *cs)
{
	return test_bit(CS_MEMORY_MIGRATE, &cs->flags);
}

static inline int is_spread_page(const struct cpuset *cs)
{
	return test_bit(CS_SPREAD_PAGE, &cs->flags);
}

static inline int is_spread_slab(const struct cpuset *cs)
{
	return test_bit(CS_SPREAD_SLAB, &cs->flags);
}

static inline int is_partition_valid(const struct cpuset *cs)
{
	return cs->partition_root_state > 0;
}

static inline int is_partition_invalid(const struct cpuset *cs)
{
	return cs->partition_root_state < 0;
}

/*
 * Callers should hold callback_lock to modify partition_root_state.
 */
static inline void make_partition_invalid(struct cpuset *cs)
{
	if (cs->partition_root_state > 0)
		cs->partition_root_state = -cs->partition_root_state;
}

/*
 * Send notification event of whenever partition_root_state changes.
 */
static inline void notify_partition_change(struct cpuset *cs, int old_prs)
{
	if (old_prs == cs->partition_root_state)
		return;
	cgroup_file_notify(&cs->partition_file);

	/* Reset prs_err if not invalid */
	if (is_partition_valid(cs))
		WRITE_ONCE(cs->prs_err, PERR_NONE);
}

static struct cpuset top_cpuset = {
	.flags = ((1 << CS_ONLINE) | (1 << CS_CPU_EXCLUSIVE) |
		  (1 << CS_MEM_EXCLUSIVE)),
	.partition_root_state = PRS_ROOT,
	.remote_sibling = LIST_HEAD_INIT(top_cpuset.remote_sibling),
};

/**
 * cpuset_for_each_child - traverse online children of a cpuset
 * @child_cs: loop cursor pointing to the current child
 * @pos_css: used for iteration
 * @parent_cs: target cpuset to walk children of
 *
 * Walk @child_cs through the online children of @parent_cs.  Must be used
 * with RCU read locked.
 */
#define cpuset_for_each_child(child_cs, pos_css, parent_cs)		\
	css_for_each_child((pos_css), &(parent_cs)->css)		\
		if (is_cpuset_online(((child_cs) = css_cs((pos_css)))))

/**
 * cpuset_for_each_descendant_pre - pre-order walk of a cpuset's descendants
 * @des_cs: loop cursor pointing to the current descendant
 * @pos_css: used for iteration
 * @root_cs: target cpuset to walk ancestor of
 *
 * Walk @des_cs through the online descendants of @root_cs.  Must be used
 * with RCU read locked.  The caller may modify @pos_css by calling
 * css_rightmost_descendant() to skip subtree.  @root_cs is included in the
 * iteration and the first node to be visited.
 */
#define cpuset_for_each_descendant_pre(des_cs, pos_css, root_cs)	\
	css_for_each_descendant_pre((pos_css), &(root_cs)->css)		\
		if (is_cpuset_online(((des_cs) = css_cs((pos_css)))))

/*
 * There are two global locks guarding cpuset structures - cpuset_mutex and
 * callback_lock. We also require taking task_lock() when dereferencing a
 * task's cpuset pointer. See "The task_lock() exception", at the end of this
 * comment.  The cpuset code uses only cpuset_mutex. Other kernel subsystems
 * can use cpuset_lock()/cpuset_unlock() to prevent change to cpuset
 * structures. Note that cpuset_mutex needs to be a mutex as it is used in
 * paths that rely on priority inheritance (e.g. scheduler - on RT) for
 * correctness.
 *
 * A task must hold both locks to modify cpusets.  If a task holds
 * cpuset_mutex, it blocks others, ensuring that it is the only task able to
 * also acquire callback_lock and be able to modify cpusets.  It can perform
 * various checks on the cpuset structure first, knowing nothing will change.
 * It can also allocate memory while just holding cpuset_mutex.  While it is
 * performing these checks, various callback routines can briefly acquire
 * callback_lock to query cpusets.  Once it is ready to make the changes, it
 * takes callback_lock, blocking everyone else.
 *
 * Calls to the kernel memory allocator can not be made while holding
 * callback_lock, as that would risk double tripping on callback_lock
 * from one of the callbacks into the cpuset code from within
 * __alloc_pages().
 *
 * If a task is only holding callback_lock, then it has read-only
 * access to cpusets.
 *
 * Now, the task_struct fields mems_allowed and mempolicy may be changed
 * by other task, we use alloc_lock in the task_struct fields to protect
 * them.
 *
 * The cpuset_common_file_read() handlers only hold callback_lock across
 * small pieces of code, such as when reading out possibly multi-word
 * cpumasks and nodemasks.
 *
 * Accessing a task's cpuset should be done in accordance with the
 * guidelines for accessing subsystem state in kernel/cgroup.c
 */

static DEFINE_MUTEX(cpuset_mutex);

void cpuset_lock(void)
{
	mutex_lock(&cpuset_mutex);
}

void cpuset_unlock(void)
{
	mutex_unlock(&cpuset_mutex);
}

static DEFINE_SPINLOCK(callback_lock);

static struct workqueue_struct *cpuset_migrate_mm_wq;

/*
 * CPU / memory hotplug is handled asynchronously.
 */
static void cpuset_hotplug_workfn(struct work_struct *work);
static DECLARE_WORK(cpuset_hotplug_work, cpuset_hotplug_workfn);

static DECLARE_WAIT_QUEUE_HEAD(cpuset_attach_wq);

static inline void check_insane_mems_config(nodemask_t *nodes)
{
	if (!cpusets_insane_config() &&
		movable_only_nodes(nodes)) {
		static_branch_enable(&cpusets_insane_config_key);
		pr_info("Unsupported (movable nodes only) cpuset configuration detected (nmask=%*pbl)!\n"
			"Cpuset allocations might fail even with a lot of memory available.\n",
			nodemask_pr_args(nodes));
	}
}

/*
 * Cgroup v2 behavior is used on the "cpus" and "mems" control files when
 * on default hierarchy or when the cpuset_v2_mode flag is set by mounting
 * the v1 cpuset cgroup filesystem with the "cpuset_v2_mode" mount option.
 * With v2 behavior, "cpus" and "mems" are always what the users have
 * requested and won't be changed by hotplug events. Only the effective
 * cpus or mems will be affected.
 */
static inline bool is_in_v2_mode(void)
{
	return cgroup_subsys_on_dfl(cpuset_cgrp_subsys) ||
	      (cpuset_cgrp_subsys.root->flags & CGRP_ROOT_CPUSET_V2_MODE);
}

/**
 * partition_is_populated - check if partition has tasks
 * @cs: partition root to be checked
 * @excluded_child: a child cpuset to be excluded in task checking
 * Return: true if there are tasks, false otherwise
 *
 * It is assumed that @cs is a valid partition root. @excluded_child should
 * be non-NULL when this cpuset is going to become a partition itself.
 */
static inline bool partition_is_populated(struct cpuset *cs,
					  struct cpuset *excluded_child)
{
	struct cgroup_subsys_state *css;
	struct cpuset *child;

	if (cs->css.cgroup->nr_populated_csets)
		return true;
	if (!excluded_child && !cs->nr_subparts)
		return cgroup_is_populated(cs->css.cgroup);

	rcu_read_lock();
	cpuset_for_each_child(child, css, cs) {
		if (child == excluded_child)
			continue;
		if (is_partition_valid(child))
			continue;
		if (cgroup_is_populated(child->css.cgroup)) {
			rcu_read_unlock();
			return true;
		}
	}
	rcu_read_unlock();
	return false;
}

/*
 * Return in pmask the portion of a task's cpusets's cpus_allowed that
 * are online and are capable of running the task.  If none are found,
 * walk up the cpuset hierarchy until we find one that does have some
 * appropriate cpus.
 *
 * One way or another, we guarantee to return some non-empty subset
 * of cpu_online_mask.
 *
 * Call with callback_lock or cpuset_mutex held.
 */
static void guarantee_online_cpus(struct task_struct *tsk,
				  struct cpumask *pmask)
{
	const struct cpumask *possible_mask = task_cpu_possible_mask(tsk);
	struct cpuset *cs;

	if (WARN_ON(!cpumask_and(pmask, possible_mask, cpu_online_mask)))
		cpumask_copy(pmask, cpu_online_mask);

	rcu_read_lock();
	cs = task_cs(tsk);

	while (!cpumask_intersects(cs->effective_cpus, pmask)) {
		cs = parent_cs(cs);
		if (unlikely(!cs)) {
			/*
			 * The top cpuset doesn't have any online cpu as a
			 * consequence of a race between cpuset_hotplug_work
			 * and cpu hotplug notifier.  But we know the top
			 * cpuset's effective_cpus is on its way to be
			 * identical to cpu_online_mask.
			 */
			goto out_unlock;
		}
	}
	cpumask_and(pmask, pmask, cs->effective_cpus);

out_unlock:
	rcu_read_unlock();
}

/*
 * Return in *pmask the portion of a cpusets's mems_allowed that
 * are online, with memory.  If none are online with memory, walk
 * up the cpuset hierarchy until we find one that does have some
 * online mems.  The top cpuset always has some mems online.
 *
 * One way or another, we guarantee to return some non-empty subset
 * of node_states[N_MEMORY].
 *
 * Call with callback_lock or cpuset_mutex held.
 */
static void guarantee_online_mems(struct cpuset *cs, nodemask_t *pmask)
{
	while (!nodes_intersects(cs->effective_mems, node_states[N_MEMORY]))
		cs = parent_cs(cs);
	nodes_and(*pmask, cs->effective_mems, node_states[N_MEMORY]);
}

/*
 * update task's spread flag if cpuset's page/slab spread flag is set
 *
 * Call with callback_lock or cpuset_mutex held. The check can be skipped
 * if on default hierarchy.
 */
static void cpuset_update_task_spread_flags(struct cpuset *cs,
					struct task_struct *tsk)
{
	if (cgroup_subsys_on_dfl(cpuset_cgrp_subsys))
		return;

	if (is_spread_page(cs))
		task_set_spread_page(tsk);
	else
		task_clear_spread_page(tsk);

	if (is_spread_slab(cs))
		task_set_spread_slab(tsk);
	else
		task_clear_spread_slab(tsk);
}

/*
 * is_cpuset_subset(p, q) - Is cpuset p a subset of cpuset q?
 *
 * One cpuset is a subset of another if all its allowed CPUs and
 * Memory Nodes are a subset of the other, and its exclusive flags
 * are only set if the other's are set.  Call holding cpuset_mutex.
 */

static int is_cpuset_subset(const struct cpuset *p, const struct cpuset *q)
{
	return	cpumask_subset(p->cpus_allowed, q->cpus_allowed) &&
		nodes_subset(p->mems_allowed, q->mems_allowed) &&
		is_cpu_exclusive(p) <= is_cpu_exclusive(q) &&
		is_mem_exclusive(p) <= is_mem_exclusive(q);
}

/**
 * alloc_cpumasks - allocate three cpumasks for cpuset
 * @cs:  the cpuset that have cpumasks to be allocated.
 * @tmp: the tmpmasks structure pointer
 * Return: 0 if successful, -ENOMEM otherwise.
 *
 * Only one of the two input arguments should be non-NULL.
 */
static inline int alloc_cpumasks(struct cpuset *cs, struct tmpmasks *tmp)
{
	cpumask_var_t *pmask1, *pmask2, *pmask3, *pmask4;

	if (cs) {
		pmask1 = &cs->cpus_allowed;
		pmask2 = &cs->effective_cpus;
		pmask3 = &cs->effective_xcpus;
		pmask4 = &cs->exclusive_cpus;
	} else {
		pmask1 = &tmp->new_cpus;
		pmask2 = &tmp->addmask;
		pmask3 = &tmp->delmask;
		pmask4 = NULL;
	}

	if (!zalloc_cpumask_var(pmask1, GFP_KERNEL))
		return -ENOMEM;

	if (!zalloc_cpumask_var(pmask2, GFP_KERNEL))
		goto free_one;

	if (!zalloc_cpumask_var(pmask3, GFP_KERNEL))
		goto free_two;

	if (pmask4 && !zalloc_cpumask_var(pmask4, GFP_KERNEL))
		goto free_three;


	return 0;

free_three:
	free_cpumask_var(*pmask3);
free_two:
	free_cpumask_var(*pmask2);
free_one:
	free_cpumask_var(*pmask1);
	return -ENOMEM;
}

/**
 * free_cpumasks - free cpumasks in a tmpmasks structure
 * @cs:  the cpuset that have cpumasks to be free.
 * @tmp: the tmpmasks structure pointer
 */
static inline void free_cpumasks(struct cpuset *cs, struct tmpmasks *tmp)
{
	if (cs) {
		free_cpumask_var(cs->cpus_allowed);
		free_cpumask_var(cs->effective_cpus);
		free_cpumask_var(cs->effective_xcpus);
		free_cpumask_var(cs->exclusive_cpus);
	}
	if (tmp) {
		free_cpumask_var(tmp->new_cpus);
		free_cpumask_var(tmp->addmask);
		free_cpumask_var(tmp->delmask);
	}
}

/**
 * alloc_trial_cpuset - allocate a trial cpuset
 * @cs: the cpuset that the trial cpuset duplicates
 */
static struct cpuset *alloc_trial_cpuset(struct cpuset *cs)
{
	struct cpuset *trial;

	trial = kmemdup(cs, sizeof(*cs), GFP_KERNEL);
	if (!trial)
		return NULL;

	if (alloc_cpumasks(trial, NULL)) {
		kfree(trial);
		return NULL;
	}

	cpumask_copy(trial->cpus_allowed, cs->cpus_allowed);
	cpumask_copy(trial->effective_cpus, cs->effective_cpus);
	cpumask_copy(trial->effective_xcpus, cs->effective_xcpus);
	cpumask_copy(trial->exclusive_cpus, cs->exclusive_cpus);
	return trial;
}

/**
 * free_cpuset - free the cpuset
 * @cs: the cpuset to be freed
 */
static inline void free_cpuset(struct cpuset *cs)
{
	free_cpumasks(cs, NULL);
	kfree(cs);
}

static inline struct cpumask *fetch_xcpus(struct cpuset *cs)
{
	return !cpumask_empty(cs->exclusive_cpus) ? cs->exclusive_cpus :
	       cpumask_empty(cs->effective_xcpus) ? cs->cpus_allowed
						  : cs->effective_xcpus;
}

/*
 * cpusets_are_exclusive() - check if two cpusets are exclusive
 *
 * Return true if exclusive, false if not
 */
static inline bool cpusets_are_exclusive(struct cpuset *cs1, struct cpuset *cs2)
{
	struct cpumask *xcpus1 = fetch_xcpus(cs1);
	struct cpumask *xcpus2 = fetch_xcpus(cs2);

	if (cpumask_intersects(xcpus1, xcpus2))
		return false;
	return true;
}

/*
 * validate_change_legacy() - Validate conditions specific to legacy (v1)
 *                            behavior.
 */
static int validate_change_legacy(struct cpuset *cur, struct cpuset *trial)
{
	struct cgroup_subsys_state *css;
	struct cpuset *c, *par;
	int ret;

	WARN_ON_ONCE(!rcu_read_lock_held());

	/* Each of our child cpusets must be a subset of us */
	ret = -EBUSY;
	cpuset_for_each_child(c, css, cur)
		if (!is_cpuset_subset(c, trial))
			goto out;

	/* On legacy hierarchy, we must be a subset of our parent cpuset. */
	ret = -EACCES;
	par = parent_cs(cur);
	if (par && !is_cpuset_subset(trial, par))
		goto out;

	ret = 0;
out:
	return ret;
}

/*
 * validate_change() - Used to validate that any proposed cpuset change
 *		       follows the structural rules for cpusets.
 *
 * If we replaced the flag and mask values of the current cpuset
 * (cur) with those values in the trial cpuset (trial), would
 * our various subset and exclusive rules still be valid?  Presumes
 * cpuset_mutex held.
 *
 * 'cur' is the address of an actual, in-use cpuset.  Operations
 * such as list traversal that depend on the actual address of the
 * cpuset in the list must use cur below, not trial.
 *
 * 'trial' is the address of bulk structure copy of cur, with
 * perhaps one or more of the fields cpus_allowed, mems_allowed,
 * or flags changed to new, trial values.
 *
 * Return 0 if valid, -errno if not.
 */

static int validate_change(struct cpuset *cur, struct cpuset *trial)
{
	struct cgroup_subsys_state *css;
	struct cpuset *c, *par;
	int ret = 0;

	rcu_read_lock();

	if (!is_in_v2_mode())
		ret = validate_change_legacy(cur, trial);
	if (ret)
		goto out;

	/* Remaining checks don't apply to root cpuset */
	if (cur == &top_cpuset)
		goto out;

	par = parent_cs(cur);

	/*
	 * Cpusets with tasks - existing or newly being attached - can't
	 * be changed to have empty cpus_allowed or mems_allowed.
	 */
	ret = -ENOSPC;
	if ((cgroup_is_populated(cur->css.cgroup) || cur->attach_in_progress)) {
		if (!cpumask_empty(cur->cpus_allowed) &&
		    cpumask_empty(trial->cpus_allowed))
			goto out;
		if (!nodes_empty(cur->mems_allowed) &&
		    nodes_empty(trial->mems_allowed))
			goto out;
	}

	/*
	 * We can't shrink if we won't have enough room for SCHED_DEADLINE
	 * tasks.
	 */
	ret = -EBUSY;
	if (is_cpu_exclusive(cur) &&
	    !cpuset_cpumask_can_shrink(cur->cpus_allowed,
				       trial->cpus_allowed))
		goto out;

	/*
	 * If either I or some sibling (!= me) is exclusive, we can't
	 * overlap
	 */
	ret = -EINVAL;
	cpuset_for_each_child(c, css, par) {
		if ((is_cpu_exclusive(trial) || is_cpu_exclusive(c)) &&
		    c != cur) {
			if (!cpusets_are_exclusive(trial, c))
				goto out;
		}
		if ((is_mem_exclusive(trial) || is_mem_exclusive(c)) &&
		    c != cur &&
		    nodes_intersects(trial->mems_allowed, c->mems_allowed))
			goto out;
	}

	ret = 0;
out:
	rcu_read_unlock();
	return ret;
}

#ifdef CONFIG_SMP
/*
 * Helper routine for generate_sched_domains().
 * Do cpusets a, b have overlapping effective cpus_allowed masks?
 */
static int cpusets_overlap(struct cpuset *a, struct cpuset *b)
{
	return cpumask_intersects(a->effective_cpus, b->effective_cpus);
}

static void
update_domain_attr(struct sched_domain_attr *dattr, struct cpuset *c)
{
	if (dattr->relax_domain_level < c->relax_domain_level)
		dattr->relax_domain_level = c->relax_domain_level;
	return;
}

static void update_domain_attr_tree(struct sched_domain_attr *dattr,
				    struct cpuset *root_cs)
{
	struct cpuset *cp;
	struct cgroup_subsys_state *pos_css;

	rcu_read_lock();
	cpuset_for_each_descendant_pre(cp, pos_css, root_cs) {
		/* skip the whole subtree if @cp doesn't have any CPU */
		if (cpumask_empty(cp->cpus_allowed)) {
			pos_css = css_rightmost_descendant(pos_css);
			continue;
		}

		if (is_sched_load_balance(cp))
			update_domain_attr(dattr, cp);
	}
	rcu_read_unlock();
}

/* Must be called with cpuset_mutex held.  */
static inline int nr_cpusets(void)
{
	/* jump label reference count + the top-level cpuset */
	return static_key_count(&cpusets_enabled_key.key) + 1;
}

/*
 * generate_sched_domains()
 *
 * This function builds a partial partition of the systems CPUs
 * A 'partial partition' is a set of non-overlapping subsets whose
 * union is a subset of that set.
 * The output of this function needs to be passed to kernel/sched/core.c
 * partition_sched_domains() routine, which will rebuild the scheduler's
 * load balancing domains (sched domains) as specified by that partial
 * partition.
 *
 * See "What is sched_load_balance" in Documentation/admin-guide/cgroup-v1/cpusets.rst
 * for a background explanation of this.
 *
 * Does not return errors, on the theory that the callers of this
 * routine would rather not worry about failures to rebuild sched
 * domains when operating in the severe memory shortage situations
 * that could cause allocation failures below.
 *
 * Must be called with cpuset_mutex held.
 *
 * The three key local variables below are:
 *    cp - cpuset pointer, used (together with pos_css) to perform a
 *	   top-down scan of all cpusets. For our purposes, rebuilding
 *	   the schedulers sched domains, we can ignore !is_sched_load_
 *	   balance cpusets.
 *  csa  - (for CpuSet Array) Array of pointers to all the cpusets
 *	   that need to be load balanced, for convenient iterative
 *	   access by the subsequent code that finds the best partition,
 *	   i.e the set of domains (subsets) of CPUs such that the
 *	   cpus_allowed of every cpuset marked is_sched_load_balance
 *	   is a subset of one of these domains, while there are as
 *	   many such domains as possible, each as small as possible.
 * doms  - Conversion of 'csa' to an array of cpumasks, for passing to
 *	   the kernel/sched/core.c routine partition_sched_domains() in a
 *	   convenient format, that can be easily compared to the prior
 *	   value to determine what partition elements (sched domains)
 *	   were changed (added or removed.)
 *
 * Finding the best partition (set of domains):
 *	The triple nested loops below over i, j, k scan over the
 *	load balanced cpusets (using the array of cpuset pointers in
 *	csa[]) looking for pairs of cpusets that have overlapping
 *	cpus_allowed, but which don't have the same 'pn' partition
 *	number and gives them in the same partition number.  It keeps
 *	looping on the 'restart' label until it can no longer find
 *	any such pairs.
 *
 *	The union of the cpus_allowed masks from the set of
 *	all cpusets having the same 'pn' value then form the one
 *	element of the partition (one sched domain) to be passed to
 *	partition_sched_domains().
 */
static int generate_sched_domains(cpumask_var_t **domains,
			struct sched_domain_attr **attributes)
{
	struct cpuset *cp;	/* top-down scan of cpusets */
	struct cpuset **csa;	/* array of all cpuset ptrs */
	int csn;		/* how many cpuset ptrs in csa so far */
	int i, j, k;		/* indices for partition finding loops */
	cpumask_var_t *doms;	/* resulting partition; i.e. sched domains */
	struct sched_domain_attr *dattr;  /* attributes for custom domains */
	int ndoms = 0;		/* number of sched domains in result */
	int nslot;		/* next empty doms[] struct cpumask slot */
	struct cgroup_subsys_state *pos_css;
	bool root_load_balance = is_sched_load_balance(&top_cpuset);

	doms = NULL;
	dattr = NULL;
	csa = NULL;

	/* Special case for the 99% of systems with one, full, sched domain */
	if (root_load_balance && !top_cpuset.nr_subparts) {
		ndoms = 1;
		doms = alloc_sched_domains(ndoms);
		if (!doms)
			goto done;

		dattr = kmalloc(sizeof(struct sched_domain_attr), GFP_KERNEL);
		if (dattr) {
			*dattr = SD_ATTR_INIT;
			update_domain_attr_tree(dattr, &top_cpuset);
		}
		cpumask_and(doms[0], top_cpuset.effective_cpus,
			    housekeeping_cpumask(HK_TYPE_DOMAIN));

		goto done;
	}

	csa = kmalloc_array(nr_cpusets(), sizeof(cp), GFP_KERNEL);
	if (!csa)
		goto done;
	csn = 0;

	rcu_read_lock();
	if (root_load_balance)
		csa[csn++] = &top_cpuset;
	cpuset_for_each_descendant_pre(cp, pos_css, &top_cpuset) {
		if (cp == &top_cpuset)
			continue;
		/*
		 * Continue traversing beyond @cp iff @cp has some CPUs and
		 * isn't load balancing.  The former is obvious.  The
		 * latter: All child cpusets contain a subset of the
		 * parent's cpus, so just skip them, and then we call
		 * update_domain_attr_tree() to calc relax_domain_level of
		 * the corresponding sched domain.
		 *
		 * If root is load-balancing, we can skip @cp if it
		 * is a subset of the root's effective_cpus.
		 */
		if (!cpumask_empty(cp->cpus_allowed) &&
		    !(is_sched_load_balance(cp) &&
		      cpumask_intersects(cp->cpus_allowed,
					 housekeeping_cpumask(HK_TYPE_DOMAIN))))
			continue;

		if (root_load_balance &&
		    cpumask_subset(cp->cpus_allowed, top_cpuset.effective_cpus))
			continue;

		if (is_sched_load_balance(cp) &&
		    !cpumask_empty(cp->effective_cpus))
			csa[csn++] = cp;

		/* skip @cp's subtree if not a partition root */
		if (!is_partition_valid(cp))
			pos_css = css_rightmost_descendant(pos_css);
	}
	rcu_read_unlock();

	for (i = 0; i < csn; i++)
		csa[i]->pn = i;
	ndoms = csn;

restart:
	/* Find the best partition (set of sched domains) */
	for (i = 0; i < csn; i++) {
		struct cpuset *a = csa[i];
		int apn = a->pn;

		for (j = 0; j < csn; j++) {
			struct cpuset *b = csa[j];
			int bpn = b->pn;

			if (apn != bpn && cpusets_overlap(a, b)) {
				for (k = 0; k < csn; k++) {
					struct cpuset *c = csa[k];

					if (c->pn == bpn)
						c->pn = apn;
				}
				ndoms--;	/* one less element */
				goto restart;
			}
		}
	}

	/*
	 * Now we know how many domains to create.
	 * Convert <csn, csa> to <ndoms, doms> and populate cpu masks.
	 */
	doms = alloc_sched_domains(ndoms);
	if (!doms)
		goto done;

	/*
	 * The rest of the code, including the scheduler, can deal with
	 * dattr==NULL case. No need to abort if alloc fails.
	 */
	dattr = kmalloc_array(ndoms, sizeof(struct sched_domain_attr),
			      GFP_KERNEL);

	for (nslot = 0, i = 0; i < csn; i++) {
		struct cpuset *a = csa[i];
		struct cpumask *dp;
		int apn = a->pn;

		if (apn < 0) {
			/* Skip completed partitions */
			continue;
		}

		dp = doms[nslot];

		if (nslot == ndoms) {
			static int warnings = 10;
			if (warnings) {
				pr_warn("rebuild_sched_domains confused: nslot %d, ndoms %d, csn %d, i %d, apn %d\n",
					nslot, ndoms, csn, i, apn);
				warnings--;
			}
			continue;
		}

		cpumask_clear(dp);
		if (dattr)
			*(dattr + nslot) = SD_ATTR_INIT;
		for (j = i; j < csn; j++) {
			struct cpuset *b = csa[j];

			if (apn == b->pn) {
				cpumask_or(dp, dp, b->effective_cpus);
				cpumask_and(dp, dp, housekeeping_cpumask(HK_TYPE_DOMAIN));
				if (dattr)
					update_domain_attr_tree(dattr + nslot, b);

				/* Done with this partition */
				b->pn = -1;
			}
		}
		nslot++;
	}
	BUG_ON(nslot != ndoms);

done:
	kfree(csa);

	/*
	 * Fallback to the default domain if kmalloc() failed.
	 * See comments in partition_sched_domains().
	 */
	if (doms == NULL)
		ndoms = 1;

	*domains    = doms;
	*attributes = dattr;
	return ndoms;
}

static void dl_update_tasks_root_domain(struct cpuset *cs)
{
	struct css_task_iter it;
	struct task_struct *task;

	if (cs->nr_deadline_tasks == 0)
		return;

	css_task_iter_start(&cs->css, 0, &it);

	while ((task = css_task_iter_next(&it)))
		dl_add_task_root_domain(task);

	css_task_iter_end(&it);
}

static void dl_rebuild_rd_accounting(void)
{
	struct cpuset *cs = NULL;
	struct cgroup_subsys_state *pos_css;

	lockdep_assert_held(&cpuset_mutex);
	lockdep_assert_cpus_held();
	lockdep_assert_held(&sched_domains_mutex);

	rcu_read_lock();

	/*
	 * Clear default root domain DL accounting, it will be computed again
	 * if a task belongs to it.
	 */
	dl_clear_root_domain(&def_root_domain);

	cpuset_for_each_descendant_pre(cs, pos_css, &top_cpuset) {

		if (cpumask_empty(cs->effective_cpus)) {
			pos_css = css_rightmost_descendant(pos_css);
			continue;
		}

		css_get(&cs->css);

		rcu_read_unlock();

		dl_update_tasks_root_domain(cs);

		rcu_read_lock();
		css_put(&cs->css);
	}
	rcu_read_unlock();
}

static void
partition_and_rebuild_sched_domains(int ndoms_new, cpumask_var_t doms_new[],
				    struct sched_domain_attr *dattr_new)
{
	mutex_lock(&sched_domains_mutex);
	partition_sched_domains_locked(ndoms_new, doms_new, dattr_new);
	dl_rebuild_rd_accounting();
	mutex_unlock(&sched_domains_mutex);
}

/*
 * Rebuild scheduler domains.
 *
 * If the flag 'sched_load_balance' of any cpuset with non-empty
 * 'cpus' changes, or if the 'cpus' allowed changes in any cpuset
 * which has that flag enabled, or if any cpuset with a non-empty
 * 'cpus' is removed, then call this routine to rebuild the
 * scheduler's dynamic sched domains.
 *
 * Call with cpuset_mutex held.  Takes cpus_read_lock().
 */
static void rebuild_sched_domains_locked(void)
{
	struct cgroup_subsys_state *pos_css;
	struct sched_domain_attr *attr;
	cpumask_var_t *doms;
	struct cpuset *cs;
	int ndoms;

	lockdep_assert_cpus_held();
	lockdep_assert_held(&cpuset_mutex);

	/*
	 * If we have raced with CPU hotplug, return early to avoid
	 * passing doms with offlined cpu to partition_sched_domains().
	 * Anyways, cpuset_hotplug_workfn() will rebuild sched domains.
	 *
	 * With no CPUs in any subpartitions, top_cpuset's effective CPUs
	 * should be the same as the active CPUs, so checking only top_cpuset
	 * is enough to detect racing CPU offlines.
	 */
	if (cpumask_empty(subpartitions_cpus) &&
	    !cpumask_equal(top_cpuset.effective_cpus, cpu_active_mask))
		return;

	/*
	 * With subpartition CPUs, however, the effective CPUs of a partition
	 * root should be only a subset of the active CPUs.  Since a CPU in any
	 * partition root could be offlined, all must be checked.
	 */
	if (top_cpuset.nr_subparts) {
		rcu_read_lock();
		cpuset_for_each_descendant_pre(cs, pos_css, &top_cpuset) {
			if (!is_partition_valid(cs)) {
				pos_css = css_rightmost_descendant(pos_css);
				continue;
			}
			if (!cpumask_subset(cs->effective_cpus,
					    cpu_active_mask)) {
				rcu_read_unlock();
				return;
			}
		}
		rcu_read_unlock();
	}

	/* Generate domain masks and attrs */
	ndoms = generate_sched_domains(&doms, &attr);

	/* Have scheduler rebuild the domains */
	partition_and_rebuild_sched_domains(ndoms, doms, attr);
}
#else /* !CONFIG_SMP */
static void rebuild_sched_domains_locked(void)
{
}
#endif /* CONFIG_SMP */

void rebuild_sched_domains(void)
{
	cpus_read_lock();
	mutex_lock(&cpuset_mutex);
	rebuild_sched_domains_locked();
	mutex_unlock(&cpuset_mutex);
	cpus_read_unlock();
}

/**
 * update_tasks_cpumask - Update the cpumasks of tasks in the cpuset.
 * @cs: the cpuset in which each task's cpus_allowed mask needs to be changed
 * @new_cpus: the temp variable for the new effective_cpus mask
 *
 * Iterate through each task of @cs updating its cpus_allowed to the
 * effective cpuset's.  As this function is called with cpuset_mutex held,
 * cpuset membership stays stable. For top_cpuset, task_cpu_possible_mask()
 * is used instead of effective_cpus to make sure all offline CPUs are also
 * included as hotplug code won't update cpumasks for tasks in top_cpuset.
 */
static void update_tasks_cpumask(struct cpuset *cs, struct cpumask *new_cpus)
{
	struct css_task_iter it;
	struct task_struct *task;
	bool top_cs = cs == &top_cpuset;

	css_task_iter_start(&cs->css, 0, &it);
	while ((task = css_task_iter_next(&it))) {
		const struct cpumask *possible_mask = task_cpu_possible_mask(task);

		if (top_cs) {
			/*
			 * Percpu kthreads in top_cpuset are ignored
			 */
			if (kthread_is_per_cpu(task))
				continue;
			cpumask_andnot(new_cpus, possible_mask, subpartitions_cpus);
		} else {
			cpumask_and(new_cpus, possible_mask, cs->effective_cpus);
		}
		set_cpus_allowed_ptr(task, new_cpus);
	}
	css_task_iter_end(&it);
}

/**
 * compute_effective_cpumask - Compute the effective cpumask of the cpuset
 * @new_cpus: the temp variable for the new effective_cpus mask
 * @cs: the cpuset the need to recompute the new effective_cpus mask
 * @parent: the parent cpuset
 *
 * The result is valid only if the given cpuset isn't a partition root.
 */
static void compute_effective_cpumask(struct cpumask *new_cpus,
				      struct cpuset *cs, struct cpuset *parent)
{
<<<<<<< HEAD
	if (parent->nr_subparts_cpus && is_partition_valid(cs)) {
		cpumask_or(new_cpus, parent->effective_cpus,
			   parent->subparts_cpus);
		cpumask_and(new_cpus, new_cpus, cs->cpus_allowed);
		cpumask_and(new_cpus, new_cpus, cpu_active_mask);
	} else {
		cpumask_and(new_cpus, cs->cpus_allowed, parent->effective_cpus);
	}
=======
	cpumask_and(new_cpus, cs->cpus_allowed, parent->effective_cpus);
>>>>>>> 740329d7
}

/*
 * Commands for update_parent_effective_cpumask
 */
enum partition_cmd {
	partcmd_enable,		/* Enable partition root	  */
	partcmd_disable,	/* Disable partition root	  */
	partcmd_update,		/* Update parent's effective_cpus */
	partcmd_invalidate,	/* Make partition invalid	  */
};

static int update_flag(cpuset_flagbits_t bit, struct cpuset *cs,
		       int turning_on);
static void update_sibling_cpumasks(struct cpuset *parent, struct cpuset *cs,
				    struct tmpmasks *tmp);

/*
 * Update partition exclusive flag
 *
 * Return: 0 if successful, an error code otherwise
 */
static int update_partition_exclusive(struct cpuset *cs, int new_prs)
{
	bool exclusive = (new_prs > 0);

	if (exclusive && !is_cpu_exclusive(cs)) {
		if (update_flag(CS_CPU_EXCLUSIVE, cs, 1))
			return PERR_NOTEXCL;
	} else if (!exclusive && is_cpu_exclusive(cs)) {
		/* Turning off CS_CPU_EXCLUSIVE will not return error */
		update_flag(CS_CPU_EXCLUSIVE, cs, 0);
	}
	return 0;
}

/*
 * Update partition load balance flag and/or rebuild sched domain
 *
 * Changing load balance flag will automatically call
 * rebuild_sched_domains_locked().
<<<<<<< HEAD
=======
 * This function is for cgroup v2 only.
>>>>>>> 740329d7
 */
static void update_partition_sd_lb(struct cpuset *cs, int old_prs)
{
	int new_prs = cs->partition_root_state;
<<<<<<< HEAD
	bool new_lb = (new_prs != PRS_ISOLATED);
	bool rebuild_domains = (new_prs > 0) || (old_prs > 0);

=======
	bool rebuild_domains = (new_prs > 0) || (old_prs > 0);
	bool new_lb;

	/*
	 * If cs is not a valid partition root, the load balance state
	 * will follow its parent.
	 */
	if (new_prs > 0) {
		new_lb = (new_prs != PRS_ISOLATED);
	} else {
		new_lb = is_sched_load_balance(parent_cs(cs));
	}
>>>>>>> 740329d7
	if (new_lb != !!is_sched_load_balance(cs)) {
		rebuild_domains = true;
		if (new_lb)
			set_bit(CS_SCHED_LOAD_BALANCE, &cs->flags);
		else
			clear_bit(CS_SCHED_LOAD_BALANCE, &cs->flags);
	}

	if (rebuild_domains)
		rebuild_sched_domains_locked();
}

<<<<<<< HEAD
=======
/*
 * tasks_nocpu_error - Return true if tasks will have no effective_cpus
 */
static bool tasks_nocpu_error(struct cpuset *parent, struct cpuset *cs,
			      struct cpumask *xcpus)
{
	/*
	 * A populated partition (cs or parent) can't have empty effective_cpus
	 */
	return (cpumask_subset(parent->effective_cpus, xcpus) &&
		partition_is_populated(parent, cs)) ||
	       (!cpumask_intersects(xcpus, cpu_active_mask) &&
		partition_is_populated(cs, NULL));
}

static void reset_partition_data(struct cpuset *cs)
{
	struct cpuset *parent = parent_cs(cs);

	if (!cgroup_subsys_on_dfl(cpuset_cgrp_subsys))
		return;

	lockdep_assert_held(&callback_lock);

	cs->nr_subparts = 0;
	if (cpumask_empty(cs->exclusive_cpus)) {
		cpumask_clear(cs->effective_xcpus);
		if (is_cpu_exclusive(cs))
			clear_bit(CS_CPU_EXCLUSIVE, &cs->flags);
	}
	if (!cpumask_and(cs->effective_cpus,
			 parent->effective_cpus, cs->cpus_allowed)) {
		cs->use_parent_ecpus = true;
		parent->child_ecpus_count++;
		cpumask_copy(cs->effective_cpus, parent->effective_cpus);
	}
}

/*
 * compute_effective_exclusive_cpumask - compute effective exclusive CPUs
 * @cs: cpuset
 * @xcpus: effective exclusive CPUs value to be set
 * Return: true if xcpus is not empty, false otherwise.
 *
 * Starting with exclusive_cpus (cpus_allowed if exclusive_cpus is not set),
 * it must be a subset of cpus_allowed and parent's effective_xcpus.
 */
static bool compute_effective_exclusive_cpumask(struct cpuset *cs,
						struct cpumask *xcpus)
{
	struct cpuset *parent = parent_cs(cs);

	if (!xcpus)
		xcpus = cs->effective_xcpus;

	if (!cpumask_empty(cs->exclusive_cpus))
		cpumask_and(xcpus, cs->exclusive_cpus, cs->cpus_allowed);
	else
		cpumask_copy(xcpus, cs->cpus_allowed);

	return cpumask_and(xcpus, xcpus, parent->effective_xcpus);
}

static inline bool is_remote_partition(struct cpuset *cs)
{
	return !list_empty(&cs->remote_sibling);
}

static inline bool is_local_partition(struct cpuset *cs)
{
	return is_partition_valid(cs) && !is_remote_partition(cs);
}

/*
 * remote_partition_enable - Enable current cpuset as a remote partition root
 * @cs: the cpuset to update
 * @tmp: temparary masks
 * Return: 1 if successful, 0 if error
 *
 * Enable the current cpuset to become a remote partition root taking CPUs
 * directly from the top cpuset. cpuset_mutex must be held by the caller.
 */
static int remote_partition_enable(struct cpuset *cs, struct tmpmasks *tmp)
{
	/*
	 * The user must have sysadmin privilege.
	 */
	if (!capable(CAP_SYS_ADMIN))
		return 0;

	/*
	 * The requested exclusive_cpus must not be allocated to other
	 * partitions and it can't use up all the root's effective_cpus.
	 *
	 * Note that if there is any local partition root above it or
	 * remote partition root underneath it, its exclusive_cpus must
	 * have overlapped with subpartitions_cpus.
	 */
	compute_effective_exclusive_cpumask(cs, tmp->new_cpus);
	if (cpumask_empty(tmp->new_cpus) ||
	    cpumask_intersects(tmp->new_cpus, subpartitions_cpus) ||
	    cpumask_subset(top_cpuset.effective_cpus, tmp->new_cpus))
		return 0;

	spin_lock_irq(&callback_lock);
	cpumask_andnot(top_cpuset.effective_cpus,
		       top_cpuset.effective_cpus, tmp->new_cpus);
	cpumask_or(subpartitions_cpus,
		   subpartitions_cpus, tmp->new_cpus);

	if (cs->use_parent_ecpus) {
		struct cpuset *parent = parent_cs(cs);

		cs->use_parent_ecpus = false;
		parent->child_ecpus_count--;
	}
	list_add(&cs->remote_sibling, &remote_children);
	spin_unlock_irq(&callback_lock);

	/*
	 * Proprogate changes in top_cpuset's effective_cpus down the hierarchy.
	 */
	update_tasks_cpumask(&top_cpuset, tmp->new_cpus);
	update_sibling_cpumasks(&top_cpuset, NULL, tmp);

	return 1;
}

/*
 * remote_partition_disable - Remove current cpuset from remote partition list
 * @cs: the cpuset to update
 * @tmp: temparary masks
 *
 * The effective_cpus is also updated.
 *
 * cpuset_mutex must be held by the caller.
 */
static void remote_partition_disable(struct cpuset *cs, struct tmpmasks *tmp)
{
	compute_effective_exclusive_cpumask(cs, tmp->new_cpus);
	WARN_ON_ONCE(!is_remote_partition(cs));
	WARN_ON_ONCE(!cpumask_subset(tmp->new_cpus, subpartitions_cpus));

	spin_lock_irq(&callback_lock);
	cpumask_andnot(subpartitions_cpus,
		       subpartitions_cpus, tmp->new_cpus);
	cpumask_and(tmp->new_cpus,
		    tmp->new_cpus, cpu_active_mask);
	cpumask_or(top_cpuset.effective_cpus,
		   top_cpuset.effective_cpus, tmp->new_cpus);
	list_del_init(&cs->remote_sibling);
	cs->partition_root_state = -cs->partition_root_state;
	if (!cs->prs_err)
		cs->prs_err = PERR_INVCPUS;
	reset_partition_data(cs);
	spin_unlock_irq(&callback_lock);

	/*
	 * Proprogate changes in top_cpuset's effective_cpus down the hierarchy.
	 */
	update_tasks_cpumask(&top_cpuset, tmp->new_cpus);
	update_sibling_cpumasks(&top_cpuset, NULL, tmp);
}

/*
 * remote_cpus_update - cpus_exclusive change of remote partition
 * @cs: the cpuset to be updated
 * @newmask: the new effective_xcpus mask
 * @tmp: temparary masks
 *
 * top_cpuset and subpartitions_cpus will be updated or partition can be
 * invalidated.
 */
static void remote_cpus_update(struct cpuset *cs, struct cpumask *newmask,
			       struct tmpmasks *tmp)
{
	bool adding, deleting;

	if (WARN_ON_ONCE(!is_remote_partition(cs)))
		return;

	WARN_ON_ONCE(!cpumask_subset(cs->effective_xcpus, subpartitions_cpus));

	if (cpumask_empty(newmask))
		goto invalidate;

	adding   = cpumask_andnot(tmp->addmask, newmask, cs->effective_xcpus);
	deleting = cpumask_andnot(tmp->delmask, cs->effective_xcpus, newmask);

	/*
	 * Additions of remote CPUs is only allowed if those CPUs are
	 * not allocated to other partitions and there are effective_cpus
	 * left in the top cpuset.
	 */
	if (adding && (!capable(CAP_SYS_ADMIN) ||
		       cpumask_intersects(tmp->addmask, subpartitions_cpus) ||
		       cpumask_subset(top_cpuset.effective_cpus, tmp->addmask)))
		goto invalidate;

	spin_lock_irq(&callback_lock);
	if (adding) {
		cpumask_or(subpartitions_cpus,
			   subpartitions_cpus, tmp->addmask);
		cpumask_andnot(top_cpuset.effective_cpus,
			       top_cpuset.effective_cpus, tmp->addmask);
	}
	if (deleting) {
		cpumask_andnot(subpartitions_cpus,
			       subpartitions_cpus, tmp->delmask);
		cpumask_and(tmp->delmask,
			    tmp->delmask, cpu_active_mask);
		cpumask_or(top_cpuset.effective_cpus,
			   top_cpuset.effective_cpus, tmp->delmask);
	}
	spin_unlock_irq(&callback_lock);

	/*
	 * Proprogate changes in top_cpuset's effective_cpus down the hierarchy.
	 */
	update_tasks_cpumask(&top_cpuset, tmp->new_cpus);
	update_sibling_cpumasks(&top_cpuset, NULL, tmp);
	return;

invalidate:
	remote_partition_disable(cs, tmp);
}

/*
 * remote_partition_check - check if a child remote partition needs update
 * @cs: the cpuset to be updated
 * @newmask: the new effective_xcpus mask
 * @delmask: temporary mask for deletion (not in tmp)
 * @tmp: temparary masks
 *
 * This should be called before the given cs has updated its cpus_allowed
 * and/or effective_xcpus.
 */
static void remote_partition_check(struct cpuset *cs, struct cpumask *newmask,
				   struct cpumask *delmask, struct tmpmasks *tmp)
{
	struct cpuset *child, *next;
	int disable_cnt = 0;

	/*
	 * Compute the effective exclusive CPUs that will be deleted.
	 */
	if (!cpumask_andnot(delmask, cs->effective_xcpus, newmask) ||
	    !cpumask_intersects(delmask, subpartitions_cpus))
		return;	/* No deletion of exclusive CPUs in partitions */

	/*
	 * Searching the remote children list to look for those that will
	 * be impacted by the deletion of exclusive CPUs.
	 *
	 * Since a cpuset must be removed from the remote children list
	 * before it can go offline and holding cpuset_mutex will prevent
	 * any change in cpuset status. RCU read lock isn't needed.
	 */
	lockdep_assert_held(&cpuset_mutex);
	list_for_each_entry_safe(child, next, &remote_children, remote_sibling)
		if (cpumask_intersects(child->effective_cpus, delmask)) {
			remote_partition_disable(child, tmp);
			disable_cnt++;
		}
	if (disable_cnt)
		rebuild_sched_domains_locked();
}

/*
 * prstate_housekeeping_conflict - check for partition & housekeeping conflicts
 * @prstate: partition root state to be checked
 * @new_cpus: cpu mask
 * Return: true if there is conflict, false otherwise
 *
 * CPUs outside of housekeeping_cpumask(HK_TYPE_DOMAIN) can only be used in
 * an isolated partition.
 */
static bool prstate_housekeeping_conflict(int prstate, struct cpumask *new_cpus)
{
	const struct cpumask *hk_domain = housekeeping_cpumask(HK_TYPE_DOMAIN);
	bool all_in_hk = cpumask_subset(new_cpus, hk_domain);

	if (!all_in_hk && (prstate != PRS_ISOLATED))
		return true;

	return false;
}

>>>>>>> 740329d7
/**
 * update_parent_effective_cpumask - update effective_cpus mask of parent cpuset
 * @cs:      The cpuset that requests change in partition root state
 * @cmd:     Partition root state change command
 * @newmask: Optional new cpumask for partcmd_update
 * @tmp:     Temporary addmask and delmask
 * Return:   0 or a partition root state error code
 *
 * For partcmd_enable, the cpuset is being transformed from a non-partition
 * root to a partition root. The effective_xcpus (cpus_allowed if effective_xcpus
 * not set) mask of the given cpuset will be taken away from parent's
 * effective_cpus. The function will return 0 if all the CPUs listed in
 * effective_xcpus can be granted or an error code will be returned.
 *
 * For partcmd_disable, the cpuset is being transformed from a partition
 * root back to a non-partition root. Any CPUs in effective_xcpus will be
 * given back to parent's effective_cpus. 0 will always be returned.
 *
 * For partcmd_update, if the optional newmask is specified, the cpu list is
 * to be changed from effective_xcpus to newmask. Otherwise, effective_xcpus is
 * assumed to remain the same. The cpuset should either be a valid or invalid
 * partition root. The partition root state may change from valid to invalid
 * or vice versa. An error code will be returned if transitioning from
 * invalid to valid violates the exclusivity rule.
 *
 * For partcmd_invalidate, the current partition will be made invalid.
 *
 * The partcmd_enable and partcmd_disable commands are used by
 * update_prstate(). An error code may be returned and the caller will check
 * for error.
 *
 * The partcmd_update command is used by update_cpumasks_hier() with newmask
 * NULL and update_cpumask() with newmask set. The partcmd_invalidate is used
 * by update_cpumask() with NULL newmask. In both cases, the callers won't
 * check for error and so partition_root_state and prs_error will be updated
 * directly.
 */
static int update_parent_effective_cpumask(struct cpuset *cs, int cmd,
					   struct cpumask *newmask,
					   struct tmpmasks *tmp)
{
	struct cpuset *parent = parent_cs(cs);
	int adding;	/* Adding cpus to parent's effective_cpus	*/
	int deleting;	/* Deleting cpus from parent's effective_cpus	*/
	int old_prs, new_prs;
	int part_error = PERR_NONE;	/* Partition error? */
	int subparts_delta = 0;
	struct cpumask *xcpus;		/* cs effective_xcpus */
	bool nocpu;

	lockdep_assert_held(&cpuset_mutex);

	/*
	 * new_prs will only be changed for the partcmd_update and
	 * partcmd_invalidate commands.
	 */
	adding = deleting = false;
	old_prs = new_prs = cs->partition_root_state;
	xcpus = !cpumask_empty(cs->exclusive_cpus)
		? cs->effective_xcpus : cs->cpus_allowed;

	if (cmd == partcmd_invalidate) {
		if (is_prs_invalid(old_prs))
			return 0;

		/*
		 * Make the current partition invalid.
		 */
		if (is_partition_valid(parent))
			adding = cpumask_and(tmp->addmask,
					     xcpus, parent->effective_xcpus);
		if (old_prs > 0) {
			new_prs = -old_prs;
			subparts_delta--;
		}
		goto write_error;
	}

	/*
	 * The parent must be a partition root.
	 * The new cpumask, if present, or the current cpus_allowed must
	 * not be empty.
	 */
	if (!is_partition_valid(parent)) {
		return is_partition_invalid(parent)
		       ? PERR_INVPARENT : PERR_NOTPART;
	}
	if (!newmask && cpumask_empty(cs->cpus_allowed))
		return PERR_CPUSEMPTY;

	nocpu = tasks_nocpu_error(parent, cs, xcpus);

	if (cmd == partcmd_enable) {
		/*
		 * Enabling partition root is not allowed if its
		 * effective_xcpus is empty or doesn't overlap with
		 * parent's effective_xcpus.
		 */
		if (cpumask_empty(xcpus) ||
		    !cpumask_intersects(xcpus, parent->effective_xcpus))
			return PERR_INVCPUS;

		if (prstate_housekeeping_conflict(new_prs, xcpus))
			return PERR_HKEEPING;

		/*
		 * A parent can be left with no CPU as long as there is no
		 * task directly associated with the parent partition.
		 */
		if (nocpu)
			return PERR_NOCPUS;

		cpumask_copy(tmp->delmask, xcpus);
		deleting = true;
		subparts_delta++;
	} else if (cmd == partcmd_disable) {
		/*
		 * May need to add cpus to parent's effective_cpus for
		 * valid partition root.
		 */
		adding = !is_prs_invalid(old_prs) &&
			  cpumask_and(tmp->addmask, xcpus, parent->effective_xcpus);
		if (adding)
			subparts_delta--;
	} else if (newmask) {
		/*
		 * Empty cpumask is not allowed
		 */
		if (cpumask_empty(newmask)) {
			part_error = PERR_CPUSEMPTY;
			goto write_error;
		}

		/*
		 * partcmd_update with newmask:
		 *
		 * Compute add/delete mask to/from effective_cpus
		 *
		 * For valid partition:
		 *   addmask = exclusive_cpus & ~newmask
		 *			      & parent->effective_xcpus
		 *   delmask = newmask & ~exclusive_cpus
		 *		       & parent->effective_xcpus
		 *
		 * For invalid partition:
		 *   delmask = newmask & parent->effective_xcpus
		 */
		if (is_prs_invalid(old_prs)) {
			adding = false;
			deleting = cpumask_and(tmp->delmask,
					newmask, parent->effective_xcpus);
		} else {
			cpumask_andnot(tmp->addmask, xcpus, newmask);
			adding = cpumask_and(tmp->addmask, tmp->addmask,
					     parent->effective_xcpus);

			cpumask_andnot(tmp->delmask, newmask, xcpus);
			deleting = cpumask_and(tmp->delmask, tmp->delmask,
					       parent->effective_xcpus);
		}
		/*
		 * Empty cpumask is not allowed
		 */
		if (cpumask_empty(newmask)) {
			part_error = PERR_CPUSEMPTY;
		/*
		 * Make partition invalid if parent's effective_cpus could
		 * become empty and there are tasks in the parent.
		 */
<<<<<<< HEAD
		} else if (adding &&
		    cpumask_subset(parent->effective_cpus, tmp->addmask) &&
		    !cpumask_intersects(tmp->delmask, cpu_active_mask) &&
		    partition_is_populated(parent, cs)) {
=======
		if (nocpu && (!adding ||
		    !cpumask_intersects(tmp->addmask, cpu_active_mask))) {
>>>>>>> 740329d7
			part_error = PERR_NOCPUS;
			deleting = false;
			adding = cpumask_and(tmp->addmask,
					     xcpus, parent->effective_xcpus);
		}
	} else {
		/*
		 * partcmd_update w/o newmask
		 *
		 * delmask = effective_xcpus & parent->effective_cpus
		 *
		 * This can be called from:
		 * 1) update_cpumasks_hier()
		 * 2) cpuset_hotplug_update_tasks()
		 *
		 * Check to see if it can be transitioned from valid to
		 * invalid partition or vice versa.
		 *
		 * A partition error happens when parent has tasks and all
		 * its effective CPUs will have to be distributed out.
		 */
		WARN_ON_ONCE(!is_partition_valid(parent));
		if (nocpu) {
			part_error = PERR_NOCPUS;
			if (is_partition_valid(cs))
				adding = cpumask_and(tmp->addmask,
						xcpus, parent->effective_xcpus);
		} else if (is_partition_invalid(cs) &&
			   cpumask_subset(xcpus, parent->effective_xcpus)) {
			struct cgroup_subsys_state *css;
			struct cpuset *child;
			bool exclusive = true;

			/*
			 * Convert invalid partition to valid has to
			 * pass the cpu exclusivity test.
			 */
			rcu_read_lock();
			cpuset_for_each_child(child, css, parent) {
				if (child == cs)
					continue;
				if (!cpusets_are_exclusive(cs, child)) {
					exclusive = false;
					break;
				}
			}
			rcu_read_unlock();
			if (exclusive)
				deleting = cpumask_and(tmp->delmask,
						xcpus, parent->effective_cpus);
			else
				part_error = PERR_NOTEXCL;
		}
	}

write_error:
	if (part_error)
		WRITE_ONCE(cs->prs_err, part_error);

	if (cmd == partcmd_update) {
		/*
		 * Check for possible transition between valid and invalid
		 * partition root.
		 */
		switch (cs->partition_root_state) {
		case PRS_ROOT:
		case PRS_ISOLATED:
			if (part_error) {
				new_prs = -old_prs;
				subparts_delta--;
			}
			break;
		case PRS_INVALID_ROOT:
		case PRS_INVALID_ISOLATED:
			if (!part_error) {
				new_prs = -old_prs;
				subparts_delta++;
			}
			break;
		}
	}

	if (!adding && !deleting && (new_prs == old_prs))
		return 0;

	/*
	 * Transitioning between invalid to valid or vice versa may require
<<<<<<< HEAD
	 * changing CS_CPU_EXCLUSIVE.
	 */
	if (old_prs != new_prs) {
=======
	 * changing CS_CPU_EXCLUSIVE. In the case of partcmd_update,
	 * validate_change() has already been successfully called and
	 * CPU lists in cs haven't been updated yet. So defer it to later.
	 */
	if ((old_prs != new_prs) && (cmd != partcmd_update))  {
>>>>>>> 740329d7
		int err = update_partition_exclusive(cs, new_prs);

		if (err)
			return err;
	}

	/*
	 * Change the parent's effective_cpus & effective_xcpus (top cpuset
	 * only).
	 *
	 * Newly added CPUs will be removed from effective_cpus and
	 * newly deleted ones will be added back to effective_cpus.
	 */
	spin_lock_irq(&callback_lock);
	if (adding) {
		if (parent == &top_cpuset)
			cpumask_andnot(subpartitions_cpus,
				       subpartitions_cpus, tmp->addmask);
		/*
		 * Some of the CPUs in effective_xcpus might have been offlined.
		 */
		cpumask_or(parent->effective_cpus,
			   parent->effective_cpus, tmp->addmask);
		cpumask_and(parent->effective_cpus,
			    parent->effective_cpus, cpu_active_mask);
	}
	if (deleting) {
		if (parent == &top_cpuset)
			cpumask_or(subpartitions_cpus,
				   subpartitions_cpus, tmp->delmask);
		cpumask_andnot(parent->effective_cpus,
			       parent->effective_cpus, tmp->delmask);
	}

	if (is_partition_valid(parent)) {
		parent->nr_subparts += subparts_delta;
		WARN_ON_ONCE(parent->nr_subparts < 0);
	}

	if (old_prs != new_prs) {
		cs->partition_root_state = new_prs;
		if (new_prs <= 0)
			cs->nr_subparts = 0;
	}

	spin_unlock_irq(&callback_lock);

<<<<<<< HEAD
	if (adding || deleting) {
		update_tasks_cpumask(parent, tmp->addmask);
		if (parent->child_ecpus_count)
			update_sibling_cpumasks(parent, cs, tmp);
=======
	if ((old_prs != new_prs) && (cmd == partcmd_update))
		update_partition_exclusive(cs, new_prs);

	if (adding || deleting) {
		update_tasks_cpumask(parent, tmp->addmask);
		update_sibling_cpumasks(parent, cs, tmp);
>>>>>>> 740329d7
	}

	/*
	 * For partcmd_update without newmask, it is being called from
	 * cpuset_hotplug_workfn() where cpus_read_lock() wasn't taken.
	 * Update the load balance flag and scheduling domain if
	 * cpus_read_trylock() is successful.
	 */
	if ((cmd == partcmd_update) && !newmask && cpus_read_trylock()) {
		update_partition_sd_lb(cs, old_prs);
		cpus_read_unlock();
	}

	notify_partition_change(cs, old_prs);
	return 0;
}

/**
 * compute_partition_effective_cpumask - compute effective_cpus for partition
 * @cs: partition root cpuset
 * @new_ecpus: previously computed effective_cpus to be updated
 *
 * Compute the effective_cpus of a partition root by scanning effective_xcpus
 * of child partition roots and excluding their effective_xcpus.
 *
 * This has the side effect of invalidating valid child partition roots,
 * if necessary. Since it is called from either cpuset_hotplug_update_tasks()
 * or update_cpumasks_hier() where parent and children are modified
 * successively, we don't need to call update_parent_effective_cpumask()
 * and the child's effective_cpus will be updated in later iterations.
 *
 * Note that rcu_read_lock() is assumed to be held.
 */
static void compute_partition_effective_cpumask(struct cpuset *cs,
						struct cpumask *new_ecpus)
{
	struct cgroup_subsys_state *css;
	struct cpuset *child;
	bool populated = partition_is_populated(cs, NULL);

	/*
	 * Check child partition roots to see if they should be
	 * invalidated when
	 *  1) child effective_xcpus not a subset of new
	 *     excluisve_cpus
	 *  2) All the effective_cpus will be used up and cp
	 *     has tasks
	 */
	compute_effective_exclusive_cpumask(cs, new_ecpus);
	cpumask_and(new_ecpus, new_ecpus, cpu_active_mask);

	rcu_read_lock();
	cpuset_for_each_child(child, css, cs) {
		if (!is_partition_valid(child))
			continue;

		child->prs_err = 0;
		if (!cpumask_subset(child->effective_xcpus,
				    cs->effective_xcpus))
			child->prs_err = PERR_INVCPUS;
		else if (populated &&
			 cpumask_subset(new_ecpus, child->effective_xcpus))
			child->prs_err = PERR_NOCPUS;

		if (child->prs_err) {
			int old_prs = child->partition_root_state;

			/*
			 * Invalidate child partition
			 */
			spin_lock_irq(&callback_lock);
			make_partition_invalid(child);
			cs->nr_subparts--;
			child->nr_subparts = 0;
			spin_unlock_irq(&callback_lock);
			notify_partition_change(child, old_prs);
			continue;
		}
		cpumask_andnot(new_ecpus, new_ecpus,
			       child->effective_xcpus);
	}
	rcu_read_unlock();
}

/*
 * update_cpumasks_hier() flags
 */
#define HIER_CHECKALL		0x01	/* Check all cpusets with no skipping */
#define HIER_NO_SD_REBUILD	0x02	/* Don't rebuild sched domains */

/*
 * update_cpumasks_hier() flags
 */
#define HIER_CHECKALL		0x01	/* Check all cpusets with no skipping */
#define HIER_NO_SD_REBUILD	0x02	/* Don't rebuild sched domains */

/*
 * update_cpumasks_hier - Update effective cpumasks and tasks in the subtree
 * @cs:  the cpuset to consider
 * @tmp: temp variables for calculating effective_cpus & partition setup
 * @force: don't skip any descendant cpusets if set
 *
 * When configured cpumask is changed, the effective cpumasks of this cpuset
 * and all its descendants need to be updated.
 *
 * On legacy hierarchy, effective_cpus will be the same with cpu_allowed.
 *
 * Called with cpuset_mutex held
 */
static void update_cpumasks_hier(struct cpuset *cs, struct tmpmasks *tmp,
				 int flags)
{
	struct cpuset *cp;
	struct cgroup_subsys_state *pos_css;
	bool need_rebuild_sched_domains = false;
	int old_prs, new_prs;

	rcu_read_lock();
	cpuset_for_each_descendant_pre(cp, pos_css, cs) {
		struct cpuset *parent = parent_cs(cp);
		bool remote = is_remote_partition(cp);
		bool update_parent = false;

		/*
		 * Skip descendent remote partition that acquires CPUs
		 * directly from top cpuset unless it is cs.
		 */
		if (remote && (cp != cs)) {
			pos_css = css_rightmost_descendant(pos_css);
			continue;
		}

		/*
		 * Update effective_xcpus if exclusive_cpus set.
		 * The case when exclusive_cpus isn't set is handled later.
		 */
		if (!cpumask_empty(cp->exclusive_cpus) && (cp != cs)) {
			spin_lock_irq(&callback_lock);
			compute_effective_exclusive_cpumask(cp, NULL);
			spin_unlock_irq(&callback_lock);
		}

		old_prs = new_prs = cp->partition_root_state;
		if (remote || (is_partition_valid(parent) &&
			       is_partition_valid(cp)))
			compute_partition_effective_cpumask(cp, tmp->new_cpus);
		else
			compute_effective_cpumask(tmp->new_cpus, cp, parent);

		/*
		 * A partition with no effective_cpus is allowed as long as
		 * there is no task associated with it. Call
		 * update_parent_effective_cpumask() to check it.
		 */
		if (is_partition_valid(cp) && cpumask_empty(tmp->new_cpus)) {
			update_parent = true;
			goto update_parent_effective;
		}

		/*
		 * If it becomes empty, inherit the effective mask of the
		 * parent, which is guaranteed to have some CPUs unless
		 * it is a partition root that has explicitly distributed
		 * out all its CPUs.
		 */
		if (is_in_v2_mode() && !remote && cpumask_empty(tmp->new_cpus)) {
			cpumask_copy(tmp->new_cpus, parent->effective_cpus);
			if (!cp->use_parent_ecpus) {
				cp->use_parent_ecpus = true;
				parent->child_ecpus_count++;
			}
		} else if (cp->use_parent_ecpus) {
			cp->use_parent_ecpus = false;
			WARN_ON_ONCE(!parent->child_ecpus_count);
			parent->child_ecpus_count--;
		}

		if (remote)
			goto get_css;

		/*
		 * Skip the whole subtree if
		 * 1) the cpumask remains the same,
		 * 2) has no partition root state,
		 * 3) HIER_CHECKALL flag not set, and
		 * 4) for v2 load balance state same as its parent.
		 */
		if (!cp->partition_root_state && !(flags & HIER_CHECKALL) &&
		    cpumask_equal(tmp->new_cpus, cp->effective_cpus) &&
		    (!cgroup_subsys_on_dfl(cpuset_cgrp_subsys) ||
		    (is_sched_load_balance(parent) == is_sched_load_balance(cp)))) {
			pos_css = css_rightmost_descendant(pos_css);
			continue;
		}

update_parent_effective:
		/*
		 * update_parent_effective_cpumask() should have been called
		 * for cs already in update_cpumask(). We should also call
		 * update_tasks_cpumask() again for tasks in the parent
		 * cpuset if the parent's effective_cpus changes.
		 */
		if ((cp != cs) && old_prs) {
			switch (parent->partition_root_state) {
			case PRS_ROOT:
			case PRS_ISOLATED:
				update_parent = true;
				break;

			default:
				/*
				 * When parent is not a partition root or is
				 * invalid, child partition roots become
				 * invalid too.
				 */
				if (is_partition_valid(cp))
					new_prs = -cp->partition_root_state;
				WRITE_ONCE(cp->prs_err,
					   is_partition_invalid(parent)
					   ? PERR_INVPARENT : PERR_NOTPART);
				break;
			}
		}
get_css:
		if (!css_tryget_online(&cp->css))
			continue;
		rcu_read_unlock();

		if (update_parent) {
			update_parent_effective_cpumask(cp, partcmd_update, NULL, tmp);
			/*
			 * The cpuset partition_root_state may become
			 * invalid. Capture it.
			 */
			new_prs = cp->partition_root_state;
		}

		spin_lock_irq(&callback_lock);
		cpumask_copy(cp->effective_cpus, tmp->new_cpus);
		cp->partition_root_state = new_prs;
		/*
		 * Make sure effective_xcpus is properly set for a valid
		 * partition root.
		 */
		if ((new_prs > 0) && cpumask_empty(cp->exclusive_cpus))
			cpumask_and(cp->effective_xcpus,
				    cp->cpus_allowed, parent->effective_xcpus);
		else if (new_prs < 0)
			reset_partition_data(cp);
		spin_unlock_irq(&callback_lock);

		notify_partition_change(cp, old_prs);

		WARN_ON(!is_in_v2_mode() &&
			!cpumask_equal(cp->cpus_allowed, cp->effective_cpus));

		update_tasks_cpumask(cp, cp->effective_cpus);

		/*
		 * On default hierarchy, inherit the CS_SCHED_LOAD_BALANCE
		 * from parent if current cpuset isn't a valid partition root
		 * and their load balance states differ.
		 */
		if (cgroup_subsys_on_dfl(cpuset_cgrp_subsys) &&
		    !is_partition_valid(cp) &&
		    (is_sched_load_balance(parent) != is_sched_load_balance(cp))) {
			if (is_sched_load_balance(parent))
				set_bit(CS_SCHED_LOAD_BALANCE, &cp->flags);
			else
				clear_bit(CS_SCHED_LOAD_BALANCE, &cp->flags);
		}

		/*
		 * On default hierarchy, inherit the CS_SCHED_LOAD_BALANCE
		 * from parent if current cpuset isn't a valid partition root
		 * and their load balance states differ.
		 */
		if (cgroup_subsys_on_dfl(cpuset_cgrp_subsys) &&
		    !is_partition_valid(cp) &&
		    (is_sched_load_balance(parent) != is_sched_load_balance(cp))) {
			if (is_sched_load_balance(parent))
				set_bit(CS_SCHED_LOAD_BALANCE, &cp->flags);
			else
				clear_bit(CS_SCHED_LOAD_BALANCE, &cp->flags);
		}

		/*
		 * On legacy hierarchy, if the effective cpumask of any non-
		 * empty cpuset is changed, we need to rebuild sched domains.
		 * On default hierarchy, the cpuset needs to be a partition
		 * root as well.
		 */
		if (!cpumask_empty(cp->cpus_allowed) &&
		    is_sched_load_balance(cp) &&
		   (!cgroup_subsys_on_dfl(cpuset_cgrp_subsys) ||
		    is_partition_valid(cp)))
			need_rebuild_sched_domains = true;

		rcu_read_lock();
		css_put(&cp->css);
	}
	rcu_read_unlock();

	if (need_rebuild_sched_domains && !(flags & HIER_NO_SD_REBUILD))
		rebuild_sched_domains_locked();
}

/**
 * update_sibling_cpumasks - Update siblings cpumasks
 * @parent:  Parent cpuset
 * @cs:      Current cpuset
 * @tmp:     Temp variables
 */
static void update_sibling_cpumasks(struct cpuset *parent, struct cpuset *cs,
				    struct tmpmasks *tmp)
{
	struct cpuset *sibling;
	struct cgroup_subsys_state *pos_css;

	lockdep_assert_held(&cpuset_mutex);

	/*
	 * Check all its siblings and call update_cpumasks_hier()
	 * if their effective_cpus will need to be changed.
	 *
	 * With the addition of effective_xcpus which is a subset of
	 * cpus_allowed. It is possible a change in parent's effective_cpus
	 * due to a change in a child partition's effective_xcpus will impact
	 * its siblings even if they do not inherit parent's effective_cpus
	 * directly.
	 *
	 * The update_cpumasks_hier() function may sleep. So we have to
	 * release the RCU read lock before calling it. HIER_NO_SD_REBUILD
	 * flag is used to suppress rebuild of sched domains as the callers
	 * will take care of that.
	 */
	rcu_read_lock();
	cpuset_for_each_child(sibling, pos_css, parent) {
		if (sibling == cs)
			continue;
		if (!sibling->use_parent_ecpus &&
		    !is_partition_valid(sibling)) {
			compute_effective_cpumask(tmp->new_cpus, sibling,
						  parent);
			if (cpumask_equal(tmp->new_cpus, sibling->effective_cpus))
				continue;
		}
		if (!css_tryget_online(&sibling->css))
			continue;

		rcu_read_unlock();
		update_cpumasks_hier(sibling, tmp, HIER_NO_SD_REBUILD);
		rcu_read_lock();
		css_put(&sibling->css);
	}
	rcu_read_unlock();
}

/**
 * update_cpumask - update the cpus_allowed mask of a cpuset and all tasks in it
 * @cs: the cpuset to consider
 * @trialcs: trial cpuset
 * @buf: buffer of cpu numbers written to this cpuset
 */
static int update_cpumask(struct cpuset *cs, struct cpuset *trialcs,
			  const char *buf)
{
	int retval;
	struct tmpmasks tmp;
	struct cpuset *parent = parent_cs(cs);
	bool invalidate = false;
<<<<<<< HEAD
=======
	int hier_flags = 0;
>>>>>>> 740329d7
	int old_prs = cs->partition_root_state;

	/* top_cpuset.cpus_allowed tracks cpu_online_mask; it's read-only */
	if (cs == &top_cpuset)
		return -EACCES;

	/*
	 * An empty cpus_allowed is ok only if the cpuset has no tasks.
	 * Since cpulist_parse() fails on an empty mask, we special case
	 * that parsing.  The validate_change() call ensures that cpusets
	 * with tasks have cpus.
	 */
	if (!*buf) {
		cpumask_clear(trialcs->cpus_allowed);
		cpumask_clear(trialcs->effective_xcpus);
	} else {
		retval = cpulist_parse(buf, trialcs->cpus_allowed);
		if (retval < 0)
			return retval;

		if (!cpumask_subset(trialcs->cpus_allowed,
				    top_cpuset.cpus_allowed))
			return -EINVAL;

		/*
		 * When exclusive_cpus isn't explicitly set, it is constrainted
		 * by cpus_allowed and parent's effective_xcpus. Otherwise,
		 * trialcs->effective_xcpus is used as a temporary cpumask
		 * for checking validity of the partition root.
		 */
		if (!cpumask_empty(trialcs->exclusive_cpus) || is_partition_valid(cs))
			compute_effective_exclusive_cpumask(trialcs, NULL);
	}

	/* Nothing to do if the cpus didn't change */
	if (cpumask_equal(cs->cpus_allowed, trialcs->cpus_allowed))
		return 0;

	if (alloc_cpumasks(NULL, &tmp))
		return -ENOMEM;
<<<<<<< HEAD
=======

	if (old_prs) {
		if (is_partition_valid(cs) &&
		    cpumask_empty(trialcs->effective_xcpus)) {
			invalidate = true;
			cs->prs_err = PERR_INVCPUS;
		} else if (prstate_housekeeping_conflict(old_prs, trialcs->effective_xcpus)) {
			invalidate = true;
			cs->prs_err = PERR_HKEEPING;
		} else if (tasks_nocpu_error(parent, cs, trialcs->effective_xcpus)) {
			invalidate = true;
			cs->prs_err = PERR_NOCPUS;
		}
	}

	/*
	 * Check all the descendants in update_cpumasks_hier() if
	 * effective_xcpus is to be changed.
	 */
	if (!cpumask_equal(cs->effective_xcpus, trialcs->effective_xcpus))
		hier_flags = HIER_CHECKALL;
>>>>>>> 740329d7

	retval = validate_change(cs, trialcs);

	if ((retval == -EINVAL) && cgroup_subsys_on_dfl(cpuset_cgrp_subsys)) {
		struct cgroup_subsys_state *css;
		struct cpuset *cp;

		/*
		 * The -EINVAL error code indicates that partition sibling
		 * CPU exclusivity rule has been violated. We still allow
		 * the cpumask change to proceed while invalidating the
		 * partition. However, any conflicting sibling partitions
		 * have to be marked as invalid too.
		 */
		invalidate = true;
		rcu_read_lock();
		cpuset_for_each_child(cp, css, parent) {
			struct cpumask *xcpus = fetch_xcpus(trialcs);

			if (is_partition_valid(cp) &&
			    cpumask_intersects(xcpus, cp->effective_xcpus)) {
				rcu_read_unlock();
				update_parent_effective_cpumask(cp, partcmd_invalidate, NULL, &tmp);
				rcu_read_lock();
			}
		}
		rcu_read_unlock();
		retval = 0;
	}

	if (retval < 0)
		goto out_free;
<<<<<<< HEAD
=======

	if (is_partition_valid(cs) ||
	   (is_partition_invalid(cs) && !invalidate)) {
		struct cpumask *xcpus = trialcs->effective_xcpus;
>>>>>>> 740329d7

		if (cpumask_empty(xcpus) && is_partition_invalid(cs))
			xcpus = trialcs->cpus_allowed;

		/*
		 * Call remote_cpus_update() to handle valid remote partition
		 */
		if (is_remote_partition(cs))
			remote_cpus_update(cs, xcpus, &tmp);
		else if (invalidate)
			update_parent_effective_cpumask(cs, partcmd_invalidate,
							NULL, &tmp);
		else
			update_parent_effective_cpumask(cs, partcmd_update,
							xcpus, &tmp);
	} else if (!cpumask_empty(cs->exclusive_cpus)) {
		/*
		 * Use trialcs->effective_cpus as a temp cpumask
		 */
		remote_partition_check(cs, trialcs->effective_xcpus,
				       trialcs->effective_cpus, &tmp);
	}

	spin_lock_irq(&callback_lock);
	cpumask_copy(cs->cpus_allowed, trialcs->cpus_allowed);
	cpumask_copy(cs->effective_xcpus, trialcs->effective_xcpus);
	if ((old_prs > 0) && !is_partition_valid(cs))
		reset_partition_data(cs);
	spin_unlock_irq(&callback_lock);

	/* effective_cpus/effective_xcpus will be updated here */
	update_cpumasks_hier(cs, &tmp, hier_flags);

	/* Update CS_SCHED_LOAD_BALANCE and/or sched_domains, if necessary */
	if (cs->partition_root_state)
		update_partition_sd_lb(cs, old_prs);
out_free:
	free_cpumasks(NULL, &tmp);
	return 0;
}

/**
 * update_exclusive_cpumask - update the exclusive_cpus mask of a cpuset
 * @cs: the cpuset to consider
 * @trialcs: trial cpuset
 * @buf: buffer of cpu numbers written to this cpuset
 *
 * The tasks' cpumask will be updated if cs is a valid partition root.
 */
static int update_exclusive_cpumask(struct cpuset *cs, struct cpuset *trialcs,
				    const char *buf)
{
	int retval;
	struct tmpmasks tmp;
	struct cpuset *parent = parent_cs(cs);
	bool invalidate = false;
	int hier_flags = 0;
	int old_prs = cs->partition_root_state;

	if (!*buf) {
		cpumask_clear(trialcs->exclusive_cpus);
		cpumask_clear(trialcs->effective_xcpus);
	} else {
		retval = cpulist_parse(buf, trialcs->exclusive_cpus);
		if (retval < 0)
			return retval;
		if (!is_cpu_exclusive(cs))
			set_bit(CS_CPU_EXCLUSIVE, &trialcs->flags);
	}

	/* Nothing to do if the CPUs didn't change */
	if (cpumask_equal(cs->exclusive_cpus, trialcs->exclusive_cpus))
		return 0;

	if (alloc_cpumasks(NULL, &tmp))
		return -ENOMEM;

	if (*buf)
		compute_effective_exclusive_cpumask(trialcs, NULL);

	/*
	 * Check all the descendants in update_cpumasks_hier() if
	 * effective_xcpus is to be changed.
	 */
	if (!cpumask_equal(cs->effective_xcpus, trialcs->effective_xcpus))
		hier_flags = HIER_CHECKALL;

	retval = validate_change(cs, trialcs);
	if (retval)
		return retval;

	if (old_prs) {
		if (cpumask_empty(trialcs->effective_xcpus)) {
			invalidate = true;
			cs->prs_err = PERR_INVCPUS;
		} else if (prstate_housekeeping_conflict(old_prs, trialcs->effective_xcpus)) {
			invalidate = true;
			cs->prs_err = PERR_HKEEPING;
		} else if (tasks_nocpu_error(parent, cs, trialcs->effective_xcpus)) {
			invalidate = true;
			cs->prs_err = PERR_NOCPUS;
		}

		if (is_remote_partition(cs)) {
			if (invalidate)
				remote_partition_disable(cs, &tmp);
			else
				remote_cpus_update(cs, trialcs->effective_xcpus,
						   &tmp);
		} else if (invalidate) {
			update_parent_effective_cpumask(cs, partcmd_invalidate,
							NULL, &tmp);
		} else {
			update_parent_effective_cpumask(cs, partcmd_update,
						trialcs->effective_xcpus, &tmp);
		}
	} else if (!cpumask_empty(trialcs->exclusive_cpus)) {
		/*
		 * Use trialcs->effective_cpus as a temp cpumask
		 */
		remote_partition_check(cs, trialcs->effective_xcpus,
				       trialcs->effective_cpus, &tmp);
	}
	spin_lock_irq(&callback_lock);
	cpumask_copy(cs->exclusive_cpus, trialcs->exclusive_cpus);
	cpumask_copy(cs->effective_xcpus, trialcs->effective_xcpus);
	if ((old_prs > 0) && !is_partition_valid(cs))
		reset_partition_data(cs);
	spin_unlock_irq(&callback_lock);

<<<<<<< HEAD
	/* effective_cpus will be updated here */
	update_cpumasks_hier(cs, &tmp, 0);
=======
	/*
	 * Call update_cpumasks_hier() to update effective_cpus/effective_xcpus
	 * of the subtree when it is a valid partition root or effective_xcpus
	 * is updated.
	 */
	if (is_partition_valid(cs) || hier_flags)
		update_cpumasks_hier(cs, &tmp, hier_flags);
>>>>>>> 740329d7

	/* Update CS_SCHED_LOAD_BALANCE and/or sched_domains, if necessary */
	if (cs->partition_root_state)
		update_partition_sd_lb(cs, old_prs);

<<<<<<< HEAD
		/*
		 * For partition root, update the cpumasks of sibling
		 * cpusets if they use parent's effective_cpus.
		 */
		if (parent->child_ecpus_count)
			update_sibling_cpumasks(parent, cs, &tmp);

		/* Update CS_SCHED_LOAD_BALANCE and/or sched_domains */
		update_partition_sd_lb(cs, old_prs);
	}
out_free:
=======
>>>>>>> 740329d7
	free_cpumasks(NULL, &tmp);
	return 0;
}

/*
 * Migrate memory region from one set of nodes to another.  This is
 * performed asynchronously as it can be called from process migration path
 * holding locks involved in process management.  All mm migrations are
 * performed in the queued order and can be waited for by flushing
 * cpuset_migrate_mm_wq.
 */

struct cpuset_migrate_mm_work {
	struct work_struct	work;
	struct mm_struct	*mm;
	nodemask_t		from;
	nodemask_t		to;
};

static void cpuset_migrate_mm_workfn(struct work_struct *work)
{
	struct cpuset_migrate_mm_work *mwork =
		container_of(work, struct cpuset_migrate_mm_work, work);

	/* on a wq worker, no need to worry about %current's mems_allowed */
	do_migrate_pages(mwork->mm, &mwork->from, &mwork->to, MPOL_MF_MOVE_ALL);
	mmput(mwork->mm);
	kfree(mwork);
}

static void cpuset_migrate_mm(struct mm_struct *mm, const nodemask_t *from,
							const nodemask_t *to)
{
	struct cpuset_migrate_mm_work *mwork;

	if (nodes_equal(*from, *to)) {
		mmput(mm);
		return;
	}

	mwork = kzalloc(sizeof(*mwork), GFP_KERNEL);
	if (mwork) {
		mwork->mm = mm;
		mwork->from = *from;
		mwork->to = *to;
		INIT_WORK(&mwork->work, cpuset_migrate_mm_workfn);
		queue_work(cpuset_migrate_mm_wq, &mwork->work);
	} else {
		mmput(mm);
	}
}

static void cpuset_post_attach(void)
{
	flush_workqueue(cpuset_migrate_mm_wq);
}

/*
 * cpuset_change_task_nodemask - change task's mems_allowed and mempolicy
 * @tsk: the task to change
 * @newmems: new nodes that the task will be set
 *
 * We use the mems_allowed_seq seqlock to safely update both tsk->mems_allowed
 * and rebind an eventual tasks' mempolicy. If the task is allocating in
 * parallel, it might temporarily see an empty intersection, which results in
 * a seqlock check and retry before OOM or allocation failure.
 */
static void cpuset_change_task_nodemask(struct task_struct *tsk,
					nodemask_t *newmems)
{
	task_lock(tsk);

	local_irq_disable();
	write_seqcount_begin(&tsk->mems_allowed_seq);

	nodes_or(tsk->mems_allowed, tsk->mems_allowed, *newmems);
	mpol_rebind_task(tsk, newmems);
	tsk->mems_allowed = *newmems;

	write_seqcount_end(&tsk->mems_allowed_seq);
	local_irq_enable();

	task_unlock(tsk);
}

static void *cpuset_being_rebound;

/**
 * update_tasks_nodemask - Update the nodemasks of tasks in the cpuset.
 * @cs: the cpuset in which each task's mems_allowed mask needs to be changed
 *
 * Iterate through each task of @cs updating its mems_allowed to the
 * effective cpuset's.  As this function is called with cpuset_mutex held,
 * cpuset membership stays stable.
 */
static void update_tasks_nodemask(struct cpuset *cs)
{
	static nodemask_t newmems;	/* protected by cpuset_mutex */
	struct css_task_iter it;
	struct task_struct *task;

	cpuset_being_rebound = cs;		/* causes mpol_dup() rebind */

	guarantee_online_mems(cs, &newmems);

	/*
	 * The mpol_rebind_mm() call takes mmap_lock, which we couldn't
	 * take while holding tasklist_lock.  Forks can happen - the
	 * mpol_dup() cpuset_being_rebound check will catch such forks,
	 * and rebind their vma mempolicies too.  Because we still hold
	 * the global cpuset_mutex, we know that no other rebind effort
	 * will be contending for the global variable cpuset_being_rebound.
	 * It's ok if we rebind the same mm twice; mpol_rebind_mm()
	 * is idempotent.  Also migrate pages in each mm to new nodes.
	 */
	css_task_iter_start(&cs->css, 0, &it);
	while ((task = css_task_iter_next(&it))) {
		struct mm_struct *mm;
		bool migrate;

		cpuset_change_task_nodemask(task, &newmems);

		mm = get_task_mm(task);
		if (!mm)
			continue;

		migrate = is_memory_migrate(cs);

		mpol_rebind_mm(mm, &cs->mems_allowed);
		if (migrate)
			cpuset_migrate_mm(mm, &cs->old_mems_allowed, &newmems);
		else
			mmput(mm);
	}
	css_task_iter_end(&it);

	/*
	 * All the tasks' nodemasks have been updated, update
	 * cs->old_mems_allowed.
	 */
	cs->old_mems_allowed = newmems;

	/* We're done rebinding vmas to this cpuset's new mems_allowed. */
	cpuset_being_rebound = NULL;
}

/*
 * update_nodemasks_hier - Update effective nodemasks and tasks in the subtree
 * @cs: the cpuset to consider
 * @new_mems: a temp variable for calculating new effective_mems
 *
 * When configured nodemask is changed, the effective nodemasks of this cpuset
 * and all its descendants need to be updated.
 *
 * On legacy hierarchy, effective_mems will be the same with mems_allowed.
 *
 * Called with cpuset_mutex held
 */
static void update_nodemasks_hier(struct cpuset *cs, nodemask_t *new_mems)
{
	struct cpuset *cp;
	struct cgroup_subsys_state *pos_css;

	rcu_read_lock();
	cpuset_for_each_descendant_pre(cp, pos_css, cs) {
		struct cpuset *parent = parent_cs(cp);

		nodes_and(*new_mems, cp->mems_allowed, parent->effective_mems);

		/*
		 * If it becomes empty, inherit the effective mask of the
		 * parent, which is guaranteed to have some MEMs.
		 */
		if (is_in_v2_mode() && nodes_empty(*new_mems))
			*new_mems = parent->effective_mems;

		/* Skip the whole subtree if the nodemask remains the same. */
		if (nodes_equal(*new_mems, cp->effective_mems)) {
			pos_css = css_rightmost_descendant(pos_css);
			continue;
		}

		if (!css_tryget_online(&cp->css))
			continue;
		rcu_read_unlock();

		spin_lock_irq(&callback_lock);
		cp->effective_mems = *new_mems;
		spin_unlock_irq(&callback_lock);

		WARN_ON(!is_in_v2_mode() &&
			!nodes_equal(cp->mems_allowed, cp->effective_mems));

		update_tasks_nodemask(cp);

		rcu_read_lock();
		css_put(&cp->css);
	}
	rcu_read_unlock();
}

/*
 * Handle user request to change the 'mems' memory placement
 * of a cpuset.  Needs to validate the request, update the
 * cpusets mems_allowed, and for each task in the cpuset,
 * update mems_allowed and rebind task's mempolicy and any vma
 * mempolicies and if the cpuset is marked 'memory_migrate',
 * migrate the tasks pages to the new memory.
 *
 * Call with cpuset_mutex held. May take callback_lock during call.
 * Will take tasklist_lock, scan tasklist for tasks in cpuset cs,
 * lock each such tasks mm->mmap_lock, scan its vma's and rebind
 * their mempolicies to the cpusets new mems_allowed.
 */
static int update_nodemask(struct cpuset *cs, struct cpuset *trialcs,
			   const char *buf)
{
	int retval;

	/*
	 * top_cpuset.mems_allowed tracks node_stats[N_MEMORY];
	 * it's read-only
	 */
	if (cs == &top_cpuset) {
		retval = -EACCES;
		goto done;
	}

	/*
	 * An empty mems_allowed is ok iff there are no tasks in the cpuset.
	 * Since nodelist_parse() fails on an empty mask, we special case
	 * that parsing.  The validate_change() call ensures that cpusets
	 * with tasks have memory.
	 */
	if (!*buf) {
		nodes_clear(trialcs->mems_allowed);
	} else {
		retval = nodelist_parse(buf, trialcs->mems_allowed);
		if (retval < 0)
			goto done;

		if (!nodes_subset(trialcs->mems_allowed,
				  top_cpuset.mems_allowed)) {
			retval = -EINVAL;
			goto done;
		}
	}

	if (nodes_equal(cs->mems_allowed, trialcs->mems_allowed)) {
		retval = 0;		/* Too easy - nothing to do */
		goto done;
	}
	retval = validate_change(cs, trialcs);
	if (retval < 0)
		goto done;

	check_insane_mems_config(&trialcs->mems_allowed);

	spin_lock_irq(&callback_lock);
	cs->mems_allowed = trialcs->mems_allowed;
	spin_unlock_irq(&callback_lock);

	/* use trialcs->mems_allowed as a temp variable */
	update_nodemasks_hier(cs, &trialcs->mems_allowed);
done:
	return retval;
}

bool current_cpuset_is_being_rebound(void)
{
	bool ret;

	rcu_read_lock();
	ret = task_cs(current) == cpuset_being_rebound;
	rcu_read_unlock();

	return ret;
}

static int update_relax_domain_level(struct cpuset *cs, s64 val)
{
#ifdef CONFIG_SMP
	if (val < -1 || val >= sched_domain_level_max)
		return -EINVAL;
#endif

	if (val != cs->relax_domain_level) {
		cs->relax_domain_level = val;
		if (!cpumask_empty(cs->cpus_allowed) &&
		    is_sched_load_balance(cs))
			rebuild_sched_domains_locked();
	}

	return 0;
}

/**
 * update_tasks_flags - update the spread flags of tasks in the cpuset.
 * @cs: the cpuset in which each task's spread flags needs to be changed
 *
 * Iterate through each task of @cs updating its spread flags.  As this
 * function is called with cpuset_mutex held, cpuset membership stays
 * stable.
 */
static void update_tasks_flags(struct cpuset *cs)
{
	struct css_task_iter it;
	struct task_struct *task;

	css_task_iter_start(&cs->css, 0, &it);
	while ((task = css_task_iter_next(&it)))
		cpuset_update_task_spread_flags(cs, task);
	css_task_iter_end(&it);
}

/*
 * update_flag - read a 0 or a 1 in a file and update associated flag
 * bit:		the bit to update (see cpuset_flagbits_t)
 * cs:		the cpuset to update
 * turning_on: 	whether the flag is being set or cleared
 *
 * Call with cpuset_mutex held.
 */

static int update_flag(cpuset_flagbits_t bit, struct cpuset *cs,
		       int turning_on)
{
	struct cpuset *trialcs;
	int balance_flag_changed;
	int spread_flag_changed;
	int err;

	trialcs = alloc_trial_cpuset(cs);
	if (!trialcs)
		return -ENOMEM;

	if (turning_on)
		set_bit(bit, &trialcs->flags);
	else
		clear_bit(bit, &trialcs->flags);

	err = validate_change(cs, trialcs);
	if (err < 0)
		goto out;

	balance_flag_changed = (is_sched_load_balance(cs) !=
				is_sched_load_balance(trialcs));

	spread_flag_changed = ((is_spread_slab(cs) != is_spread_slab(trialcs))
			|| (is_spread_page(cs) != is_spread_page(trialcs)));

	spin_lock_irq(&callback_lock);
	cs->flags = trialcs->flags;
	spin_unlock_irq(&callback_lock);

	if (!cpumask_empty(trialcs->cpus_allowed) && balance_flag_changed)
		rebuild_sched_domains_locked();

	if (spread_flag_changed)
		update_tasks_flags(cs);
out:
	free_cpuset(trialcs);
	return err;
}

/**
 * update_prstate - update partition_root_state
 * @cs: the cpuset to update
 * @new_prs: new partition root state
 * Return: 0 if successful, != 0 if error
 *
 * Call with cpuset_mutex held.
 */
static int update_prstate(struct cpuset *cs, int new_prs)
{
	int err = PERR_NONE, old_prs = cs->partition_root_state;
	struct cpuset *parent = parent_cs(cs);
	struct tmpmasks tmpmask;

	if (old_prs == new_prs)
		return 0;

	/*
	 * Treat a previously invalid partition root as if it is a "member".
	 */
	if (new_prs && is_prs_invalid(old_prs))
		old_prs = PRS_MEMBER;

	if (alloc_cpumasks(NULL, &tmpmask))
		return -ENOMEM;

<<<<<<< HEAD
=======
	/*
	 * Setup effective_xcpus if not properly set yet, it will be cleared
	 * later if partition becomes invalid.
	 */
	if ((new_prs > 0) && cpumask_empty(cs->exclusive_cpus)) {
		spin_lock_irq(&callback_lock);
		cpumask_and(cs->effective_xcpus,
			    cs->cpus_allowed, parent->effective_xcpus);
		spin_unlock_irq(&callback_lock);
	}

>>>>>>> 740329d7
	err = update_partition_exclusive(cs, new_prs);
	if (err)
		goto out;

	if (!old_prs) {
		/*
		 * cpus_allowed cannot be empty.
		 */
		if (cpumask_empty(cs->cpus_allowed)) {
			err = PERR_CPUSEMPTY;
			goto out;
		}

<<<<<<< HEAD
		err = update_parent_subparts_cpumask(cs, partcmd_enable,
						     NULL, &tmpmask);
=======
		err = update_parent_effective_cpumask(cs, partcmd_enable,
						      NULL, &tmpmask);
		/*
		 * If an attempt to become local partition root fails,
		 * try to become a remote partition root instead.
		 */
		if (err && remote_partition_enable(cs, &tmpmask))
			err = 0;
>>>>>>> 740329d7
	} else if (old_prs && new_prs) {
		/*
		 * A change in load balance state only, no change in cpumasks.
		 */
		;
	} else {
		/*
		 * Switching back to member is always allowed even if it
		 * disables child partitions.
		 */
		if (is_remote_partition(cs))
			remote_partition_disable(cs, &tmpmask);
		else
			update_parent_effective_cpumask(cs, partcmd_disable,
							NULL, &tmpmask);

		/*
		 * Invalidation of child partitions will be done in
		 * update_cpumasks_hier().
		 */
<<<<<<< HEAD
		if (unlikely(cs->nr_subparts_cpus)) {
			spin_lock_irq(&callback_lock);
			cs->nr_subparts_cpus = 0;
			cpumask_clear(cs->subparts_cpus);
			compute_effective_cpumask(cs->effective_cpus, cs, parent);
			spin_unlock_irq(&callback_lock);
		}
=======
>>>>>>> 740329d7
	}
out:
	/*
	 * Make partition invalid & disable CS_CPU_EXCLUSIVE if an error
	 * happens.
	 */
	if (err) {
		new_prs = -new_prs;
		update_partition_exclusive(cs, new_prs);
	}

	spin_lock_irq(&callback_lock);
	cs->partition_root_state = new_prs;
	WRITE_ONCE(cs->prs_err, err);
	if (!is_partition_valid(cs))
		reset_partition_data(cs);
	spin_unlock_irq(&callback_lock);

<<<<<<< HEAD
	/*
	 * Update child cpusets, if present.
	 * Force update if switching back to member.
	 */
	if (!list_empty(&cs->css.children))
		update_cpumasks_hier(cs, &tmpmask, !new_prs ? HIER_CHECKALL : 0);
=======
	/* Force update if switching back to member */
	update_cpumasks_hier(cs, &tmpmask, !new_prs ? HIER_CHECKALL : 0);
>>>>>>> 740329d7

	/* Update sched domains and load balance flag */
	update_partition_sd_lb(cs, old_prs);

	notify_partition_change(cs, old_prs);
	free_cpumasks(NULL, &tmpmask);
	return 0;
}

/*
 * Frequency meter - How fast is some event occurring?
 *
 * These routines manage a digitally filtered, constant time based,
 * event frequency meter.  There are four routines:
 *   fmeter_init() - initialize a frequency meter.
 *   fmeter_markevent() - called each time the event happens.
 *   fmeter_getrate() - returns the recent rate of such events.
 *   fmeter_update() - internal routine used to update fmeter.
 *
 * A common data structure is passed to each of these routines,
 * which is used to keep track of the state required to manage the
 * frequency meter and its digital filter.
 *
 * The filter works on the number of events marked per unit time.
 * The filter is single-pole low-pass recursive (IIR).  The time unit
 * is 1 second.  Arithmetic is done using 32-bit integers scaled to
 * simulate 3 decimal digits of precision (multiplied by 1000).
 *
 * With an FM_COEF of 933, and a time base of 1 second, the filter
 * has a half-life of 10 seconds, meaning that if the events quit
 * happening, then the rate returned from the fmeter_getrate()
 * will be cut in half each 10 seconds, until it converges to zero.
 *
 * It is not worth doing a real infinitely recursive filter.  If more
 * than FM_MAXTICKS ticks have elapsed since the last filter event,
 * just compute FM_MAXTICKS ticks worth, by which point the level
 * will be stable.
 *
 * Limit the count of unprocessed events to FM_MAXCNT, so as to avoid
 * arithmetic overflow in the fmeter_update() routine.
 *
 * Given the simple 32 bit integer arithmetic used, this meter works
 * best for reporting rates between one per millisecond (msec) and
 * one per 32 (approx) seconds.  At constant rates faster than one
 * per msec it maxes out at values just under 1,000,000.  At constant
 * rates between one per msec, and one per second it will stabilize
 * to a value N*1000, where N is the rate of events per second.
 * At constant rates between one per second and one per 32 seconds,
 * it will be choppy, moving up on the seconds that have an event,
 * and then decaying until the next event.  At rates slower than
 * about one in 32 seconds, it decays all the way back to zero between
 * each event.
 */

#define FM_COEF 933		/* coefficient for half-life of 10 secs */
#define FM_MAXTICKS ((u32)99)   /* useless computing more ticks than this */
#define FM_MAXCNT 1000000	/* limit cnt to avoid overflow */
#define FM_SCALE 1000		/* faux fixed point scale */

/* Initialize a frequency meter */
static void fmeter_init(struct fmeter *fmp)
{
	fmp->cnt = 0;
	fmp->val = 0;
	fmp->time = 0;
	spin_lock_init(&fmp->lock);
}

/* Internal meter update - process cnt events and update value */
static void fmeter_update(struct fmeter *fmp)
{
	time64_t now;
	u32 ticks;

	now = ktime_get_seconds();
	ticks = now - fmp->time;

	if (ticks == 0)
		return;

	ticks = min(FM_MAXTICKS, ticks);
	while (ticks-- > 0)
		fmp->val = (FM_COEF * fmp->val) / FM_SCALE;
	fmp->time = now;

	fmp->val += ((FM_SCALE - FM_COEF) * fmp->cnt) / FM_SCALE;
	fmp->cnt = 0;
}

/* Process any previous ticks, then bump cnt by one (times scale). */
static void fmeter_markevent(struct fmeter *fmp)
{
	spin_lock(&fmp->lock);
	fmeter_update(fmp);
	fmp->cnt = min(FM_MAXCNT, fmp->cnt + FM_SCALE);
	spin_unlock(&fmp->lock);
}

/* Process any previous ticks, then return current value. */
static int fmeter_getrate(struct fmeter *fmp)
{
	int val;

	spin_lock(&fmp->lock);
	fmeter_update(fmp);
	val = fmp->val;
	spin_unlock(&fmp->lock);
	return val;
}

static struct cpuset *cpuset_attach_old_cs;

/*
 * Check to see if a cpuset can accept a new task
 * For v1, cpus_allowed and mems_allowed can't be empty.
 * For v2, effective_cpus can't be empty.
 * Note that in v1, effective_cpus = cpus_allowed.
 */
static int cpuset_can_attach_check(struct cpuset *cs)
{
	if (cpumask_empty(cs->effective_cpus) ||
	   (!is_in_v2_mode() && nodes_empty(cs->mems_allowed)))
		return -ENOSPC;
	return 0;
}

static void reset_migrate_dl_data(struct cpuset *cs)
{
	cs->nr_migrate_dl_tasks = 0;
	cs->sum_migrate_dl_bw = 0;
}

/* Called by cgroups to determine if a cpuset is usable; cpuset_mutex held */
static int cpuset_can_attach(struct cgroup_taskset *tset)
{
	struct cgroup_subsys_state *css;
	struct cpuset *cs, *oldcs;
	struct task_struct *task;
	bool cpus_updated, mems_updated;
	int ret;

	/* used later by cpuset_attach() */
	cpuset_attach_old_cs = task_cs(cgroup_taskset_first(tset, &css));
	oldcs = cpuset_attach_old_cs;
	cs = css_cs(css);

	mutex_lock(&cpuset_mutex);

	/* Check to see if task is allowed in the cpuset */
	ret = cpuset_can_attach_check(cs);
	if (ret)
		goto out_unlock;

	cpus_updated = !cpumask_equal(cs->effective_cpus, oldcs->effective_cpus);
	mems_updated = !nodes_equal(cs->effective_mems, oldcs->effective_mems);

	cgroup_taskset_for_each(task, css, tset) {
		ret = task_can_attach(task);
		if (ret)
			goto out_unlock;

		/*
		 * Skip rights over task check in v2 when nothing changes,
		 * migration permission derives from hierarchy ownership in
		 * cgroup_procs_write_permission()).
		 */
		if (!cgroup_subsys_on_dfl(cpuset_cgrp_subsys) ||
		    (cpus_updated || mems_updated)) {
			ret = security_task_setscheduler(task);
			if (ret)
				goto out_unlock;
		}

		if (dl_task(task)) {
			cs->nr_migrate_dl_tasks++;
			cs->sum_migrate_dl_bw += task->dl.dl_bw;
		}
	}

	if (!cs->nr_migrate_dl_tasks)
		goto out_success;

	if (!cpumask_intersects(oldcs->effective_cpus, cs->effective_cpus)) {
		int cpu = cpumask_any_and(cpu_active_mask, cs->effective_cpus);

		if (unlikely(cpu >= nr_cpu_ids)) {
			reset_migrate_dl_data(cs);
			ret = -EINVAL;
			goto out_unlock;
		}

		ret = dl_bw_alloc(cpu, cs->sum_migrate_dl_bw);
		if (ret) {
			reset_migrate_dl_data(cs);
			goto out_unlock;
		}
	}

out_success:
	/*
	 * Mark attach is in progress.  This makes validate_change() fail
	 * changes which zero cpus/mems_allowed.
	 */
	cs->attach_in_progress++;
out_unlock:
	mutex_unlock(&cpuset_mutex);
	return ret;
}

static void cpuset_cancel_attach(struct cgroup_taskset *tset)
{
	struct cgroup_subsys_state *css;
	struct cpuset *cs;

	cgroup_taskset_first(tset, &css);
	cs = css_cs(css);

	mutex_lock(&cpuset_mutex);
	cs->attach_in_progress--;
	if (!cs->attach_in_progress)
		wake_up(&cpuset_attach_wq);

	if (cs->nr_migrate_dl_tasks) {
		int cpu = cpumask_any(cs->effective_cpus);

		dl_bw_free(cpu, cs->sum_migrate_dl_bw);
		reset_migrate_dl_data(cs);
	}

	mutex_unlock(&cpuset_mutex);
}

/*
 * Protected by cpuset_mutex. cpus_attach is used only by cpuset_attach_task()
 * but we can't allocate it dynamically there.  Define it global and
 * allocate from cpuset_init().
 */
static cpumask_var_t cpus_attach;
static nodemask_t cpuset_attach_nodemask_to;

static void cpuset_attach_task(struct cpuset *cs, struct task_struct *task)
{
	lockdep_assert_held(&cpuset_mutex);

	if (cs != &top_cpuset)
		guarantee_online_cpus(task, cpus_attach);
	else
		cpumask_andnot(cpus_attach, task_cpu_possible_mask(task),
			       subpartitions_cpus);
	/*
	 * can_attach beforehand should guarantee that this doesn't
	 * fail.  TODO: have a better way to handle failure here
	 */
	WARN_ON_ONCE(set_cpus_allowed_ptr(task, cpus_attach));

	cpuset_change_task_nodemask(task, &cpuset_attach_nodemask_to);
	cpuset_update_task_spread_flags(cs, task);
}

static void cpuset_attach(struct cgroup_taskset *tset)
{
	struct task_struct *task;
	struct task_struct *leader;
	struct cgroup_subsys_state *css;
	struct cpuset *cs;
	struct cpuset *oldcs = cpuset_attach_old_cs;
	bool cpus_updated, mems_updated;

	cgroup_taskset_first(tset, &css);
	cs = css_cs(css);

	lockdep_assert_cpus_held();	/* see cgroup_attach_lock() */
	mutex_lock(&cpuset_mutex);
	cpus_updated = !cpumask_equal(cs->effective_cpus,
				      oldcs->effective_cpus);
	mems_updated = !nodes_equal(cs->effective_mems, oldcs->effective_mems);

	/*
	 * In the default hierarchy, enabling cpuset in the child cgroups
	 * will trigger a number of cpuset_attach() calls with no change
	 * in effective cpus and mems. In that case, we can optimize out
	 * by skipping the task iteration and update.
	 */
	if (cgroup_subsys_on_dfl(cpuset_cgrp_subsys) &&
	    !cpus_updated && !mems_updated) {
		cpuset_attach_nodemask_to = cs->effective_mems;
		goto out;
	}

	guarantee_online_mems(cs, &cpuset_attach_nodemask_to);

	cgroup_taskset_for_each(task, css, tset)
		cpuset_attach_task(cs, task);

	/*
	 * Change mm for all threadgroup leaders. This is expensive and may
	 * sleep and should be moved outside migration path proper. Skip it
	 * if there is no change in effective_mems and CS_MEMORY_MIGRATE is
	 * not set.
	 */
	cpuset_attach_nodemask_to = cs->effective_mems;
	if (!is_memory_migrate(cs) && !mems_updated)
		goto out;

	cgroup_taskset_for_each_leader(leader, css, tset) {
		struct mm_struct *mm = get_task_mm(leader);

		if (mm) {
			mpol_rebind_mm(mm, &cpuset_attach_nodemask_to);

			/*
			 * old_mems_allowed is the same with mems_allowed
			 * here, except if this task is being moved
			 * automatically due to hotplug.  In that case
			 * @mems_allowed has been updated and is empty, so
			 * @old_mems_allowed is the right nodesets that we
			 * migrate mm from.
			 */
			if (is_memory_migrate(cs))
				cpuset_migrate_mm(mm, &oldcs->old_mems_allowed,
						  &cpuset_attach_nodemask_to);
			else
				mmput(mm);
		}
	}

out:
	cs->old_mems_allowed = cpuset_attach_nodemask_to;

	if (cs->nr_migrate_dl_tasks) {
		cs->nr_deadline_tasks += cs->nr_migrate_dl_tasks;
		oldcs->nr_deadline_tasks -= cs->nr_migrate_dl_tasks;
		reset_migrate_dl_data(cs);
	}

	cs->attach_in_progress--;
	if (!cs->attach_in_progress)
		wake_up(&cpuset_attach_wq);

	mutex_unlock(&cpuset_mutex);
}

/* The various types of files and directories in a cpuset file system */

typedef enum {
	FILE_MEMORY_MIGRATE,
	FILE_CPULIST,
	FILE_MEMLIST,
	FILE_EFFECTIVE_CPULIST,
	FILE_EFFECTIVE_MEMLIST,
	FILE_SUBPARTS_CPULIST,
	FILE_EXCLUSIVE_CPULIST,
	FILE_EFFECTIVE_XCPULIST,
	FILE_CPU_EXCLUSIVE,
	FILE_MEM_EXCLUSIVE,
	FILE_MEM_HARDWALL,
	FILE_SCHED_LOAD_BALANCE,
	FILE_PARTITION_ROOT,
	FILE_SCHED_RELAX_DOMAIN_LEVEL,
	FILE_MEMORY_PRESSURE_ENABLED,
	FILE_MEMORY_PRESSURE,
	FILE_SPREAD_PAGE,
	FILE_SPREAD_SLAB,
} cpuset_filetype_t;

static int cpuset_write_u64(struct cgroup_subsys_state *css, struct cftype *cft,
			    u64 val)
{
	struct cpuset *cs = css_cs(css);
	cpuset_filetype_t type = cft->private;
	int retval = 0;

	cpus_read_lock();
	mutex_lock(&cpuset_mutex);
	if (!is_cpuset_online(cs)) {
		retval = -ENODEV;
		goto out_unlock;
	}

	switch (type) {
	case FILE_CPU_EXCLUSIVE:
		retval = update_flag(CS_CPU_EXCLUSIVE, cs, val);
		break;
	case FILE_MEM_EXCLUSIVE:
		retval = update_flag(CS_MEM_EXCLUSIVE, cs, val);
		break;
	case FILE_MEM_HARDWALL:
		retval = update_flag(CS_MEM_HARDWALL, cs, val);
		break;
	case FILE_SCHED_LOAD_BALANCE:
		retval = update_flag(CS_SCHED_LOAD_BALANCE, cs, val);
		break;
	case FILE_MEMORY_MIGRATE:
		retval = update_flag(CS_MEMORY_MIGRATE, cs, val);
		break;
	case FILE_MEMORY_PRESSURE_ENABLED:
		cpuset_memory_pressure_enabled = !!val;
		break;
	case FILE_SPREAD_PAGE:
		retval = update_flag(CS_SPREAD_PAGE, cs, val);
		break;
	case FILE_SPREAD_SLAB:
		retval = update_flag(CS_SPREAD_SLAB, cs, val);
		break;
	default:
		retval = -EINVAL;
		break;
	}
out_unlock:
	mutex_unlock(&cpuset_mutex);
	cpus_read_unlock();
	return retval;
}

static int cpuset_write_s64(struct cgroup_subsys_state *css, struct cftype *cft,
			    s64 val)
{
	struct cpuset *cs = css_cs(css);
	cpuset_filetype_t type = cft->private;
	int retval = -ENODEV;

	cpus_read_lock();
	mutex_lock(&cpuset_mutex);
	if (!is_cpuset_online(cs))
		goto out_unlock;

	switch (type) {
	case FILE_SCHED_RELAX_DOMAIN_LEVEL:
		retval = update_relax_domain_level(cs, val);
		break;
	default:
		retval = -EINVAL;
		break;
	}
out_unlock:
	mutex_unlock(&cpuset_mutex);
	cpus_read_unlock();
	return retval;
}

/*
 * Common handling for a write to a "cpus" or "mems" file.
 */
static ssize_t cpuset_write_resmask(struct kernfs_open_file *of,
				    char *buf, size_t nbytes, loff_t off)
{
	struct cpuset *cs = css_cs(of_css(of));
	struct cpuset *trialcs;
	int retval = -ENODEV;

	buf = strstrip(buf);

	/*
	 * CPU or memory hotunplug may leave @cs w/o any execution
	 * resources, in which case the hotplug code asynchronously updates
	 * configuration and transfers all tasks to the nearest ancestor
	 * which can execute.
	 *
	 * As writes to "cpus" or "mems" may restore @cs's execution
	 * resources, wait for the previously scheduled operations before
	 * proceeding, so that we don't end up keep removing tasks added
	 * after execution capability is restored.
	 *
	 * cpuset_hotplug_work calls back into cgroup core via
	 * cgroup_transfer_tasks() and waiting for it from a cgroupfs
	 * operation like this one can lead to a deadlock through kernfs
	 * active_ref protection.  Let's break the protection.  Losing the
	 * protection is okay as we check whether @cs is online after
	 * grabbing cpuset_mutex anyway.  This only happens on the legacy
	 * hierarchies.
	 */
	css_get(&cs->css);
	kernfs_break_active_protection(of->kn);
	flush_work(&cpuset_hotplug_work);

	cpus_read_lock();
	mutex_lock(&cpuset_mutex);
	if (!is_cpuset_online(cs))
		goto out_unlock;

	trialcs = alloc_trial_cpuset(cs);
	if (!trialcs) {
		retval = -ENOMEM;
		goto out_unlock;
	}

	switch (of_cft(of)->private) {
	case FILE_CPULIST:
		retval = update_cpumask(cs, trialcs, buf);
		break;
	case FILE_EXCLUSIVE_CPULIST:
		retval = update_exclusive_cpumask(cs, trialcs, buf);
		break;
	case FILE_MEMLIST:
		retval = update_nodemask(cs, trialcs, buf);
		break;
	default:
		retval = -EINVAL;
		break;
	}

	free_cpuset(trialcs);
out_unlock:
	mutex_unlock(&cpuset_mutex);
	cpus_read_unlock();
	kernfs_unbreak_active_protection(of->kn);
	css_put(&cs->css);
	flush_workqueue(cpuset_migrate_mm_wq);
	return retval ?: nbytes;
}

/*
 * These ascii lists should be read in a single call, by using a user
 * buffer large enough to hold the entire map.  If read in smaller
 * chunks, there is no guarantee of atomicity.  Since the display format
 * used, list of ranges of sequential numbers, is variable length,
 * and since these maps can change value dynamically, one could read
 * gibberish by doing partial reads while a list was changing.
 */
static int cpuset_common_seq_show(struct seq_file *sf, void *v)
{
	struct cpuset *cs = css_cs(seq_css(sf));
	cpuset_filetype_t type = seq_cft(sf)->private;
	int ret = 0;

	spin_lock_irq(&callback_lock);

	switch (type) {
	case FILE_CPULIST:
		seq_printf(sf, "%*pbl\n", cpumask_pr_args(cs->cpus_allowed));
		break;
	case FILE_MEMLIST:
		seq_printf(sf, "%*pbl\n", nodemask_pr_args(&cs->mems_allowed));
		break;
	case FILE_EFFECTIVE_CPULIST:
		seq_printf(sf, "%*pbl\n", cpumask_pr_args(cs->effective_cpus));
		break;
	case FILE_EFFECTIVE_MEMLIST:
		seq_printf(sf, "%*pbl\n", nodemask_pr_args(&cs->effective_mems));
		break;
	case FILE_EXCLUSIVE_CPULIST:
		seq_printf(sf, "%*pbl\n", cpumask_pr_args(cs->exclusive_cpus));
		break;
	case FILE_EFFECTIVE_XCPULIST:
		seq_printf(sf, "%*pbl\n", cpumask_pr_args(cs->effective_xcpus));
		break;
	case FILE_SUBPARTS_CPULIST:
		seq_printf(sf, "%*pbl\n", cpumask_pr_args(subpartitions_cpus));
		break;
	default:
		ret = -EINVAL;
	}

	spin_unlock_irq(&callback_lock);
	return ret;
}

static u64 cpuset_read_u64(struct cgroup_subsys_state *css, struct cftype *cft)
{
	struct cpuset *cs = css_cs(css);
	cpuset_filetype_t type = cft->private;
	switch (type) {
	case FILE_CPU_EXCLUSIVE:
		return is_cpu_exclusive(cs);
	case FILE_MEM_EXCLUSIVE:
		return is_mem_exclusive(cs);
	case FILE_MEM_HARDWALL:
		return is_mem_hardwall(cs);
	case FILE_SCHED_LOAD_BALANCE:
		return is_sched_load_balance(cs);
	case FILE_MEMORY_MIGRATE:
		return is_memory_migrate(cs);
	case FILE_MEMORY_PRESSURE_ENABLED:
		return cpuset_memory_pressure_enabled;
	case FILE_MEMORY_PRESSURE:
		return fmeter_getrate(&cs->fmeter);
	case FILE_SPREAD_PAGE:
		return is_spread_page(cs);
	case FILE_SPREAD_SLAB:
		return is_spread_slab(cs);
	default:
		BUG();
	}

	/* Unreachable but makes gcc happy */
	return 0;
}

static s64 cpuset_read_s64(struct cgroup_subsys_state *css, struct cftype *cft)
{
	struct cpuset *cs = css_cs(css);
	cpuset_filetype_t type = cft->private;
	switch (type) {
	case FILE_SCHED_RELAX_DOMAIN_LEVEL:
		return cs->relax_domain_level;
	default:
		BUG();
	}

	/* Unreachable but makes gcc happy */
	return 0;
}

static int sched_partition_show(struct seq_file *seq, void *v)
{
	struct cpuset *cs = css_cs(seq_css(seq));
	const char *err, *type = NULL;

	switch (cs->partition_root_state) {
	case PRS_ROOT:
		seq_puts(seq, "root\n");
		break;
	case PRS_ISOLATED:
		seq_puts(seq, "isolated\n");
		break;
	case PRS_MEMBER:
		seq_puts(seq, "member\n");
		break;
	case PRS_INVALID_ROOT:
		type = "root";
		fallthrough;
	case PRS_INVALID_ISOLATED:
		if (!type)
			type = "isolated";
		err = perr_strings[READ_ONCE(cs->prs_err)];
		if (err)
			seq_printf(seq, "%s invalid (%s)\n", type, err);
		else
			seq_printf(seq, "%s invalid\n", type);
		break;
	}
	return 0;
}

static ssize_t sched_partition_write(struct kernfs_open_file *of, char *buf,
				     size_t nbytes, loff_t off)
{
	struct cpuset *cs = css_cs(of_css(of));
	int val;
	int retval = -ENODEV;

	buf = strstrip(buf);

	/*
	 * Convert "root" to ENABLED, and convert "member" to DISABLED.
	 */
	if (!strcmp(buf, "root"))
		val = PRS_ROOT;
	else if (!strcmp(buf, "member"))
		val = PRS_MEMBER;
	else if (!strcmp(buf, "isolated"))
		val = PRS_ISOLATED;
	else
		return -EINVAL;

	css_get(&cs->css);
	cpus_read_lock();
	mutex_lock(&cpuset_mutex);
	if (!is_cpuset_online(cs))
		goto out_unlock;

	retval = update_prstate(cs, val);
out_unlock:
	mutex_unlock(&cpuset_mutex);
	cpus_read_unlock();
	css_put(&cs->css);
	return retval ?: nbytes;
}

/*
 * for the common functions, 'private' gives the type of file
 */

static struct cftype legacy_files[] = {
	{
		.name = "cpus",
		.seq_show = cpuset_common_seq_show,
		.write = cpuset_write_resmask,
		.max_write_len = (100U + 6 * NR_CPUS),
		.private = FILE_CPULIST,
	},

	{
		.name = "mems",
		.seq_show = cpuset_common_seq_show,
		.write = cpuset_write_resmask,
		.max_write_len = (100U + 6 * MAX_NUMNODES),
		.private = FILE_MEMLIST,
	},

	{
		.name = "effective_cpus",
		.seq_show = cpuset_common_seq_show,
		.private = FILE_EFFECTIVE_CPULIST,
	},

	{
		.name = "effective_mems",
		.seq_show = cpuset_common_seq_show,
		.private = FILE_EFFECTIVE_MEMLIST,
	},

	{
		.name = "cpu_exclusive",
		.read_u64 = cpuset_read_u64,
		.write_u64 = cpuset_write_u64,
		.private = FILE_CPU_EXCLUSIVE,
	},

	{
		.name = "mem_exclusive",
		.read_u64 = cpuset_read_u64,
		.write_u64 = cpuset_write_u64,
		.private = FILE_MEM_EXCLUSIVE,
	},

	{
		.name = "mem_hardwall",
		.read_u64 = cpuset_read_u64,
		.write_u64 = cpuset_write_u64,
		.private = FILE_MEM_HARDWALL,
	},

	{
		.name = "sched_load_balance",
		.read_u64 = cpuset_read_u64,
		.write_u64 = cpuset_write_u64,
		.private = FILE_SCHED_LOAD_BALANCE,
	},

	{
		.name = "sched_relax_domain_level",
		.read_s64 = cpuset_read_s64,
		.write_s64 = cpuset_write_s64,
		.private = FILE_SCHED_RELAX_DOMAIN_LEVEL,
	},

	{
		.name = "memory_migrate",
		.read_u64 = cpuset_read_u64,
		.write_u64 = cpuset_write_u64,
		.private = FILE_MEMORY_MIGRATE,
	},

	{
		.name = "memory_pressure",
		.read_u64 = cpuset_read_u64,
		.private = FILE_MEMORY_PRESSURE,
	},

	{
		.name = "memory_spread_page",
		.read_u64 = cpuset_read_u64,
		.write_u64 = cpuset_write_u64,
		.private = FILE_SPREAD_PAGE,
	},

	{
		.name = "memory_spread_slab",
		.read_u64 = cpuset_read_u64,
		.write_u64 = cpuset_write_u64,
		.private = FILE_SPREAD_SLAB,
	},

	{
		.name = "memory_pressure_enabled",
		.flags = CFTYPE_ONLY_ON_ROOT,
		.read_u64 = cpuset_read_u64,
		.write_u64 = cpuset_write_u64,
		.private = FILE_MEMORY_PRESSURE_ENABLED,
	},

	{ }	/* terminate */
};

/*
 * This is currently a minimal set for the default hierarchy. It can be
 * expanded later on by migrating more features and control files from v1.
 */
static struct cftype dfl_files[] = {
	{
		.name = "cpus",
		.seq_show = cpuset_common_seq_show,
		.write = cpuset_write_resmask,
		.max_write_len = (100U + 6 * NR_CPUS),
		.private = FILE_CPULIST,
		.flags = CFTYPE_NOT_ON_ROOT,
	},

	{
		.name = "mems",
		.seq_show = cpuset_common_seq_show,
		.write = cpuset_write_resmask,
		.max_write_len = (100U + 6 * MAX_NUMNODES),
		.private = FILE_MEMLIST,
		.flags = CFTYPE_NOT_ON_ROOT,
	},

	{
		.name = "cpus.effective",
		.seq_show = cpuset_common_seq_show,
		.private = FILE_EFFECTIVE_CPULIST,
	},

	{
		.name = "mems.effective",
		.seq_show = cpuset_common_seq_show,
		.private = FILE_EFFECTIVE_MEMLIST,
	},

	{
		.name = "cpus.partition",
		.seq_show = sched_partition_show,
		.write = sched_partition_write,
		.private = FILE_PARTITION_ROOT,
		.flags = CFTYPE_NOT_ON_ROOT,
		.file_offset = offsetof(struct cpuset, partition_file),
	},

	{
		.name = "cpus.exclusive",
		.seq_show = cpuset_common_seq_show,
		.write = cpuset_write_resmask,
		.max_write_len = (100U + 6 * NR_CPUS),
		.private = FILE_EXCLUSIVE_CPULIST,
		.flags = CFTYPE_NOT_ON_ROOT,
	},

	{
		.name = "cpus.exclusive.effective",
		.seq_show = cpuset_common_seq_show,
		.private = FILE_EFFECTIVE_XCPULIST,
		.flags = CFTYPE_NOT_ON_ROOT,
	},

	{
		.name = "cpus.subpartitions",
		.seq_show = cpuset_common_seq_show,
		.private = FILE_SUBPARTS_CPULIST,
		.flags = CFTYPE_ONLY_ON_ROOT | CFTYPE_DEBUG,
	},

	{ }	/* terminate */
};


/**
 * cpuset_css_alloc - Allocate a cpuset css
 * @parent_css: Parent css of the control group that the new cpuset will be
 *              part of
 * Return: cpuset css on success, -ENOMEM on failure.
 *
 * Allocate and initialize a new cpuset css, for non-NULL @parent_css, return
 * top cpuset css otherwise.
 */
static struct cgroup_subsys_state *
cpuset_css_alloc(struct cgroup_subsys_state *parent_css)
{
	struct cpuset *cs;

	if (!parent_css)
		return &top_cpuset.css;

	cs = kzalloc(sizeof(*cs), GFP_KERNEL);
	if (!cs)
		return ERR_PTR(-ENOMEM);

	if (alloc_cpumasks(cs, NULL)) {
		kfree(cs);
		return ERR_PTR(-ENOMEM);
	}

	__set_bit(CS_SCHED_LOAD_BALANCE, &cs->flags);
	nodes_clear(cs->mems_allowed);
	nodes_clear(cs->effective_mems);
	fmeter_init(&cs->fmeter);
	cs->relax_domain_level = -1;
	INIT_LIST_HEAD(&cs->remote_sibling);

	/* Set CS_MEMORY_MIGRATE for default hierarchy */
	if (cgroup_subsys_on_dfl(cpuset_cgrp_subsys))
		__set_bit(CS_MEMORY_MIGRATE, &cs->flags);

	return &cs->css;
}

static int cpuset_css_online(struct cgroup_subsys_state *css)
{
	struct cpuset *cs = css_cs(css);
	struct cpuset *parent = parent_cs(cs);
	struct cpuset *tmp_cs;
	struct cgroup_subsys_state *pos_css;

	if (!parent)
		return 0;

	cpus_read_lock();
	mutex_lock(&cpuset_mutex);

	set_bit(CS_ONLINE, &cs->flags);
	if (is_spread_page(parent))
		set_bit(CS_SPREAD_PAGE, &cs->flags);
	if (is_spread_slab(parent))
		set_bit(CS_SPREAD_SLAB, &cs->flags);

	cpuset_inc();

	spin_lock_irq(&callback_lock);
	if (is_in_v2_mode()) {
		cpumask_copy(cs->effective_cpus, parent->effective_cpus);
		cs->effective_mems = parent->effective_mems;
		cs->use_parent_ecpus = true;
		parent->child_ecpus_count++;
		/*
		 * Clear CS_SCHED_LOAD_BALANCE if parent is isolated
		 */
		if (!is_sched_load_balance(parent))
			clear_bit(CS_SCHED_LOAD_BALANCE, &cs->flags);
	}

	/*
	 * For v2, clear CS_SCHED_LOAD_BALANCE if parent is isolated
	 */
	if (cgroup_subsys_on_dfl(cpuset_cgrp_subsys) &&
	    !is_sched_load_balance(parent))
		clear_bit(CS_SCHED_LOAD_BALANCE, &cs->flags);

	spin_unlock_irq(&callback_lock);

	if (!test_bit(CGRP_CPUSET_CLONE_CHILDREN, &css->cgroup->flags))
		goto out_unlock;

	/*
	 * Clone @parent's configuration if CGRP_CPUSET_CLONE_CHILDREN is
	 * set.  This flag handling is implemented in cgroup core for
	 * historical reasons - the flag may be specified during mount.
	 *
	 * Currently, if any sibling cpusets have exclusive cpus or mem, we
	 * refuse to clone the configuration - thereby refusing the task to
	 * be entered, and as a result refusing the sys_unshare() or
	 * clone() which initiated it.  If this becomes a problem for some
	 * users who wish to allow that scenario, then this could be
	 * changed to grant parent->cpus_allowed-sibling_cpus_exclusive
	 * (and likewise for mems) to the new cgroup.
	 */
	rcu_read_lock();
	cpuset_for_each_child(tmp_cs, pos_css, parent) {
		if (is_mem_exclusive(tmp_cs) || is_cpu_exclusive(tmp_cs)) {
			rcu_read_unlock();
			goto out_unlock;
		}
	}
	rcu_read_unlock();

	spin_lock_irq(&callback_lock);
	cs->mems_allowed = parent->mems_allowed;
	cs->effective_mems = parent->mems_allowed;
	cpumask_copy(cs->cpus_allowed, parent->cpus_allowed);
	cpumask_copy(cs->effective_cpus, parent->cpus_allowed);
	spin_unlock_irq(&callback_lock);
out_unlock:
	mutex_unlock(&cpuset_mutex);
	cpus_read_unlock();
	return 0;
}

/*
 * If the cpuset being removed has its flag 'sched_load_balance'
 * enabled, then simulate turning sched_load_balance off, which
 * will call rebuild_sched_domains_locked(). That is not needed
 * in the default hierarchy where only changes in partition
 * will cause repartitioning.
 *
 * If the cpuset has the 'sched.partition' flag enabled, simulate
 * turning 'sched.partition" off.
 */

static void cpuset_css_offline(struct cgroup_subsys_state *css)
{
	struct cpuset *cs = css_cs(css);

	cpus_read_lock();
	mutex_lock(&cpuset_mutex);

	if (is_partition_valid(cs))
		update_prstate(cs, 0);

	if (!cgroup_subsys_on_dfl(cpuset_cgrp_subsys) &&
	    is_sched_load_balance(cs))
		update_flag(CS_SCHED_LOAD_BALANCE, cs, 0);

	if (cs->use_parent_ecpus) {
		struct cpuset *parent = parent_cs(cs);

		cs->use_parent_ecpus = false;
		parent->child_ecpus_count--;
	}

	cpuset_dec();
	clear_bit(CS_ONLINE, &cs->flags);

	mutex_unlock(&cpuset_mutex);
	cpus_read_unlock();
}

static void cpuset_css_free(struct cgroup_subsys_state *css)
{
	struct cpuset *cs = css_cs(css);

	free_cpuset(cs);
}

static void cpuset_bind(struct cgroup_subsys_state *root_css)
{
	mutex_lock(&cpuset_mutex);
	spin_lock_irq(&callback_lock);

	if (is_in_v2_mode()) {
		cpumask_copy(top_cpuset.cpus_allowed, cpu_possible_mask);
		cpumask_copy(top_cpuset.effective_xcpus, cpu_possible_mask);
		top_cpuset.mems_allowed = node_possible_map;
	} else {
		cpumask_copy(top_cpuset.cpus_allowed,
			     top_cpuset.effective_cpus);
		top_cpuset.mems_allowed = top_cpuset.effective_mems;
	}

	spin_unlock_irq(&callback_lock);
	mutex_unlock(&cpuset_mutex);
}

/*
 * In case the child is cloned into a cpuset different from its parent,
 * additional checks are done to see if the move is allowed.
 */
static int cpuset_can_fork(struct task_struct *task, struct css_set *cset)
{
	struct cpuset *cs = css_cs(cset->subsys[cpuset_cgrp_id]);
	bool same_cs;
	int ret;

	rcu_read_lock();
	same_cs = (cs == task_cs(current));
	rcu_read_unlock();

	if (same_cs)
		return 0;

	lockdep_assert_held(&cgroup_mutex);
	mutex_lock(&cpuset_mutex);

	/* Check to see if task is allowed in the cpuset */
	ret = cpuset_can_attach_check(cs);
	if (ret)
		goto out_unlock;

	ret = task_can_attach(task);
	if (ret)
		goto out_unlock;

	ret = security_task_setscheduler(task);
	if (ret)
		goto out_unlock;

	/*
	 * Mark attach is in progress.  This makes validate_change() fail
	 * changes which zero cpus/mems_allowed.
	 */
	cs->attach_in_progress++;
out_unlock:
	mutex_unlock(&cpuset_mutex);
	return ret;
}

static void cpuset_cancel_fork(struct task_struct *task, struct css_set *cset)
{
	struct cpuset *cs = css_cs(cset->subsys[cpuset_cgrp_id]);
	bool same_cs;

	rcu_read_lock();
	same_cs = (cs == task_cs(current));
	rcu_read_unlock();

	if (same_cs)
		return;

	mutex_lock(&cpuset_mutex);
	cs->attach_in_progress--;
	if (!cs->attach_in_progress)
		wake_up(&cpuset_attach_wq);
	mutex_unlock(&cpuset_mutex);
}

/*
 * Make sure the new task conform to the current state of its parent,
 * which could have been changed by cpuset just after it inherits the
 * state from the parent and before it sits on the cgroup's task list.
 */
static void cpuset_fork(struct task_struct *task)
{
	struct cpuset *cs;
	bool same_cs;

	rcu_read_lock();
	cs = task_cs(task);
	same_cs = (cs == task_cs(current));
	rcu_read_unlock();

	if (same_cs) {
		if (cs == &top_cpuset)
			return;

		set_cpus_allowed_ptr(task, current->cpus_ptr);
		task->mems_allowed = current->mems_allowed;
		return;
	}

	/* CLONE_INTO_CGROUP */
	mutex_lock(&cpuset_mutex);
	guarantee_online_mems(cs, &cpuset_attach_nodemask_to);
	cpuset_attach_task(cs, task);

	cs->attach_in_progress--;
	if (!cs->attach_in_progress)
		wake_up(&cpuset_attach_wq);

	mutex_unlock(&cpuset_mutex);
}

struct cgroup_subsys cpuset_cgrp_subsys = {
	.css_alloc	= cpuset_css_alloc,
	.css_online	= cpuset_css_online,
	.css_offline	= cpuset_css_offline,
	.css_free	= cpuset_css_free,
	.can_attach	= cpuset_can_attach,
	.cancel_attach	= cpuset_cancel_attach,
	.attach		= cpuset_attach,
	.post_attach	= cpuset_post_attach,
	.bind		= cpuset_bind,
	.can_fork	= cpuset_can_fork,
	.cancel_fork	= cpuset_cancel_fork,
	.fork		= cpuset_fork,
	.legacy_cftypes	= legacy_files,
	.dfl_cftypes	= dfl_files,
	.early_init	= true,
	.threaded	= true,
};

/**
 * cpuset_init - initialize cpusets at system boot
 *
 * Description: Initialize top_cpuset
 **/

int __init cpuset_init(void)
{
	BUG_ON(!alloc_cpumask_var(&top_cpuset.cpus_allowed, GFP_KERNEL));
	BUG_ON(!alloc_cpumask_var(&top_cpuset.effective_cpus, GFP_KERNEL));
	BUG_ON(!alloc_cpumask_var(&top_cpuset.effective_xcpus, GFP_KERNEL));
	BUG_ON(!alloc_cpumask_var(&top_cpuset.exclusive_cpus, GFP_KERNEL));
	BUG_ON(!zalloc_cpumask_var(&subpartitions_cpus, GFP_KERNEL));

	cpumask_setall(top_cpuset.cpus_allowed);
	nodes_setall(top_cpuset.mems_allowed);
	cpumask_setall(top_cpuset.effective_cpus);
	cpumask_setall(top_cpuset.effective_xcpus);
	cpumask_setall(top_cpuset.exclusive_cpus);
	nodes_setall(top_cpuset.effective_mems);

	fmeter_init(&top_cpuset.fmeter);
	set_bit(CS_SCHED_LOAD_BALANCE, &top_cpuset.flags);
	top_cpuset.relax_domain_level = -1;
	INIT_LIST_HEAD(&remote_children);

	BUG_ON(!alloc_cpumask_var(&cpus_attach, GFP_KERNEL));

	return 0;
}

/*
 * If CPU and/or memory hotplug handlers, below, unplug any CPUs
 * or memory nodes, we need to walk over the cpuset hierarchy,
 * removing that CPU or node from all cpusets.  If this removes the
 * last CPU or node from a cpuset, then move the tasks in the empty
 * cpuset to its next-highest non-empty parent.
 */
static void remove_tasks_in_empty_cpuset(struct cpuset *cs)
{
	struct cpuset *parent;

	/*
	 * Find its next-highest non-empty parent, (top cpuset
	 * has online cpus, so can't be empty).
	 */
	parent = parent_cs(cs);
	while (cpumask_empty(parent->cpus_allowed) ||
			nodes_empty(parent->mems_allowed))
		parent = parent_cs(parent);

	if (cgroup_transfer_tasks(parent->css.cgroup, cs->css.cgroup)) {
		pr_err("cpuset: failed to transfer tasks out of empty cpuset ");
		pr_cont_cgroup_name(cs->css.cgroup);
		pr_cont("\n");
	}
}

static void
hotplug_update_tasks_legacy(struct cpuset *cs,
			    struct cpumask *new_cpus, nodemask_t *new_mems,
			    bool cpus_updated, bool mems_updated)
{
	bool is_empty;

	spin_lock_irq(&callback_lock);
	cpumask_copy(cs->cpus_allowed, new_cpus);
	cpumask_copy(cs->effective_cpus, new_cpus);
	cs->mems_allowed = *new_mems;
	cs->effective_mems = *new_mems;
	spin_unlock_irq(&callback_lock);

	/*
	 * Don't call update_tasks_cpumask() if the cpuset becomes empty,
	 * as the tasks will be migrated to an ancestor.
	 */
	if (cpus_updated && !cpumask_empty(cs->cpus_allowed))
		update_tasks_cpumask(cs, new_cpus);
	if (mems_updated && !nodes_empty(cs->mems_allowed))
		update_tasks_nodemask(cs);

	is_empty = cpumask_empty(cs->cpus_allowed) ||
		   nodes_empty(cs->mems_allowed);

	/*
	 * Move tasks to the nearest ancestor with execution resources,
	 * This is full cgroup operation which will also call back into
	 * cpuset. Should be done outside any lock.
	 */
	if (is_empty) {
		mutex_unlock(&cpuset_mutex);
		remove_tasks_in_empty_cpuset(cs);
		mutex_lock(&cpuset_mutex);
	}
}

static void
hotplug_update_tasks(struct cpuset *cs,
		     struct cpumask *new_cpus, nodemask_t *new_mems,
		     bool cpus_updated, bool mems_updated)
{
	/* A partition root is allowed to have empty effective cpus */
	if (cpumask_empty(new_cpus) && !is_partition_valid(cs))
		cpumask_copy(new_cpus, parent_cs(cs)->effective_cpus);
	if (nodes_empty(*new_mems))
		*new_mems = parent_cs(cs)->effective_mems;

	spin_lock_irq(&callback_lock);
	cpumask_copy(cs->effective_cpus, new_cpus);
	cs->effective_mems = *new_mems;
	spin_unlock_irq(&callback_lock);

	if (cpus_updated)
		update_tasks_cpumask(cs, new_cpus);
	if (mems_updated)
		update_tasks_nodemask(cs);
}

static bool force_rebuild;

void cpuset_force_rebuild(void)
{
	force_rebuild = true;
}

/**
 * cpuset_hotplug_update_tasks - update tasks in a cpuset for hotunplug
 * @cs: cpuset in interest
 * @tmp: the tmpmasks structure pointer
 *
 * Compare @cs's cpu and mem masks against top_cpuset and if some have gone
 * offline, update @cs accordingly.  If @cs ends up with no CPU or memory,
 * all its tasks are moved to the nearest ancestor with both resources.
 */
static void cpuset_hotplug_update_tasks(struct cpuset *cs, struct tmpmasks *tmp)
{
	static cpumask_t new_cpus;
	static nodemask_t new_mems;
	bool cpus_updated;
	bool mems_updated;
	bool remote;
	struct cpuset *parent;
retry:
	wait_event(cpuset_attach_wq, cs->attach_in_progress == 0);

	mutex_lock(&cpuset_mutex);

	/*
	 * We have raced with task attaching. We wait until attaching
	 * is finished, so we won't attach a task to an empty cpuset.
	 */
	if (cs->attach_in_progress) {
		mutex_unlock(&cpuset_mutex);
		goto retry;
	}

	parent = parent_cs(cs);
	compute_effective_cpumask(&new_cpus, cs, parent);
	nodes_and(new_mems, cs->mems_allowed, parent->effective_mems);

	if (!tmp || !cs->partition_root_state)
		goto update_tasks;

	/*
	 * Compute effective_cpus for valid partition root, may invalidate
	 * child partition roots if necessary.
	 */
	remote = is_remote_partition(cs);
	if (remote || (is_partition_valid(cs) && is_partition_valid(parent)))
		compute_partition_effective_cpumask(cs, &new_cpus);

	if (remote && cpumask_empty(&new_cpus) &&
	    partition_is_populated(cs, NULL)) {
		remote_partition_disable(cs, tmp);
		compute_effective_cpumask(&new_cpus, cs, parent);
		remote = false;
		cpuset_force_rebuild();
	}

	/*
	 * Force the partition to become invalid if either one of
	 * the following conditions hold:
	 * 1) empty effective cpus but not valid empty partition.
	 * 2) parent is invalid or doesn't grant any cpus to child
	 *    partitions.
	 */
	if (is_local_partition(cs) && (!is_partition_valid(parent) ||
				tasks_nocpu_error(parent, cs, &new_cpus))) {
		update_parent_effective_cpumask(cs, partcmd_invalidate, NULL, tmp);
		compute_effective_cpumask(&new_cpus, cs, parent);
		cpuset_force_rebuild();
	}
	/*
	 * On the other hand, an invalid partition root may be transitioned
	 * back to a regular one.
	 */
	else if (is_partition_valid(parent) && is_partition_invalid(cs)) {
		update_parent_effective_cpumask(cs, partcmd_update, NULL, tmp);
		if (is_partition_valid(cs)) {
			compute_partition_effective_cpumask(cs, &new_cpus);
			cpuset_force_rebuild();
		}
	}

update_tasks:
	cpus_updated = !cpumask_equal(&new_cpus, cs->effective_cpus);
	mems_updated = !nodes_equal(new_mems, cs->effective_mems);
	if (!cpus_updated && !mems_updated)
		goto unlock;	/* Hotplug doesn't affect this cpuset */

	if (mems_updated)
		check_insane_mems_config(&new_mems);

	if (is_in_v2_mode())
		hotplug_update_tasks(cs, &new_cpus, &new_mems,
				     cpus_updated, mems_updated);
	else
		hotplug_update_tasks_legacy(cs, &new_cpus, &new_mems,
					    cpus_updated, mems_updated);

unlock:
	mutex_unlock(&cpuset_mutex);
}

/**
 * cpuset_hotplug_workfn - handle CPU/memory hotunplug for a cpuset
 * @work: unused
 *
 * This function is called after either CPU or memory configuration has
 * changed and updates cpuset accordingly.  The top_cpuset is always
 * synchronized to cpu_active_mask and N_MEMORY, which is necessary in
 * order to make cpusets transparent (of no affect) on systems that are
 * actively using CPU hotplug but making no active use of cpusets.
 *
 * Non-root cpusets are only affected by offlining.  If any CPUs or memory
 * nodes have been taken down, cpuset_hotplug_update_tasks() is invoked on
 * all descendants.
 *
 * Note that CPU offlining during suspend is ignored.  We don't modify
 * cpusets across suspend/resume cycles at all.
 */
static void cpuset_hotplug_workfn(struct work_struct *work)
{
	static cpumask_t new_cpus;
	static nodemask_t new_mems;
	bool cpus_updated, mems_updated;
	bool on_dfl = is_in_v2_mode();
	struct tmpmasks tmp, *ptmp = NULL;

	if (on_dfl && !alloc_cpumasks(NULL, &tmp))
		ptmp = &tmp;

	mutex_lock(&cpuset_mutex);

	/* fetch the available cpus/mems and find out which changed how */
	cpumask_copy(&new_cpus, cpu_active_mask);
	new_mems = node_states[N_MEMORY];

	/*
	 * If subpartitions_cpus is populated, it is likely that the check
	 * below will produce a false positive on cpus_updated when the cpu
	 * list isn't changed. It is extra work, but it is better to be safe.
	 */
	cpus_updated = !cpumask_equal(top_cpuset.effective_cpus, &new_cpus) ||
		       !cpumask_empty(subpartitions_cpus);
	mems_updated = !nodes_equal(top_cpuset.effective_mems, new_mems);

	/*
	 * In the rare case that hotplug removes all the cpus in
	 * subpartitions_cpus, we assumed that cpus are updated.
	 */
	if (!cpus_updated && top_cpuset.nr_subparts)
		cpus_updated = true;

	/* For v1, synchronize cpus_allowed to cpu_active_mask */
	if (cpus_updated) {
		spin_lock_irq(&callback_lock);
		if (!on_dfl)
			cpumask_copy(top_cpuset.cpus_allowed, &new_cpus);
		/*
		 * Make sure that CPUs allocated to child partitions
		 * do not show up in effective_cpus. If no CPU is left,
		 * we clear the subpartitions_cpus & let the child partitions
		 * fight for the CPUs again.
		 */
		if (!cpumask_empty(subpartitions_cpus)) {
			if (cpumask_subset(&new_cpus, subpartitions_cpus)) {
				top_cpuset.nr_subparts = 0;
				cpumask_clear(subpartitions_cpus);
			} else {
				cpumask_andnot(&new_cpus, &new_cpus,
					       subpartitions_cpus);
			}
		}
		cpumask_copy(top_cpuset.effective_cpus, &new_cpus);
		spin_unlock_irq(&callback_lock);
		/* we don't mess with cpumasks of tasks in top_cpuset */
	}

	/* synchronize mems_allowed to N_MEMORY */
	if (mems_updated) {
		spin_lock_irq(&callback_lock);
		if (!on_dfl)
			top_cpuset.mems_allowed = new_mems;
		top_cpuset.effective_mems = new_mems;
		spin_unlock_irq(&callback_lock);
		update_tasks_nodemask(&top_cpuset);
	}

	mutex_unlock(&cpuset_mutex);

	/* if cpus or mems changed, we need to propagate to descendants */
	if (cpus_updated || mems_updated) {
		struct cpuset *cs;
		struct cgroup_subsys_state *pos_css;

		rcu_read_lock();
		cpuset_for_each_descendant_pre(cs, pos_css, &top_cpuset) {
			if (cs == &top_cpuset || !css_tryget_online(&cs->css))
				continue;
			rcu_read_unlock();

			cpuset_hotplug_update_tasks(cs, ptmp);

			rcu_read_lock();
			css_put(&cs->css);
		}
		rcu_read_unlock();
	}

	/* rebuild sched domains if cpus_allowed has changed */
	if (cpus_updated || force_rebuild) {
		force_rebuild = false;
		rebuild_sched_domains();
	}

	free_cpumasks(NULL, ptmp);
}

void cpuset_update_active_cpus(void)
{
	/*
	 * We're inside cpu hotplug critical region which usually nests
	 * inside cgroup synchronization.  Bounce actual hotplug processing
	 * to a work item to avoid reverse locking order.
	 */
	schedule_work(&cpuset_hotplug_work);
}

void cpuset_wait_for_hotplug(void)
{
	flush_work(&cpuset_hotplug_work);
}

/*
 * Keep top_cpuset.mems_allowed tracking node_states[N_MEMORY].
 * Call this routine anytime after node_states[N_MEMORY] changes.
 * See cpuset_update_active_cpus() for CPU hotplug handling.
 */
static int cpuset_track_online_nodes(struct notifier_block *self,
				unsigned long action, void *arg)
{
	schedule_work(&cpuset_hotplug_work);
	return NOTIFY_OK;
}

/**
 * cpuset_init_smp - initialize cpus_allowed
 *
 * Description: Finish top cpuset after cpu, node maps are initialized
 */
void __init cpuset_init_smp(void)
{
	/*
	 * cpus_allowd/mems_allowed set to v2 values in the initial
	 * cpuset_bind() call will be reset to v1 values in another
	 * cpuset_bind() call when v1 cpuset is mounted.
	 */
	top_cpuset.old_mems_allowed = top_cpuset.mems_allowed;

	cpumask_copy(top_cpuset.effective_cpus, cpu_active_mask);
	top_cpuset.effective_mems = node_states[N_MEMORY];

	hotplug_memory_notifier(cpuset_track_online_nodes, CPUSET_CALLBACK_PRI);

	cpuset_migrate_mm_wq = alloc_ordered_workqueue("cpuset_migrate_mm", 0);
	BUG_ON(!cpuset_migrate_mm_wq);
}

/**
 * cpuset_cpus_allowed - return cpus_allowed mask from a tasks cpuset.
 * @tsk: pointer to task_struct from which to obtain cpuset->cpus_allowed.
 * @pmask: pointer to struct cpumask variable to receive cpus_allowed set.
 *
 * Description: Returns the cpumask_var_t cpus_allowed of the cpuset
 * attached to the specified @tsk.  Guaranteed to return some non-empty
 * subset of cpu_online_mask, even if this means going outside the
 * tasks cpuset, except when the task is in the top cpuset.
 **/

void cpuset_cpus_allowed(struct task_struct *tsk, struct cpumask *pmask)
{
	unsigned long flags;
	struct cpuset *cs;

	spin_lock_irqsave(&callback_lock, flags);
	rcu_read_lock();

	cs = task_cs(tsk);
	if (cs != &top_cpuset)
		guarantee_online_cpus(tsk, pmask);
	/*
	 * Tasks in the top cpuset won't get update to their cpumasks
	 * when a hotplug online/offline event happens. So we include all
	 * offline cpus in the allowed cpu list.
	 */
	if ((cs == &top_cpuset) || cpumask_empty(pmask)) {
		const struct cpumask *possible_mask = task_cpu_possible_mask(tsk);

		/*
		 * We first exclude cpus allocated to partitions. If there is no
		 * allowable online cpu left, we fall back to all possible cpus.
		 */
		cpumask_andnot(pmask, possible_mask, subpartitions_cpus);
		if (!cpumask_intersects(pmask, cpu_online_mask))
			cpumask_copy(pmask, possible_mask);
	}

	rcu_read_unlock();
	spin_unlock_irqrestore(&callback_lock, flags);
}

/**
 * cpuset_cpus_allowed_fallback - final fallback before complete catastrophe.
 * @tsk: pointer to task_struct with which the scheduler is struggling
 *
 * Description: In the case that the scheduler cannot find an allowed cpu in
 * tsk->cpus_allowed, we fall back to task_cs(tsk)->cpus_allowed. In legacy
 * mode however, this value is the same as task_cs(tsk)->effective_cpus,
 * which will not contain a sane cpumask during cases such as cpu hotplugging.
 * This is the absolute last resort for the scheduler and it is only used if
 * _every_ other avenue has been traveled.
 *
 * Returns true if the affinity of @tsk was changed, false otherwise.
 **/

bool cpuset_cpus_allowed_fallback(struct task_struct *tsk)
{
	const struct cpumask *possible_mask = task_cpu_possible_mask(tsk);
	const struct cpumask *cs_mask;
	bool changed = false;

	rcu_read_lock();
	cs_mask = task_cs(tsk)->cpus_allowed;
	if (is_in_v2_mode() && cpumask_subset(cs_mask, possible_mask)) {
		do_set_cpus_allowed(tsk, cs_mask);
		changed = true;
	}
	rcu_read_unlock();

	/*
	 * We own tsk->cpus_allowed, nobody can change it under us.
	 *
	 * But we used cs && cs->cpus_allowed lockless and thus can
	 * race with cgroup_attach_task() or update_cpumask() and get
	 * the wrong tsk->cpus_allowed. However, both cases imply the
	 * subsequent cpuset_change_cpumask()->set_cpus_allowed_ptr()
	 * which takes task_rq_lock().
	 *
	 * If we are called after it dropped the lock we must see all
	 * changes in tsk_cs()->cpus_allowed. Otherwise we can temporary
	 * set any mask even if it is not right from task_cs() pov,
	 * the pending set_cpus_allowed_ptr() will fix things.
	 *
	 * select_fallback_rq() will fix things ups and set cpu_possible_mask
	 * if required.
	 */
	return changed;
}

void __init cpuset_init_current_mems_allowed(void)
{
	nodes_setall(current->mems_allowed);
}

/**
 * cpuset_mems_allowed - return mems_allowed mask from a tasks cpuset.
 * @tsk: pointer to task_struct from which to obtain cpuset->mems_allowed.
 *
 * Description: Returns the nodemask_t mems_allowed of the cpuset
 * attached to the specified @tsk.  Guaranteed to return some non-empty
 * subset of node_states[N_MEMORY], even if this means going outside the
 * tasks cpuset.
 **/

nodemask_t cpuset_mems_allowed(struct task_struct *tsk)
{
	nodemask_t mask;
	unsigned long flags;

	spin_lock_irqsave(&callback_lock, flags);
	rcu_read_lock();
	guarantee_online_mems(task_cs(tsk), &mask);
	rcu_read_unlock();
	spin_unlock_irqrestore(&callback_lock, flags);

	return mask;
}

/**
 * cpuset_nodemask_valid_mems_allowed - check nodemask vs. current mems_allowed
 * @nodemask: the nodemask to be checked
 *
 * Are any of the nodes in the nodemask allowed in current->mems_allowed?
 */
int cpuset_nodemask_valid_mems_allowed(nodemask_t *nodemask)
{
	return nodes_intersects(*nodemask, current->mems_allowed);
}

/*
 * nearest_hardwall_ancestor() - Returns the nearest mem_exclusive or
 * mem_hardwall ancestor to the specified cpuset.  Call holding
 * callback_lock.  If no ancestor is mem_exclusive or mem_hardwall
 * (an unusual configuration), then returns the root cpuset.
 */
static struct cpuset *nearest_hardwall_ancestor(struct cpuset *cs)
{
	while (!(is_mem_exclusive(cs) || is_mem_hardwall(cs)) && parent_cs(cs))
		cs = parent_cs(cs);
	return cs;
}

/*
 * cpuset_node_allowed - Can we allocate on a memory node?
 * @node: is this an allowed node?
 * @gfp_mask: memory allocation flags
 *
 * If we're in interrupt, yes, we can always allocate.  If @node is set in
 * current's mems_allowed, yes.  If it's not a __GFP_HARDWALL request and this
 * node is set in the nearest hardwalled cpuset ancestor to current's cpuset,
 * yes.  If current has access to memory reserves as an oom victim, yes.
 * Otherwise, no.
 *
 * GFP_USER allocations are marked with the __GFP_HARDWALL bit,
 * and do not allow allocations outside the current tasks cpuset
 * unless the task has been OOM killed.
 * GFP_KERNEL allocations are not so marked, so can escape to the
 * nearest enclosing hardwalled ancestor cpuset.
 *
 * Scanning up parent cpusets requires callback_lock.  The
 * __alloc_pages() routine only calls here with __GFP_HARDWALL bit
 * _not_ set if it's a GFP_KERNEL allocation, and all nodes in the
 * current tasks mems_allowed came up empty on the first pass over
 * the zonelist.  So only GFP_KERNEL allocations, if all nodes in the
 * cpuset are short of memory, might require taking the callback_lock.
 *
 * The first call here from mm/page_alloc:get_page_from_freelist()
 * has __GFP_HARDWALL set in gfp_mask, enforcing hardwall cpusets,
 * so no allocation on a node outside the cpuset is allowed (unless
 * in interrupt, of course).
 *
 * The second pass through get_page_from_freelist() doesn't even call
 * here for GFP_ATOMIC calls.  For those calls, the __alloc_pages()
 * variable 'wait' is not set, and the bit ALLOC_CPUSET is not set
 * in alloc_flags.  That logic and the checks below have the combined
 * affect that:
 *	in_interrupt - any node ok (current task context irrelevant)
 *	GFP_ATOMIC   - any node ok
 *	tsk_is_oom_victim   - any node ok
 *	GFP_KERNEL   - any node in enclosing hardwalled cpuset ok
 *	GFP_USER     - only nodes in current tasks mems allowed ok.
 */
bool cpuset_node_allowed(int node, gfp_t gfp_mask)
{
	struct cpuset *cs;		/* current cpuset ancestors */
	bool allowed;			/* is allocation in zone z allowed? */
	unsigned long flags;

	if (in_interrupt())
		return true;
	if (node_isset(node, current->mems_allowed))
		return true;
	/*
	 * Allow tasks that have access to memory reserves because they have
	 * been OOM killed to get memory anywhere.
	 */
	if (unlikely(tsk_is_oom_victim(current)))
		return true;
	if (gfp_mask & __GFP_HARDWALL)	/* If hardwall request, stop here */
		return false;

	if (current->flags & PF_EXITING) /* Let dying task have memory */
		return true;

	/* Not hardwall and node outside mems_allowed: scan up cpusets */
	spin_lock_irqsave(&callback_lock, flags);

	rcu_read_lock();
	cs = nearest_hardwall_ancestor(task_cs(current));
	allowed = node_isset(node, cs->mems_allowed);
	rcu_read_unlock();

	spin_unlock_irqrestore(&callback_lock, flags);
	return allowed;
}

/**
 * cpuset_spread_node() - On which node to begin search for a page
 * @rotor: round robin rotor
 *
 * If a task is marked PF_SPREAD_PAGE or PF_SPREAD_SLAB (as for
 * tasks in a cpuset with is_spread_page or is_spread_slab set),
 * and if the memory allocation used cpuset_mem_spread_node()
 * to determine on which node to start looking, as it will for
 * certain page cache or slab cache pages such as used for file
 * system buffers and inode caches, then instead of starting on the
 * local node to look for a free page, rather spread the starting
 * node around the tasks mems_allowed nodes.
 *
 * We don't have to worry about the returned node being offline
 * because "it can't happen", and even if it did, it would be ok.
 *
 * The routines calling guarantee_online_mems() are careful to
 * only set nodes in task->mems_allowed that are online.  So it
 * should not be possible for the following code to return an
 * offline node.  But if it did, that would be ok, as this routine
 * is not returning the node where the allocation must be, only
 * the node where the search should start.  The zonelist passed to
 * __alloc_pages() will include all nodes.  If the slab allocator
 * is passed an offline node, it will fall back to the local node.
 * See kmem_cache_alloc_node().
 */
static int cpuset_spread_node(int *rotor)
{
	return *rotor = next_node_in(*rotor, current->mems_allowed);
}

/**
 * cpuset_mem_spread_node() - On which node to begin search for a file page
 */
int cpuset_mem_spread_node(void)
{
	if (current->cpuset_mem_spread_rotor == NUMA_NO_NODE)
		current->cpuset_mem_spread_rotor =
			node_random(&current->mems_allowed);

	return cpuset_spread_node(&current->cpuset_mem_spread_rotor);
}

/**
 * cpuset_slab_spread_node() - On which node to begin search for a slab page
 */
int cpuset_slab_spread_node(void)
{
	if (current->cpuset_slab_spread_rotor == NUMA_NO_NODE)
		current->cpuset_slab_spread_rotor =
			node_random(&current->mems_allowed);

	return cpuset_spread_node(&current->cpuset_slab_spread_rotor);
}
EXPORT_SYMBOL_GPL(cpuset_mem_spread_node);

/**
 * cpuset_mems_allowed_intersects - Does @tsk1's mems_allowed intersect @tsk2's?
 * @tsk1: pointer to task_struct of some task.
 * @tsk2: pointer to task_struct of some other task.
 *
 * Description: Return true if @tsk1's mems_allowed intersects the
 * mems_allowed of @tsk2.  Used by the OOM killer to determine if
 * one of the task's memory usage might impact the memory available
 * to the other.
 **/

int cpuset_mems_allowed_intersects(const struct task_struct *tsk1,
				   const struct task_struct *tsk2)
{
	return nodes_intersects(tsk1->mems_allowed, tsk2->mems_allowed);
}

/**
 * cpuset_print_current_mems_allowed - prints current's cpuset and mems_allowed
 *
 * Description: Prints current's name, cpuset name, and cached copy of its
 * mems_allowed to the kernel log.
 */
void cpuset_print_current_mems_allowed(void)
{
	struct cgroup *cgrp;

	rcu_read_lock();

	cgrp = task_cs(current)->css.cgroup;
	pr_cont(",cpuset=");
	pr_cont_cgroup_name(cgrp);
	pr_cont(",mems_allowed=%*pbl",
		nodemask_pr_args(&current->mems_allowed));

	rcu_read_unlock();
}

/*
 * Collection of memory_pressure is suppressed unless
 * this flag is enabled by writing "1" to the special
 * cpuset file 'memory_pressure_enabled' in the root cpuset.
 */

int cpuset_memory_pressure_enabled __read_mostly;

/*
 * __cpuset_memory_pressure_bump - keep stats of per-cpuset reclaims.
 *
 * Keep a running average of the rate of synchronous (direct)
 * page reclaim efforts initiated by tasks in each cpuset.
 *
 * This represents the rate at which some task in the cpuset
 * ran low on memory on all nodes it was allowed to use, and
 * had to enter the kernels page reclaim code in an effort to
 * create more free memory by tossing clean pages or swapping
 * or writing dirty pages.
 *
 * Display to user space in the per-cpuset read-only file
 * "memory_pressure".  Value displayed is an integer
 * representing the recent rate of entry into the synchronous
 * (direct) page reclaim by any task attached to the cpuset.
 */

void __cpuset_memory_pressure_bump(void)
{
	rcu_read_lock();
	fmeter_markevent(&task_cs(current)->fmeter);
	rcu_read_unlock();
}

#ifdef CONFIG_PROC_PID_CPUSET
/*
 * proc_cpuset_show()
 *  - Print tasks cpuset path into seq_file.
 *  - Used for /proc/<pid>/cpuset.
 *  - No need to task_lock(tsk) on this tsk->cpuset reference, as it
 *    doesn't really matter if tsk->cpuset changes after we read it,
 *    and we take cpuset_mutex, keeping cpuset_attach() from changing it
 *    anyway.
 */
int proc_cpuset_show(struct seq_file *m, struct pid_namespace *ns,
		     struct pid *pid, struct task_struct *tsk)
{
	char *buf;
	struct cgroup_subsys_state *css;
	int retval;

	retval = -ENOMEM;
	buf = kmalloc(PATH_MAX, GFP_KERNEL);
	if (!buf)
		goto out;

	css = task_get_css(tsk, cpuset_cgrp_id);
	retval = cgroup_path_ns(css->cgroup, buf, PATH_MAX,
				current->nsproxy->cgroup_ns);
	css_put(css);
	if (retval >= PATH_MAX)
		retval = -ENAMETOOLONG;
	if (retval < 0)
		goto out_free;
	seq_puts(m, buf);
	seq_putc(m, '\n');
	retval = 0;
out_free:
	kfree(buf);
out:
	return retval;
}
#endif /* CONFIG_PROC_PID_CPUSET */

/* Display task mems_allowed in /proc/<pid>/status file. */
void cpuset_task_status_allowed(struct seq_file *m, struct task_struct *task)
{
	seq_printf(m, "Mems_allowed:\t%*pb\n",
		   nodemask_pr_args(&task->mems_allowed));
	seq_printf(m, "Mems_allowed_list:\t%*pbl\n",
		   nodemask_pr_args(&task->mems_allowed));
}<|MERGE_RESOLUTION|>--- conflicted
+++ resolved
@@ -1309,18 +1309,7 @@
 static void compute_effective_cpumask(struct cpumask *new_cpus,
 				      struct cpuset *cs, struct cpuset *parent)
 {
-<<<<<<< HEAD
-	if (parent->nr_subparts_cpus && is_partition_valid(cs)) {
-		cpumask_or(new_cpus, parent->effective_cpus,
-			   parent->subparts_cpus);
-		cpumask_and(new_cpus, new_cpus, cs->cpus_allowed);
-		cpumask_and(new_cpus, new_cpus, cpu_active_mask);
-	} else {
-		cpumask_and(new_cpus, cs->cpus_allowed, parent->effective_cpus);
-	}
-=======
 	cpumask_and(new_cpus, cs->cpus_allowed, parent->effective_cpus);
->>>>>>> 740329d7
 }
 
 /*
@@ -1362,19 +1351,11 @@
  *
  * Changing load balance flag will automatically call
  * rebuild_sched_domains_locked().
-<<<<<<< HEAD
-=======
  * This function is for cgroup v2 only.
->>>>>>> 740329d7
  */
 static void update_partition_sd_lb(struct cpuset *cs, int old_prs)
 {
 	int new_prs = cs->partition_root_state;
-<<<<<<< HEAD
-	bool new_lb = (new_prs != PRS_ISOLATED);
-	bool rebuild_domains = (new_prs > 0) || (old_prs > 0);
-
-=======
 	bool rebuild_domains = (new_prs > 0) || (old_prs > 0);
 	bool new_lb;
 
@@ -1387,7 +1368,6 @@
 	} else {
 		new_lb = is_sched_load_balance(parent_cs(cs));
 	}
->>>>>>> 740329d7
 	if (new_lb != !!is_sched_load_balance(cs)) {
 		rebuild_domains = true;
 		if (new_lb)
@@ -1400,8 +1380,6 @@
 		rebuild_sched_domains_locked();
 }
 
-<<<<<<< HEAD
-=======
 /*
  * tasks_nocpu_error - Return true if tasks will have no effective_cpus
  */
@@ -1690,7 +1668,6 @@
 	return false;
 }
 
->>>>>>> 740329d7
 /**
  * update_parent_effective_cpumask - update effective_cpus mask of parent cpuset
  * @cs:      The cpuset that requests change in partition root state
@@ -1852,23 +1829,11 @@
 					       parent->effective_xcpus);
 		}
 		/*
-		 * Empty cpumask is not allowed
-		 */
-		if (cpumask_empty(newmask)) {
-			part_error = PERR_CPUSEMPTY;
-		/*
 		 * Make partition invalid if parent's effective_cpus could
 		 * become empty and there are tasks in the parent.
 		 */
-<<<<<<< HEAD
-		} else if (adding &&
-		    cpumask_subset(parent->effective_cpus, tmp->addmask) &&
-		    !cpumask_intersects(tmp->delmask, cpu_active_mask) &&
-		    partition_is_populated(parent, cs)) {
-=======
 		if (nocpu && (!adding ||
 		    !cpumask_intersects(tmp->addmask, cpu_active_mask))) {
->>>>>>> 740329d7
 			part_error = PERR_NOCPUS;
 			deleting = false;
 			adding = cpumask_and(tmp->addmask,
@@ -1956,17 +1921,11 @@
 
 	/*
 	 * Transitioning between invalid to valid or vice versa may require
-<<<<<<< HEAD
-	 * changing CS_CPU_EXCLUSIVE.
-	 */
-	if (old_prs != new_prs) {
-=======
 	 * changing CS_CPU_EXCLUSIVE. In the case of partcmd_update,
 	 * validate_change() has already been successfully called and
 	 * CPU lists in cs haven't been updated yet. So defer it to later.
 	 */
 	if ((old_prs != new_prs) && (cmd != partcmd_update))  {
->>>>>>> 740329d7
 		int err = update_partition_exclusive(cs, new_prs);
 
 		if (err)
@@ -2014,19 +1973,12 @@
 
 	spin_unlock_irq(&callback_lock);
 
-<<<<<<< HEAD
-	if (adding || deleting) {
-		update_tasks_cpumask(parent, tmp->addmask);
-		if (parent->child_ecpus_count)
-			update_sibling_cpumasks(parent, cs, tmp);
-=======
 	if ((old_prs != new_prs) && (cmd == partcmd_update))
 		update_partition_exclusive(cs, new_prs);
 
 	if (adding || deleting) {
 		update_tasks_cpumask(parent, tmp->addmask);
 		update_sibling_cpumasks(parent, cs, tmp);
->>>>>>> 740329d7
 	}
 
 	/*
@@ -2110,12 +2062,6 @@
 	}
 	rcu_read_unlock();
 }
-
-/*
- * update_cpumasks_hier() flags
- */
-#define HIER_CHECKALL		0x01	/* Check all cpusets with no skipping */
-#define HIER_NO_SD_REBUILD	0x02	/* Don't rebuild sched domains */
 
 /*
  * update_cpumasks_hier() flags
@@ -2300,20 +2246,6 @@
 		}
 
 		/*
-		 * On default hierarchy, inherit the CS_SCHED_LOAD_BALANCE
-		 * from parent if current cpuset isn't a valid partition root
-		 * and their load balance states differ.
-		 */
-		if (cgroup_subsys_on_dfl(cpuset_cgrp_subsys) &&
-		    !is_partition_valid(cp) &&
-		    (is_sched_load_balance(parent) != is_sched_load_balance(cp))) {
-			if (is_sched_load_balance(parent))
-				set_bit(CS_SCHED_LOAD_BALANCE, &cp->flags);
-			else
-				clear_bit(CS_SCHED_LOAD_BALANCE, &cp->flags);
-		}
-
-		/*
 		 * On legacy hierarchy, if the effective cpumask of any non-
 		 * empty cpuset is changed, we need to rebuild sched domains.
 		 * On default hierarchy, the cpuset needs to be a partition
@@ -2398,10 +2330,7 @@
 	struct tmpmasks tmp;
 	struct cpuset *parent = parent_cs(cs);
 	bool invalidate = false;
-<<<<<<< HEAD
-=======
 	int hier_flags = 0;
->>>>>>> 740329d7
 	int old_prs = cs->partition_root_state;
 
 	/* top_cpuset.cpus_allowed tracks cpu_online_mask; it's read-only */
@@ -2442,8 +2371,6 @@
 
 	if (alloc_cpumasks(NULL, &tmp))
 		return -ENOMEM;
-<<<<<<< HEAD
-=======
 
 	if (old_prs) {
 		if (is_partition_valid(cs) &&
@@ -2465,7 +2392,6 @@
 	 */
 	if (!cpumask_equal(cs->effective_xcpus, trialcs->effective_xcpus))
 		hier_flags = HIER_CHECKALL;
->>>>>>> 740329d7
 
 	retval = validate_change(cs, trialcs);
 
@@ -2498,13 +2424,10 @@
 
 	if (retval < 0)
 		goto out_free;
-<<<<<<< HEAD
-=======
 
 	if (is_partition_valid(cs) ||
 	   (is_partition_invalid(cs) && !invalidate)) {
 		struct cpumask *xcpus = trialcs->effective_xcpus;
->>>>>>> 740329d7
 
 		if (cpumask_empty(xcpus) && is_partition_invalid(cs))
 			xcpus = trialcs->cpus_allowed;
@@ -2635,10 +2558,6 @@
 		reset_partition_data(cs);
 	spin_unlock_irq(&callback_lock);
 
-<<<<<<< HEAD
-	/* effective_cpus will be updated here */
-	update_cpumasks_hier(cs, &tmp, 0);
-=======
 	/*
 	 * Call update_cpumasks_hier() to update effective_cpus/effective_xcpus
 	 * of the subtree when it is a valid partition root or effective_xcpus
@@ -2646,26 +2565,11 @@
 	 */
 	if (is_partition_valid(cs) || hier_flags)
 		update_cpumasks_hier(cs, &tmp, hier_flags);
->>>>>>> 740329d7
 
 	/* Update CS_SCHED_LOAD_BALANCE and/or sched_domains, if necessary */
 	if (cs->partition_root_state)
 		update_partition_sd_lb(cs, old_prs);
 
-<<<<<<< HEAD
-		/*
-		 * For partition root, update the cpumasks of sibling
-		 * cpusets if they use parent's effective_cpus.
-		 */
-		if (parent->child_ecpus_count)
-			update_sibling_cpumasks(parent, cs, &tmp);
-
-		/* Update CS_SCHED_LOAD_BALANCE and/or sched_domains */
-		update_partition_sd_lb(cs, old_prs);
-	}
-out_free:
-=======
->>>>>>> 740329d7
 	free_cpumasks(NULL, &tmp);
 	return 0;
 }
@@ -3057,8 +2961,6 @@
 	if (alloc_cpumasks(NULL, &tmpmask))
 		return -ENOMEM;
 
-<<<<<<< HEAD
-=======
 	/*
 	 * Setup effective_xcpus if not properly set yet, it will be cleared
 	 * later if partition becomes invalid.
@@ -3070,7 +2972,6 @@
 		spin_unlock_irq(&callback_lock);
 	}
 
->>>>>>> 740329d7
 	err = update_partition_exclusive(cs, new_prs);
 	if (err)
 		goto out;
@@ -3084,10 +2985,6 @@
 			goto out;
 		}
 
-<<<<<<< HEAD
-		err = update_parent_subparts_cpumask(cs, partcmd_enable,
-						     NULL, &tmpmask);
-=======
 		err = update_parent_effective_cpumask(cs, partcmd_enable,
 						      NULL, &tmpmask);
 		/*
@@ -3096,7 +2993,6 @@
 		 */
 		if (err && remote_partition_enable(cs, &tmpmask))
 			err = 0;
->>>>>>> 740329d7
 	} else if (old_prs && new_prs) {
 		/*
 		 * A change in load balance state only, no change in cpumasks.
@@ -3117,16 +3013,6 @@
 		 * Invalidation of child partitions will be done in
 		 * update_cpumasks_hier().
 		 */
-<<<<<<< HEAD
-		if (unlikely(cs->nr_subparts_cpus)) {
-			spin_lock_irq(&callback_lock);
-			cs->nr_subparts_cpus = 0;
-			cpumask_clear(cs->subparts_cpus);
-			compute_effective_cpumask(cs->effective_cpus, cs, parent);
-			spin_unlock_irq(&callback_lock);
-		}
-=======
->>>>>>> 740329d7
 	}
 out:
 	/*
@@ -3145,17 +3031,8 @@
 		reset_partition_data(cs);
 	spin_unlock_irq(&callback_lock);
 
-<<<<<<< HEAD
-	/*
-	 * Update child cpusets, if present.
-	 * Force update if switching back to member.
-	 */
-	if (!list_empty(&cs->css.children))
-		update_cpumasks_hier(cs, &tmpmask, !new_prs ? HIER_CHECKALL : 0);
-=======
 	/* Force update if switching back to member */
 	update_cpumasks_hier(cs, &tmpmask, !new_prs ? HIER_CHECKALL : 0);
->>>>>>> 740329d7
 
 	/* Update sched domains and load balance flag */
 	update_partition_sd_lb(cs, old_prs);
