--- conflicted
+++ resolved
@@ -241,8 +241,6 @@
 	  Build example userspace program to use the new mount_notify(),
 	  sb_notify() syscalls and the KEYCTL_WATCH_KEY keyctl() function.
 
-<<<<<<< HEAD
-=======
 config SAMPLE_CORESIGHT_SYSCFG
 	tristate "Build example loadable module for CoreSight config"
 	depends on CORESIGHT && m
@@ -252,7 +250,6 @@
 	  This demonstrates how a user may create their own CoreSight
 	  configurations and easily load them into the system at runtime.
 
->>>>>>> 754e0b0e
 endif # SAMPLES
 
 config HAVE_SAMPLE_FTRACE_DIRECT
