/*
 *	Linux INET6 implementation
 *	Forwarding Information Database
 *
 *	Authors:
 *	Pedro Roque		<roque@di.fc.ul.pt>
 *
 *	This program is free software; you can redistribute it and/or
 *      modify it under the terms of the GNU General Public License
 *      as published by the Free Software Foundation; either version
 *      2 of the License, or (at your option) any later version.
 *
 *	Changes:
 *	Yuji SEKIYA @USAGI:	Support default route on router node;
 *				remove ip6_null_entry from the top of
 *				routing table.
 *	Ville Nuorvala:		Fixed routing subtrees.
 */

#define pr_fmt(fmt) "IPv6: " fmt

#include <linux/errno.h>
#include <linux/types.h>
#include <linux/net.h>
#include <linux/route.h>
#include <linux/netdevice.h>
#include <linux/in6.h>
#include <linux/init.h>
#include <linux/list.h>
#include <linux/slab.h>

#include <net/ipv6.h>
#include <net/ndisc.h>
#include <net/addrconf.h>
#include <net/lwtunnel.h>
#include <net/fib_notifier.h>

#include <net/ip6_fib.h>
#include <net/ip6_route.h>

#define RT6_DEBUG 2

#if RT6_DEBUG >= 3
#define RT6_TRACE(x...) pr_debug(x)
#else
#define RT6_TRACE(x...) do { ; } while (0)
#endif

static struct kmem_cache *fib6_node_kmem __read_mostly;

struct fib6_cleaner {
	struct fib6_walker w;
	struct net *net;
	int (*func)(struct rt6_info *, void *arg);
	int sernum;
	void *arg;
};

#ifdef CONFIG_IPV6_SUBTREES
#define FWS_INIT FWS_S
#else
#define FWS_INIT FWS_L
#endif

static void fib6_prune_clones(struct net *net, struct fib6_node *fn);
static struct rt6_info *fib6_find_prefix(struct net *net, struct fib6_node *fn);
static struct fib6_node *fib6_repair_tree(struct net *net, struct fib6_node *fn);
static int fib6_walk(struct net *net, struct fib6_walker *w);
static int fib6_walk_continue(struct fib6_walker *w);

/*
 *	A routing update causes an increase of the serial number on the
 *	affected subtree. This allows for cached routes to be asynchronously
 *	tested when modifications are made to the destination cache as a
 *	result of redirects, path MTU changes, etc.
 */

static void fib6_gc_timer_cb(unsigned long arg);

#define FOR_WALKERS(net, w) \
	list_for_each_entry(w, &(net)->ipv6.fib6_walkers, lh)

static void fib6_walker_link(struct net *net, struct fib6_walker *w)
{
	write_lock_bh(&net->ipv6.fib6_walker_lock);
	list_add(&w->lh, &net->ipv6.fib6_walkers);
	write_unlock_bh(&net->ipv6.fib6_walker_lock);
}

static void fib6_walker_unlink(struct net *net, struct fib6_walker *w)
{
	write_lock_bh(&net->ipv6.fib6_walker_lock);
	list_del(&w->lh);
	write_unlock_bh(&net->ipv6.fib6_walker_lock);
}

static int fib6_new_sernum(struct net *net)
{
	int new, old;

	do {
		old = atomic_read(&net->ipv6.fib6_sernum);
		new = old < INT_MAX ? old + 1 : 1;
	} while (atomic_cmpxchg(&net->ipv6.fib6_sernum,
				old, new) != old);
	return new;
}

enum {
	FIB6_NO_SERNUM_CHANGE = 0,
};

/*
 *	Auxiliary address test functions for the radix tree.
 *
 *	These assume a 32bit processor (although it will work on
 *	64bit processors)
 */

/*
 *	test bit
 */
#if defined(__LITTLE_ENDIAN)
# define BITOP_BE32_SWIZZLE	(0x1F & ~7)
#else
# define BITOP_BE32_SWIZZLE	0
#endif

static __be32 addr_bit_set(const void *token, int fn_bit)
{
	const __be32 *addr = token;
	/*
	 * Here,
	 *	1 << ((~fn_bit ^ BITOP_BE32_SWIZZLE) & 0x1f)
	 * is optimized version of
	 *	htonl(1 << ((~fn_bit)&0x1F))
	 * See include/asm-generic/bitops/le.h.
	 */
	return (__force __be32)(1 << ((~fn_bit ^ BITOP_BE32_SWIZZLE) & 0x1f)) &
	       addr[fn_bit >> 5];
}

static struct fib6_node *node_alloc(void)
{
	struct fib6_node *fn;

	fn = kmem_cache_zalloc(fib6_node_kmem, GFP_ATOMIC);

	return fn;
}

static void node_free_immediate(struct fib6_node *fn)
<<<<<<< HEAD
=======
{
	kmem_cache_free(fib6_node_kmem, fn);
}

static void node_free_rcu(struct rcu_head *head)
>>>>>>> bb176f67
{
	struct fib6_node *fn = container_of(head, struct fib6_node, rcu);

	kmem_cache_free(fib6_node_kmem, fn);
}

<<<<<<< HEAD
static void node_free_rcu(struct rcu_head *head)
{
	struct fib6_node *fn = container_of(head, struct fib6_node, rcu);

	kmem_cache_free(fib6_node_kmem, fn);
}

static void node_free(struct fib6_node *fn)
{
=======
static void node_free(struct fib6_node *fn)
{
>>>>>>> bb176f67
	call_rcu(&fn->rcu, node_free_rcu);
}

void rt6_free_pcpu(struct rt6_info *non_pcpu_rt)
{
	int cpu;

	if (!non_pcpu_rt->rt6i_pcpu)
		return;

	for_each_possible_cpu(cpu) {
		struct rt6_info **ppcpu_rt;
		struct rt6_info *pcpu_rt;

		ppcpu_rt = per_cpu_ptr(non_pcpu_rt->rt6i_pcpu, cpu);
		pcpu_rt = *ppcpu_rt;
		if (pcpu_rt) {
			dst_dev_put(&pcpu_rt->dst);
			dst_release(&pcpu_rt->dst);
			*ppcpu_rt = NULL;
		}
	}

	free_percpu(non_pcpu_rt->rt6i_pcpu);
	non_pcpu_rt->rt6i_pcpu = NULL;
}
EXPORT_SYMBOL_GPL(rt6_free_pcpu);

static void fib6_free_table(struct fib6_table *table)
{
<<<<<<< HEAD
	if (atomic_dec_and_test(&rt->rt6i_ref)) {
		rt6_free_pcpu(rt);
		dst_dev_put(&rt->dst);
		dst_release(&rt->dst);
	}
=======
	inetpeer_invalidate_tree(&table->tb6_peers);
	kfree(table);
>>>>>>> bb176f67
}

static void fib6_link_table(struct net *net, struct fib6_table *tb)
{
	unsigned int h;

	/*
	 * Initialize table lock at a single place to give lockdep a key,
	 * tables aren't visible prior to being linked to the list.
	 */
	rwlock_init(&tb->tb6_lock);

	h = tb->tb6_id & (FIB6_TABLE_HASHSZ - 1);

	/*
	 * No protection necessary, this is the only list mutatation
	 * operation, tables never disappear once they exist.
	 */
	hlist_add_head_rcu(&tb->tb6_hlist, &net->ipv6.fib_table_hash[h]);
}

#ifdef CONFIG_IPV6_MULTIPLE_TABLES

static struct fib6_table *fib6_alloc_table(struct net *net, u32 id)
{
	struct fib6_table *table;

	table = kzalloc(sizeof(*table), GFP_ATOMIC);
	if (table) {
		table->tb6_id = id;
		table->tb6_root.leaf = net->ipv6.ip6_null_entry;
		table->tb6_root.fn_flags = RTN_ROOT | RTN_TL_ROOT | RTN_RTINFO;
		inet_peer_base_init(&table->tb6_peers);
	}

	return table;
}

struct fib6_table *fib6_new_table(struct net *net, u32 id)
{
	struct fib6_table *tb;

	if (id == 0)
		id = RT6_TABLE_MAIN;
	tb = fib6_get_table(net, id);
	if (tb)
		return tb;

	tb = fib6_alloc_table(net, id);
	if (tb)
		fib6_link_table(net, tb);

	return tb;
}
EXPORT_SYMBOL_GPL(fib6_new_table);

struct fib6_table *fib6_get_table(struct net *net, u32 id)
{
	struct fib6_table *tb;
	struct hlist_head *head;
	unsigned int h;

	if (id == 0)
		id = RT6_TABLE_MAIN;
	h = id & (FIB6_TABLE_HASHSZ - 1);
	rcu_read_lock();
	head = &net->ipv6.fib_table_hash[h];
	hlist_for_each_entry_rcu(tb, head, tb6_hlist) {
		if (tb->tb6_id == id) {
			rcu_read_unlock();
			return tb;
		}
	}
	rcu_read_unlock();

	return NULL;
}
EXPORT_SYMBOL_GPL(fib6_get_table);

static void __net_init fib6_tables_init(struct net *net)
{
	fib6_link_table(net, net->ipv6.fib6_main_tbl);
	fib6_link_table(net, net->ipv6.fib6_local_tbl);
}
#else

struct fib6_table *fib6_new_table(struct net *net, u32 id)
{
	return fib6_get_table(net, id);
}

struct fib6_table *fib6_get_table(struct net *net, u32 id)
{
	  return net->ipv6.fib6_main_tbl;
}

struct dst_entry *fib6_rule_lookup(struct net *net, struct flowi6 *fl6,
				   int flags, pol_lookup_t lookup)
{
	struct rt6_info *rt;

	rt = lookup(net, net->ipv6.fib6_main_tbl, fl6, flags);
	if (rt->dst.error == -EAGAIN) {
		ip6_rt_put(rt);
		rt = net->ipv6.ip6_null_entry;
		dst_hold(&rt->dst);
	}

	return &rt->dst;
}

static void __net_init fib6_tables_init(struct net *net)
{
	fib6_link_table(net, net->ipv6.fib6_main_tbl);
}

#endif

unsigned int fib6_tables_seq_read(struct net *net)
{
	unsigned int h, fib_seq = 0;

	rcu_read_lock();
	for (h = 0; h < FIB6_TABLE_HASHSZ; h++) {
		struct hlist_head *head = &net->ipv6.fib_table_hash[h];
		struct fib6_table *tb;

		hlist_for_each_entry_rcu(tb, head, tb6_hlist) {
			read_lock_bh(&tb->tb6_lock);
			fib_seq += tb->fib_seq;
			read_unlock_bh(&tb->tb6_lock);
		}
	}
	rcu_read_unlock();

	return fib_seq;
}

static int call_fib6_entry_notifier(struct notifier_block *nb, struct net *net,
				    enum fib_event_type event_type,
				    struct rt6_info *rt)
{
	struct fib6_entry_notifier_info info = {
		.rt = rt,
	};

	return call_fib6_notifier(nb, net, event_type, &info.info);
}

static int call_fib6_entry_notifiers(struct net *net,
				     enum fib_event_type event_type,
				     struct rt6_info *rt)
{
	struct fib6_entry_notifier_info info = {
		.rt = rt,
	};

	rt->rt6i_table->fib_seq++;
	return call_fib6_notifiers(net, event_type, &info.info);
}

struct fib6_dump_arg {
	struct net *net;
	struct notifier_block *nb;
};

static void fib6_rt_dump(struct rt6_info *rt, struct fib6_dump_arg *arg)
{
	if (rt == arg->net->ipv6.ip6_null_entry)
		return;
	call_fib6_entry_notifier(arg->nb, arg->net, FIB_EVENT_ENTRY_ADD, rt);
}

static int fib6_node_dump(struct fib6_walker *w)
{
	struct rt6_info *rt;

	for (rt = w->leaf; rt; rt = rt->dst.rt6_next)
		fib6_rt_dump(rt, w->args);
	w->leaf = NULL;
	return 0;
}

static void fib6_table_dump(struct net *net, struct fib6_table *tb,
			    struct fib6_walker *w)
{
	w->root = &tb->tb6_root;
	read_lock_bh(&tb->tb6_lock);
	fib6_walk(net, w);
	read_unlock_bh(&tb->tb6_lock);
}

/* Called with rcu_read_lock() */
int fib6_tables_dump(struct net *net, struct notifier_block *nb)
{
	struct fib6_dump_arg arg;
	struct fib6_walker *w;
	unsigned int h;

	w = kzalloc(sizeof(*w), GFP_ATOMIC);
	if (!w)
		return -ENOMEM;

	w->func = fib6_node_dump;
	arg.net = net;
	arg.nb = nb;
	w->args = &arg;

	for (h = 0; h < FIB6_TABLE_HASHSZ; h++) {
		struct hlist_head *head = &net->ipv6.fib_table_hash[h];
		struct fib6_table *tb;

		hlist_for_each_entry_rcu(tb, head, tb6_hlist)
			fib6_table_dump(net, tb, w);
	}

	kfree(w);

	return 0;
}

static int fib6_dump_node(struct fib6_walker *w)
{
	int res;
	struct rt6_info *rt;

	for (rt = w->leaf; rt; rt = rt->dst.rt6_next) {
		res = rt6_dump_route(rt, w->args);
		if (res < 0) {
			/* Frame is full, suspend walking */
			w->leaf = rt;
			return 1;
		}

		/* Multipath routes are dumped in one route with the
		 * RTA_MULTIPATH attribute. Jump 'rt' to point to the
		 * last sibling of this route (no need to dump the
		 * sibling routes again)
		 */
		if (rt->rt6i_nsiblings)
			rt = list_last_entry(&rt->rt6i_siblings,
					     struct rt6_info,
					     rt6i_siblings);
	}
	w->leaf = NULL;
	return 0;
}

static void fib6_dump_end(struct netlink_callback *cb)
{
	struct net *net = sock_net(cb->skb->sk);
	struct fib6_walker *w = (void *)cb->args[2];

	if (w) {
		if (cb->args[4]) {
			cb->args[4] = 0;
			fib6_walker_unlink(net, w);
		}
		cb->args[2] = 0;
		kfree(w);
	}
	cb->done = (void *)cb->args[3];
	cb->args[1] = 3;
}

static int fib6_dump_done(struct netlink_callback *cb)
{
	fib6_dump_end(cb);
	return cb->done ? cb->done(cb) : 0;
}

static int fib6_dump_table(struct fib6_table *table, struct sk_buff *skb,
			   struct netlink_callback *cb)
{
	struct net *net = sock_net(skb->sk);
	struct fib6_walker *w;
	int res;

	w = (void *)cb->args[2];
	w->root = &table->tb6_root;

	if (cb->args[4] == 0) {
		w->count = 0;
		w->skip = 0;

		read_lock_bh(&table->tb6_lock);
		res = fib6_walk(net, w);
		read_unlock_bh(&table->tb6_lock);
		if (res > 0) {
			cb->args[4] = 1;
			cb->args[5] = w->root->fn_sernum;
		}
	} else {
		if (cb->args[5] != w->root->fn_sernum) {
			/* Begin at the root if the tree changed */
			cb->args[5] = w->root->fn_sernum;
			w->state = FWS_INIT;
			w->node = w->root;
			w->skip = w->count;
		} else
			w->skip = 0;

		read_lock_bh(&table->tb6_lock);
		res = fib6_walk_continue(w);
		read_unlock_bh(&table->tb6_lock);
		if (res <= 0) {
			fib6_walker_unlink(net, w);
			cb->args[4] = 0;
		}
	}

	return res;
}

static int inet6_dump_fib(struct sk_buff *skb, struct netlink_callback *cb)
{
	struct net *net = sock_net(skb->sk);
	unsigned int h, s_h;
	unsigned int e = 0, s_e;
	struct rt6_rtnl_dump_arg arg;
	struct fib6_walker *w;
	struct fib6_table *tb;
	struct hlist_head *head;
	int res = 0;

	s_h = cb->args[0];
	s_e = cb->args[1];

	w = (void *)cb->args[2];
	if (!w) {
		/* New dump:
		 *
		 * 1. hook callback destructor.
		 */
		cb->args[3] = (long)cb->done;
		cb->done = fib6_dump_done;

		/*
		 * 2. allocate and initialize walker.
		 */
		w = kzalloc(sizeof(*w), GFP_ATOMIC);
		if (!w)
			return -ENOMEM;
		w->func = fib6_dump_node;
		cb->args[2] = (long)w;
	}

	arg.skb = skb;
	arg.cb = cb;
	arg.net = net;
	w->args = &arg;

	rcu_read_lock();
	for (h = s_h; h < FIB6_TABLE_HASHSZ; h++, s_e = 0) {
		e = 0;
		head = &net->ipv6.fib_table_hash[h];
		hlist_for_each_entry_rcu(tb, head, tb6_hlist) {
			if (e < s_e)
				goto next;
			res = fib6_dump_table(tb, skb, cb);
			if (res != 0)
				goto out;
next:
			e++;
		}
	}
out:
	rcu_read_unlock();
	cb->args[1] = e;
	cb->args[0] = h;

	res = res < 0 ? res : skb->len;
	if (res <= 0)
		fib6_dump_end(cb);
	return res;
}

/*
 *	Routing Table
 *
 *	return the appropriate node for a routing tree "add" operation
 *	by either creating and inserting or by returning an existing
 *	node.
 */

static struct fib6_node *fib6_add_1(struct fib6_node *root,
				     struct in6_addr *addr, int plen,
				     int offset, int allow_create,
				     int replace_required, int sernum,
				     struct netlink_ext_ack *extack)
{
	struct fib6_node *fn, *in, *ln;
	struct fib6_node *pn = NULL;
	struct rt6key *key;
	int	bit;
	__be32	dir = 0;

	RT6_TRACE("fib6_add_1\n");

	/* insert node in tree */

	fn = root;

	do {
		key = (struct rt6key *)((u8 *)fn->leaf + offset);

		/*
		 *	Prefix match
		 */
		if (plen < fn->fn_bit ||
		    !ipv6_prefix_equal(&key->addr, addr, fn->fn_bit)) {
			if (!allow_create) {
				if (replace_required) {
					NL_SET_ERR_MSG(extack,
						       "Can not replace route - no match found");
					pr_warn("Can't replace route, no match found\n");
					return ERR_PTR(-ENOENT);
				}
				pr_warn("NLM_F_CREATE should be set when creating new route\n");
			}
			goto insert_above;
		}

		/*
		 *	Exact match ?
		 */

		if (plen == fn->fn_bit) {
			/* clean up an intermediate node */
			if (!(fn->fn_flags & RTN_RTINFO)) {
				rt6_release(fn->leaf);
				fn->leaf = NULL;
			}

			fn->fn_sernum = sernum;

			return fn;
		}

		/*
		 *	We have more bits to go
		 */

		/* Try to walk down on tree. */
		fn->fn_sernum = sernum;
		dir = addr_bit_set(addr, fn->fn_bit);
		pn = fn;
		fn = dir ? fn->right : fn->left;
	} while (fn);

	if (!allow_create) {
		/* We should not create new node because
		 * NLM_F_REPLACE was specified without NLM_F_CREATE
		 * I assume it is safe to require NLM_F_CREATE when
		 * REPLACE flag is used! Later we may want to remove the
		 * check for replace_required, because according
		 * to netlink specification, NLM_F_CREATE
		 * MUST be specified if new route is created.
		 * That would keep IPv6 consistent with IPv4
		 */
		if (replace_required) {
			NL_SET_ERR_MSG(extack,
				       "Can not replace route - no match found");
			pr_warn("Can't replace route, no match found\n");
			return ERR_PTR(-ENOENT);
		}
		pr_warn("NLM_F_CREATE should be set when creating new route\n");
	}
	/*
	 *	We walked to the bottom of tree.
	 *	Create new leaf node without children.
	 */

	ln = node_alloc();

	if (!ln)
		return ERR_PTR(-ENOMEM);
	ln->fn_bit = plen;

	ln->parent = pn;
	ln->fn_sernum = sernum;

	if (dir)
		pn->right = ln;
	else
		pn->left  = ln;

	return ln;


insert_above:
	/*
	 * split since we don't have a common prefix anymore or
	 * we have a less significant route.
	 * we've to insert an intermediate node on the list
	 * this new node will point to the one we need to create
	 * and the current
	 */

	pn = fn->parent;

	/* find 1st bit in difference between the 2 addrs.

	   See comment in __ipv6_addr_diff: bit may be an invalid value,
	   but if it is >= plen, the value is ignored in any case.
	 */

	bit = __ipv6_addr_diff(addr, &key->addr, sizeof(*addr));

	/*
	 *		(intermediate)[in]
	 *	          /	   \
	 *	(new leaf node)[ln] (old node)[fn]
	 */
	if (plen > bit) {
		in = node_alloc();
		ln = node_alloc();

		if (!in || !ln) {
			if (in)
				node_free_immediate(in);
			if (ln)
				node_free_immediate(ln);
			return ERR_PTR(-ENOMEM);
		}

		/*
		 * new intermediate node.
		 * RTN_RTINFO will
		 * be off since that an address that chooses one of
		 * the branches would not match less specific routes
		 * in the other branch
		 */

		in->fn_bit = bit;

		in->parent = pn;
		in->leaf = fn->leaf;
		atomic_inc(&in->leaf->rt6i_ref);

		in->fn_sernum = sernum;

		/* update parent pointer */
		if (dir)
			pn->right = in;
		else
			pn->left  = in;

		ln->fn_bit = plen;

		ln->parent = in;
		fn->parent = in;

		ln->fn_sernum = sernum;

		if (addr_bit_set(addr, bit)) {
			in->right = ln;
			in->left  = fn;
		} else {
			in->left  = ln;
			in->right = fn;
		}
	} else { /* plen <= bit */

		/*
		 *		(new leaf node)[ln]
		 *	          /	   \
		 *	     (old node)[fn] NULL
		 */

		ln = node_alloc();

		if (!ln)
			return ERR_PTR(-ENOMEM);

		ln->fn_bit = plen;

		ln->parent = pn;

		ln->fn_sernum = sernum;

		if (dir)
			pn->right = ln;
		else
			pn->left  = ln;

		if (addr_bit_set(&key->addr, plen))
			ln->right = fn;
		else
			ln->left  = fn;

		fn->parent = ln;
	}
	return ln;
}

static bool rt6_qualify_for_ecmp(struct rt6_info *rt)
{
	return (rt->rt6i_flags & (RTF_GATEWAY|RTF_ADDRCONF|RTF_DYNAMIC)) ==
	       RTF_GATEWAY;
}

static void fib6_copy_metrics(u32 *mp, const struct mx6_config *mxc)
{
	int i;

	for (i = 0; i < RTAX_MAX; i++) {
		if (test_bit(i, mxc->mx_valid))
			mp[i] = mxc->mx[i];
	}
}

static int fib6_commit_metrics(struct dst_entry *dst, struct mx6_config *mxc)
{
	if (!mxc->mx)
		return 0;

	if (dst->flags & DST_HOST) {
		u32 *mp = dst_metrics_write_ptr(dst);

		if (unlikely(!mp))
			return -ENOMEM;

		fib6_copy_metrics(mp, mxc);
	} else {
		dst_init_metrics(dst, mxc->mx, false);

		/* We've stolen mx now. */
		mxc->mx = NULL;
	}

	return 0;
}

static void fib6_purge_rt(struct rt6_info *rt, struct fib6_node *fn,
			  struct net *net)
{
	if (atomic_read(&rt->rt6i_ref) != 1) {
		/* This route is used as dummy address holder in some split
		 * nodes. It is not leaked, but it still holds other resources,
		 * which must be released in time. So, scan ascendant nodes
		 * and replace dummy references to this route with references
		 * to still alive ones.
		 */
		while (fn) {
			if (!(fn->fn_flags & RTN_RTINFO) && fn->leaf == rt) {
				fn->leaf = fib6_find_prefix(net, fn);
				atomic_inc(&fn->leaf->rt6i_ref);
				rt6_release(rt);
			}
			fn = fn->parent;
		}
	}
}

/*
 *	Insert routing information in a node.
 */

static int fib6_add_rt2node(struct fib6_node *fn, struct rt6_info *rt,
			    struct nl_info *info, struct mx6_config *mxc)
{
	struct rt6_info *iter = NULL;
	struct rt6_info **ins;
	struct rt6_info **fallback_ins = NULL;
	int replace = (info->nlh &&
		       (info->nlh->nlmsg_flags & NLM_F_REPLACE));
	int add = (!info->nlh ||
		   (info->nlh->nlmsg_flags & NLM_F_CREATE));
	int found = 0;
	bool rt_can_ecmp = rt6_qualify_for_ecmp(rt);
	u16 nlflags = NLM_F_EXCL;
	int err;

	if (info->nlh && (info->nlh->nlmsg_flags & NLM_F_APPEND))
		nlflags |= NLM_F_APPEND;

	ins = &fn->leaf;

	for (iter = fn->leaf; iter; iter = iter->dst.rt6_next) {
		/*
		 *	Search for duplicates
		 */

		if (iter->rt6i_metric == rt->rt6i_metric) {
			/*
			 *	Same priority level
			 */
			if (info->nlh &&
			    (info->nlh->nlmsg_flags & NLM_F_EXCL))
				return -EEXIST;

			nlflags &= ~NLM_F_EXCL;
			if (replace) {
				if (rt_can_ecmp == rt6_qualify_for_ecmp(iter)) {
					found++;
					break;
				}
				if (rt_can_ecmp)
					fallback_ins = fallback_ins ?: ins;
				goto next_iter;
			}

			if (rt6_duplicate_nexthop(iter, rt)) {
				if (rt->rt6i_nsiblings)
					rt->rt6i_nsiblings = 0;
				if (!(iter->rt6i_flags & RTF_EXPIRES))
					return -EEXIST;
				if (!(rt->rt6i_flags & RTF_EXPIRES))
					rt6_clean_expires(iter);
				else
					rt6_set_expires(iter, rt->dst.expires);
				iter->rt6i_pmtu = rt->rt6i_pmtu;
				return -EEXIST;
			}
			/* If we have the same destination and the same metric,
			 * but not the same gateway, then the route we try to
			 * add is sibling to this route, increment our counter
			 * of siblings, and later we will add our route to the
			 * list.
			 * Only static routes (which don't have flag
			 * RTF_EXPIRES) are used for ECMPv6.
			 *
			 * To avoid long list, we only had siblings if the
			 * route have a gateway.
			 */
			if (rt_can_ecmp &&
			    rt6_qualify_for_ecmp(iter))
				rt->rt6i_nsiblings++;
		}

		if (iter->rt6i_metric > rt->rt6i_metric)
			break;

next_iter:
		ins = &iter->dst.rt6_next;
	}

	if (fallback_ins && !found) {
		/* No ECMP-able route found, replace first non-ECMP one */
		ins = fallback_ins;
		iter = *ins;
		found++;
	}

	/* Reset round-robin state, if necessary */
	if (ins == &fn->leaf)
		fn->rr_ptr = NULL;

	/* Link this route to others same route. */
	if (rt->rt6i_nsiblings) {
		unsigned int rt6i_nsiblings;
		struct rt6_info *sibling, *temp_sibling;

		/* Find the first route that have the same metric */
		sibling = fn->leaf;
		while (sibling) {
			if (sibling->rt6i_metric == rt->rt6i_metric &&
			    rt6_qualify_for_ecmp(sibling)) {
				list_add_tail(&rt->rt6i_siblings,
					      &sibling->rt6i_siblings);
				break;
			}
			sibling = sibling->dst.rt6_next;
		}
		/* For each sibling in the list, increment the counter of
		 * siblings. BUG() if counters does not match, list of siblings
		 * is broken!
		 */
		rt6i_nsiblings = 0;
		list_for_each_entry_safe(sibling, temp_sibling,
					 &rt->rt6i_siblings, rt6i_siblings) {
			sibling->rt6i_nsiblings++;
			BUG_ON(sibling->rt6i_nsiblings != rt->rt6i_nsiblings);
			rt6i_nsiblings++;
		}
		BUG_ON(rt6i_nsiblings != rt->rt6i_nsiblings);
	}

	/*
	 *	insert node
	 */
	if (!replace) {
		if (!add)
			pr_warn("NLM_F_CREATE should be set when creating new route\n");

add:
		nlflags |= NLM_F_CREATE;
		err = fib6_commit_metrics(&rt->dst, mxc);
		if (err)
			return err;

		rt->dst.rt6_next = iter;
		*ins = rt;
		rcu_assign_pointer(rt->rt6i_node, fn);
		atomic_inc(&rt->rt6i_ref);
		call_fib6_entry_notifiers(info->nl_net, FIB_EVENT_ENTRY_ADD,
					  rt);
		if (!info->skip_notify)
			inet6_rt_notify(RTM_NEWROUTE, rt, info, nlflags);
		info->nl_net->ipv6.rt6_stats->fib_rt_entries++;

		if (!(fn->fn_flags & RTN_RTINFO)) {
			info->nl_net->ipv6.rt6_stats->fib_route_nodes++;
			fn->fn_flags |= RTN_RTINFO;
		}

	} else {
		int nsiblings;

		if (!found) {
			if (add)
				goto add;
			pr_warn("NLM_F_REPLACE set, but no existing node found!\n");
			return -ENOENT;
		}

		err = fib6_commit_metrics(&rt->dst, mxc);
		if (err)
			return err;

		*ins = rt;
		rcu_assign_pointer(rt->rt6i_node, fn);
		rt->dst.rt6_next = iter->dst.rt6_next;
		atomic_inc(&rt->rt6i_ref);
		call_fib6_entry_notifiers(info->nl_net, FIB_EVENT_ENTRY_REPLACE,
					  rt);
		if (!info->skip_notify)
			inet6_rt_notify(RTM_NEWROUTE, rt, info, NLM_F_REPLACE);
		if (!(fn->fn_flags & RTN_RTINFO)) {
			info->nl_net->ipv6.rt6_stats->fib_route_nodes++;
			fn->fn_flags |= RTN_RTINFO;
		}
		nsiblings = iter->rt6i_nsiblings;
		iter->rt6i_node = NULL;
		fib6_purge_rt(iter, fn, info->nl_net);
		if (fn->rr_ptr == iter)
			fn->rr_ptr = NULL;
		rt6_release(iter);

		if (nsiblings) {
			/* Replacing an ECMP route, remove all siblings */
			ins = &rt->dst.rt6_next;
			iter = *ins;
			while (iter) {
				if (iter->rt6i_metric > rt->rt6i_metric)
					break;
				if (rt6_qualify_for_ecmp(iter)) {
					*ins = iter->dst.rt6_next;
					iter->rt6i_node = NULL;
					fib6_purge_rt(iter, fn, info->nl_net);
					if (fn->rr_ptr == iter)
						fn->rr_ptr = NULL;
					rt6_release(iter);
					nsiblings--;
				} else {
					ins = &iter->dst.rt6_next;
				}
				iter = *ins;
			}
			WARN_ON(nsiblings != 0);
		}
	}

	return 0;
}

static void fib6_start_gc(struct net *net, struct rt6_info *rt)
{
	if (!timer_pending(&net->ipv6.ip6_fib_timer) &&
	    (rt->rt6i_flags & (RTF_EXPIRES | RTF_CACHE)))
		mod_timer(&net->ipv6.ip6_fib_timer,
			  jiffies + net->ipv6.sysctl.ip6_rt_gc_interval);
}

void fib6_force_start_gc(struct net *net)
{
	if (!timer_pending(&net->ipv6.ip6_fib_timer))
		mod_timer(&net->ipv6.ip6_fib_timer,
			  jiffies + net->ipv6.sysctl.ip6_rt_gc_interval);
}

/*
 *	Add routing information to the routing tree.
 *	<destination addr>/<source addr>
 *	with source addr info in sub-trees
 */

int fib6_add(struct fib6_node *root, struct rt6_info *rt,
	     struct nl_info *info, struct mx6_config *mxc,
	     struct netlink_ext_ack *extack)
{
	struct fib6_node *fn, *pn = NULL;
	int err = -ENOMEM;
	int allow_create = 1;
	int replace_required = 0;
	int sernum = fib6_new_sernum(info->nl_net);

	if (WARN_ON_ONCE(!atomic_read(&rt->dst.__refcnt)))
		return -EINVAL;

	if (info->nlh) {
		if (!(info->nlh->nlmsg_flags & NLM_F_CREATE))
			allow_create = 0;
		if (info->nlh->nlmsg_flags & NLM_F_REPLACE)
			replace_required = 1;
	}
	if (!allow_create && !replace_required)
		pr_warn("RTM_NEWROUTE with no NLM_F_CREATE or NLM_F_REPLACE\n");

	fn = fib6_add_1(root, &rt->rt6i_dst.addr, rt->rt6i_dst.plen,
			offsetof(struct rt6_info, rt6i_dst), allow_create,
			replace_required, sernum, extack);
	if (IS_ERR(fn)) {
		err = PTR_ERR(fn);
		fn = NULL;
		goto out;
	}

	pn = fn;

#ifdef CONFIG_IPV6_SUBTREES
	if (rt->rt6i_src.plen) {
		struct fib6_node *sn;

		if (!fn->subtree) {
			struct fib6_node *sfn;

			/*
			 * Create subtree.
			 *
			 *		fn[main tree]
			 *		|
			 *		sfn[subtree root]
			 *		   \
			 *		    sn[new leaf node]
			 */

			/* Create subtree root node */
			sfn = node_alloc();
			if (!sfn)
				goto failure;

			sfn->leaf = info->nl_net->ipv6.ip6_null_entry;
			atomic_inc(&info->nl_net->ipv6.ip6_null_entry->rt6i_ref);
			sfn->fn_flags = RTN_ROOT;
			sfn->fn_sernum = sernum;

			/* Now add the first leaf node to new subtree */

			sn = fib6_add_1(sfn, &rt->rt6i_src.addr,
					rt->rt6i_src.plen,
					offsetof(struct rt6_info, rt6i_src),
					allow_create, replace_required, sernum,
					extack);

			if (IS_ERR(sn)) {
				/* If it is failed, discard just allocated
				   root, and then (in failure) stale node
				   in main tree.
				 */
				node_free_immediate(sfn);
				err = PTR_ERR(sn);
				goto failure;
			}

			/* Now link new subtree to main tree */
			sfn->parent = fn;
			fn->subtree = sfn;
		} else {
			sn = fib6_add_1(fn->subtree, &rt->rt6i_src.addr,
					rt->rt6i_src.plen,
					offsetof(struct rt6_info, rt6i_src),
					allow_create, replace_required, sernum,
					extack);

			if (IS_ERR(sn)) {
				err = PTR_ERR(sn);
				goto failure;
			}
		}

		if (!fn->leaf) {
			fn->leaf = rt;
			atomic_inc(&rt->rt6i_ref);
		}
		fn = sn;
	}
#endif

	err = fib6_add_rt2node(fn, rt, info, mxc);
	if (!err) {
		fib6_start_gc(info->nl_net, rt);
		if (!(rt->rt6i_flags & RTF_CACHE))
			fib6_prune_clones(info->nl_net, pn);
	}

out:
	if (err) {
#ifdef CONFIG_IPV6_SUBTREES
		/*
		 * If fib6_add_1 has cleared the old leaf pointer in the
		 * super-tree leaf node we have to find a new one for it.
		 */
		if (pn != fn && pn->leaf == rt) {
			pn->leaf = NULL;
			atomic_dec(&rt->rt6i_ref);
		}
		if (pn != fn && !pn->leaf && !(pn->fn_flags & RTN_RTINFO)) {
			pn->leaf = fib6_find_prefix(info->nl_net, pn);
#if RT6_DEBUG >= 2
			if (!pn->leaf) {
				WARN_ON(pn->leaf == NULL);
				pn->leaf = info->nl_net->ipv6.ip6_null_entry;
			}
#endif
			atomic_inc(&pn->leaf->rt6i_ref);
		}
#endif
		goto failure;
	}
	return err;

failure:
	/* fn->leaf could be NULL if fn is an intermediate node and we
	 * failed to add the new route to it in both subtree creation
	 * failure and fib6_add_rt2node() failure case.
	 * In both cases, fib6_repair_tree() should be called to fix
	 * fn->leaf.
	 */
	if (fn && !(fn->fn_flags & (RTN_RTINFO|RTN_ROOT)))
		fib6_repair_tree(info->nl_net, fn);
	/* Always release dst as dst->__refcnt is guaranteed
	 * to be taken before entering this function
	 */
	dst_release_immediate(&rt->dst);
	return err;
}

/*
 *	Routing tree lookup
 *
 */

struct lookup_args {
	int			offset;		/* key offset on rt6_info	*/
	const struct in6_addr	*addr;		/* search key			*/
};

static struct fib6_node *fib6_lookup_1(struct fib6_node *root,
				       struct lookup_args *args)
{
	struct fib6_node *fn;
	__be32 dir;

	if (unlikely(args->offset == 0))
		return NULL;

	/*
	 *	Descend on a tree
	 */

	fn = root;

	for (;;) {
		struct fib6_node *next;

		dir = addr_bit_set(args->addr, fn->fn_bit);

		next = dir ? fn->right : fn->left;

		if (next) {
			fn = next;
			continue;
		}
		break;
	}

	while (fn) {
		if (FIB6_SUBTREE(fn) || fn->fn_flags & RTN_RTINFO) {
			struct rt6key *key;

			key = (struct rt6key *) ((u8 *) fn->leaf +
						 args->offset);

			if (ipv6_prefix_equal(&key->addr, args->addr, key->plen)) {
#ifdef CONFIG_IPV6_SUBTREES
				if (fn->subtree) {
					struct fib6_node *sfn;
					sfn = fib6_lookup_1(fn->subtree,
							    args + 1);
					if (!sfn)
						goto backtrack;
					fn = sfn;
				}
#endif
				if (fn->fn_flags & RTN_RTINFO)
					return fn;
			}
		}
#ifdef CONFIG_IPV6_SUBTREES
backtrack:
#endif
		if (fn->fn_flags & RTN_ROOT)
			break;

		fn = fn->parent;
	}

	return NULL;
}

struct fib6_node *fib6_lookup(struct fib6_node *root, const struct in6_addr *daddr,
			      const struct in6_addr *saddr)
{
	struct fib6_node *fn;
	struct lookup_args args[] = {
		{
			.offset = offsetof(struct rt6_info, rt6i_dst),
			.addr = daddr,
		},
#ifdef CONFIG_IPV6_SUBTREES
		{
			.offset = offsetof(struct rt6_info, rt6i_src),
			.addr = saddr,
		},
#endif
		{
			.offset = 0,	/* sentinel */
		}
	};

	fn = fib6_lookup_1(root, daddr ? args : args + 1);
	if (!fn || fn->fn_flags & RTN_TL_ROOT)
		fn = root;

	return fn;
}

/*
 *	Get node with specified destination prefix (and source prefix,
 *	if subtrees are used)
 */


static struct fib6_node *fib6_locate_1(struct fib6_node *root,
				       const struct in6_addr *addr,
				       int plen, int offset)
{
	struct fib6_node *fn;

	for (fn = root; fn ; ) {
		struct rt6key *key = (struct rt6key *)((u8 *)fn->leaf + offset);

		/*
		 *	Prefix match
		 */
		if (plen < fn->fn_bit ||
		    !ipv6_prefix_equal(&key->addr, addr, fn->fn_bit))
			return NULL;

		if (plen == fn->fn_bit)
			return fn;

		/*
		 *	We have more bits to go
		 */
		if (addr_bit_set(addr, fn->fn_bit))
			fn = fn->right;
		else
			fn = fn->left;
	}
	return NULL;
}

struct fib6_node *fib6_locate(struct fib6_node *root,
			      const struct in6_addr *daddr, int dst_len,
			      const struct in6_addr *saddr, int src_len)
{
	struct fib6_node *fn;

	fn = fib6_locate_1(root, daddr, dst_len,
			   offsetof(struct rt6_info, rt6i_dst));

#ifdef CONFIG_IPV6_SUBTREES
	if (src_len) {
		WARN_ON(saddr == NULL);
		if (fn && fn->subtree)
			fn = fib6_locate_1(fn->subtree, saddr, src_len,
					   offsetof(struct rt6_info, rt6i_src));
	}
#endif

	if (fn && fn->fn_flags & RTN_RTINFO)
		return fn;

	return NULL;
}


/*
 *	Deletion
 *
 */

static struct rt6_info *fib6_find_prefix(struct net *net, struct fib6_node *fn)
{
	if (fn->fn_flags & RTN_ROOT)
		return net->ipv6.ip6_null_entry;

	while (fn) {
		if (fn->left)
			return fn->left->leaf;
		if (fn->right)
			return fn->right->leaf;

		fn = FIB6_SUBTREE(fn);
	}
	return NULL;
}

/*
 *	Called to trim the tree of intermediate nodes when possible. "fn"
 *	is the node we want to try and remove.
 */

static struct fib6_node *fib6_repair_tree(struct net *net,
					   struct fib6_node *fn)
{
	int children;
	int nstate;
	struct fib6_node *child, *pn;
	struct fib6_walker *w;
	int iter = 0;

	for (;;) {
		RT6_TRACE("fixing tree: plen=%d iter=%d\n", fn->fn_bit, iter);
		iter++;

		WARN_ON(fn->fn_flags & RTN_RTINFO);
		WARN_ON(fn->fn_flags & RTN_TL_ROOT);
		WARN_ON(fn->leaf);

		children = 0;
		child = NULL;
		if (fn->right)
			child = fn->right, children |= 1;
		if (fn->left)
			child = fn->left, children |= 2;

		if (children == 3 || FIB6_SUBTREE(fn)
#ifdef CONFIG_IPV6_SUBTREES
		    /* Subtree root (i.e. fn) may have one child */
		    || (children && fn->fn_flags & RTN_ROOT)
#endif
		    ) {
			fn->leaf = fib6_find_prefix(net, fn);
#if RT6_DEBUG >= 2
			if (!fn->leaf) {
				WARN_ON(!fn->leaf);
				fn->leaf = net->ipv6.ip6_null_entry;
			}
#endif
			atomic_inc(&fn->leaf->rt6i_ref);
			return fn->parent;
		}

		pn = fn->parent;
#ifdef CONFIG_IPV6_SUBTREES
		if (FIB6_SUBTREE(pn) == fn) {
			WARN_ON(!(fn->fn_flags & RTN_ROOT));
			FIB6_SUBTREE(pn) = NULL;
			nstate = FWS_L;
		} else {
			WARN_ON(fn->fn_flags & RTN_ROOT);
#endif
			if (pn->right == fn)
				pn->right = child;
			else if (pn->left == fn)
				pn->left = child;
#if RT6_DEBUG >= 2
			else
				WARN_ON(1);
#endif
			if (child)
				child->parent = pn;
			nstate = FWS_R;
#ifdef CONFIG_IPV6_SUBTREES
		}
#endif

		read_lock(&net->ipv6.fib6_walker_lock);
		FOR_WALKERS(net, w) {
			if (!child) {
				if (w->root == fn) {
					w->root = w->node = NULL;
					RT6_TRACE("W %p adjusted by delroot 1\n", w);
				} else if (w->node == fn) {
					RT6_TRACE("W %p adjusted by delnode 1, s=%d/%d\n", w, w->state, nstate);
					w->node = pn;
					w->state = nstate;
				}
			} else {
				if (w->root == fn) {
					w->root = child;
					RT6_TRACE("W %p adjusted by delroot 2\n", w);
				}
				if (w->node == fn) {
					w->node = child;
					if (children&2) {
						RT6_TRACE("W %p adjusted by delnode 2, s=%d\n", w, w->state);
						w->state = w->state >= FWS_R ? FWS_U : FWS_INIT;
					} else {
						RT6_TRACE("W %p adjusted by delnode 2, s=%d\n", w, w->state);
						w->state = w->state >= FWS_C ? FWS_U : FWS_INIT;
					}
				}
			}
		}
		read_unlock(&net->ipv6.fib6_walker_lock);

		node_free(fn);
		if (pn->fn_flags & RTN_RTINFO || FIB6_SUBTREE(pn))
			return pn;

		rt6_release(pn->leaf);
		pn->leaf = NULL;
		fn = pn;
	}
}

static void fib6_del_route(struct fib6_node *fn, struct rt6_info **rtp,
			   struct nl_info *info)
{
	struct fib6_walker *w;
	struct rt6_info *rt = *rtp;
	struct net *net = info->nl_net;

	RT6_TRACE("fib6_del_route\n");

	/* Unlink it */
	*rtp = rt->dst.rt6_next;
	rt->rt6i_node = NULL;
	net->ipv6.rt6_stats->fib_rt_entries--;
	net->ipv6.rt6_stats->fib_discarded_routes++;

	/* Reset round-robin state, if necessary */
	if (fn->rr_ptr == rt)
		fn->rr_ptr = NULL;

	/* Remove this entry from other siblings */
	if (rt->rt6i_nsiblings) {
		struct rt6_info *sibling, *next_sibling;

		list_for_each_entry_safe(sibling, next_sibling,
					 &rt->rt6i_siblings, rt6i_siblings)
			sibling->rt6i_nsiblings--;
		rt->rt6i_nsiblings = 0;
		list_del_init(&rt->rt6i_siblings);
	}

	/* Adjust walkers */
	read_lock(&net->ipv6.fib6_walker_lock);
	FOR_WALKERS(net, w) {
		if (w->state == FWS_C && w->leaf == rt) {
			RT6_TRACE("walker %p adjusted by delroute\n", w);
			w->leaf = rt->dst.rt6_next;
			if (!w->leaf)
				w->state = FWS_U;
		}
	}
	read_unlock(&net->ipv6.fib6_walker_lock);

	rt->dst.rt6_next = NULL;

	/* If it was last route, expunge its radix tree node */
	if (!fn->leaf) {
		fn->fn_flags &= ~RTN_RTINFO;
		net->ipv6.rt6_stats->fib_route_nodes--;
		fn = fib6_repair_tree(net, fn);
	}

	fib6_purge_rt(rt, fn, net);

	call_fib6_entry_notifiers(net, FIB_EVENT_ENTRY_DEL, rt);
	if (!info->skip_notify)
		inet6_rt_notify(RTM_DELROUTE, rt, info, 0);
	rt6_release(rt);
}

int fib6_del(struct rt6_info *rt, struct nl_info *info)
{
	struct fib6_node *fn = rcu_dereference_protected(rt->rt6i_node,
				    lockdep_is_held(&rt->rt6i_table->tb6_lock));
	struct net *net = info->nl_net;
	struct rt6_info **rtp;

#if RT6_DEBUG >= 2
	if (rt->dst.obsolete > 0) {
		WARN_ON(fn);
		return -ENOENT;
	}
#endif
	if (!fn || rt == net->ipv6.ip6_null_entry)
		return -ENOENT;

	WARN_ON(!(fn->fn_flags & RTN_RTINFO));

	if (!(rt->rt6i_flags & RTF_CACHE)) {
		struct fib6_node *pn = fn;
#ifdef CONFIG_IPV6_SUBTREES
		/* clones of this route might be in another subtree */
		if (rt->rt6i_src.plen) {
			while (!(pn->fn_flags & RTN_ROOT))
				pn = pn->parent;
			pn = pn->parent;
		}
#endif
		fib6_prune_clones(info->nl_net, pn);
	}

	/*
	 *	Walk the leaf entries looking for ourself
	 */

	for (rtp = &fn->leaf; *rtp; rtp = &(*rtp)->dst.rt6_next) {
		if (*rtp == rt) {
			fib6_del_route(fn, rtp, info);
			return 0;
		}
	}
	return -ENOENT;
}

/*
 *	Tree traversal function.
 *
 *	Certainly, it is not interrupt safe.
 *	However, it is internally reenterable wrt itself and fib6_add/fib6_del.
 *	It means, that we can modify tree during walking
 *	and use this function for garbage collection, clone pruning,
 *	cleaning tree when a device goes down etc. etc.
 *
 *	It guarantees that every node will be traversed,
 *	and that it will be traversed only once.
 *
 *	Callback function w->func may return:
 *	0 -> continue walking.
 *	positive value -> walking is suspended (used by tree dumps,
 *	and probably by gc, if it will be split to several slices)
 *	negative value -> terminate walking.
 *
 *	The function itself returns:
 *	0   -> walk is complete.
 *	>0  -> walk is incomplete (i.e. suspended)
 *	<0  -> walk is terminated by an error.
 */

static int fib6_walk_continue(struct fib6_walker *w)
{
	struct fib6_node *fn, *pn;

	for (;;) {
		fn = w->node;
		if (!fn)
			return 0;

		if (w->prune && fn != w->root &&
		    fn->fn_flags & RTN_RTINFO && w->state < FWS_C) {
			w->state = FWS_C;
			w->leaf = fn->leaf;
		}
		switch (w->state) {
#ifdef CONFIG_IPV6_SUBTREES
		case FWS_S:
			if (FIB6_SUBTREE(fn)) {
				w->node = FIB6_SUBTREE(fn);
				continue;
			}
			w->state = FWS_L;
#endif
		case FWS_L:
			if (fn->left) {
				w->node = fn->left;
				w->state = FWS_INIT;
				continue;
			}
			w->state = FWS_R;
		case FWS_R:
			if (fn->right) {
				w->node = fn->right;
				w->state = FWS_INIT;
				continue;
			}
			w->state = FWS_C;
			w->leaf = fn->leaf;
		case FWS_C:
			if (w->leaf && fn->fn_flags & RTN_RTINFO) {
				int err;

				if (w->skip) {
					w->skip--;
					goto skip;
				}

				err = w->func(w);
				if (err)
					return err;

				w->count++;
				continue;
			}
skip:
			w->state = FWS_U;
		case FWS_U:
			if (fn == w->root)
				return 0;
			pn = fn->parent;
			w->node = pn;
#ifdef CONFIG_IPV6_SUBTREES
			if (FIB6_SUBTREE(pn) == fn) {
				WARN_ON(!(fn->fn_flags & RTN_ROOT));
				w->state = FWS_L;
				continue;
			}
#endif
			if (pn->left == fn) {
				w->state = FWS_R;
				continue;
			}
			if (pn->right == fn) {
				w->state = FWS_C;
				w->leaf = w->node->leaf;
				continue;
			}
#if RT6_DEBUG >= 2
			WARN_ON(1);
#endif
		}
	}
}

static int fib6_walk(struct net *net, struct fib6_walker *w)
{
	int res;

	w->state = FWS_INIT;
	w->node = w->root;

	fib6_walker_link(net, w);
	res = fib6_walk_continue(w);
	if (res <= 0)
		fib6_walker_unlink(net, w);
	return res;
}

static int fib6_clean_node(struct fib6_walker *w)
{
	int res;
	struct rt6_info *rt;
	struct fib6_cleaner *c = container_of(w, struct fib6_cleaner, w);
	struct nl_info info = {
		.nl_net = c->net,
	};

	if (c->sernum != FIB6_NO_SERNUM_CHANGE &&
	    w->node->fn_sernum != c->sernum)
		w->node->fn_sernum = c->sernum;

	if (!c->func) {
		WARN_ON_ONCE(c->sernum == FIB6_NO_SERNUM_CHANGE);
		w->leaf = NULL;
		return 0;
	}

	for (rt = w->leaf; rt; rt = rt->dst.rt6_next) {
		res = c->func(rt, c->arg);
		if (res < 0) {
			w->leaf = rt;
			res = fib6_del(rt, &info);
			if (res) {
#if RT6_DEBUG >= 2
				pr_debug("%s: del failed: rt=%p@%p err=%d\n",
					 __func__, rt,
					 rcu_access_pointer(rt->rt6i_node),
					 res);
#endif
				continue;
			}
			return 0;
		}
		WARN_ON(res != 0);
	}
	w->leaf = rt;
	return 0;
}

/*
 *	Convenient frontend to tree walker.
 *
 *	func is called on each route.
 *		It may return -1 -> delete this route.
 *		              0  -> continue walking
 *
 *	prune==1 -> only immediate children of node (certainly,
 *	ignoring pure split nodes) will be scanned.
 */

static void fib6_clean_tree(struct net *net, struct fib6_node *root,
			    int (*func)(struct rt6_info *, void *arg),
			    bool prune, int sernum, void *arg)
{
	struct fib6_cleaner c;

	c.w.root = root;
	c.w.func = fib6_clean_node;
	c.w.prune = prune;
	c.w.count = 0;
	c.w.skip = 0;
	c.func = func;
	c.sernum = sernum;
	c.arg = arg;
	c.net = net;

	fib6_walk(net, &c.w);
}

static void __fib6_clean_all(struct net *net,
			     int (*func)(struct rt6_info *, void *),
			     int sernum, void *arg)
{
	struct fib6_table *table;
	struct hlist_head *head;
	unsigned int h;

	rcu_read_lock();
	for (h = 0; h < FIB6_TABLE_HASHSZ; h++) {
		head = &net->ipv6.fib_table_hash[h];
		hlist_for_each_entry_rcu(table, head, tb6_hlist) {
			write_lock_bh(&table->tb6_lock);
			fib6_clean_tree(net, &table->tb6_root,
					func, false, sernum, arg);
			write_unlock_bh(&table->tb6_lock);
		}
	}
	rcu_read_unlock();
}

void fib6_clean_all(struct net *net, int (*func)(struct rt6_info *, void *),
		    void *arg)
{
	__fib6_clean_all(net, func, FIB6_NO_SERNUM_CHANGE, arg);
}

static int fib6_prune_clone(struct rt6_info *rt, void *arg)
{
	if (rt->rt6i_flags & RTF_CACHE) {
		RT6_TRACE("pruning clone %p\n", rt);
		return -1;
	}

	return 0;
}

static void fib6_prune_clones(struct net *net, struct fib6_node *fn)
{
	fib6_clean_tree(net, fn, fib6_prune_clone, true,
			FIB6_NO_SERNUM_CHANGE, NULL);
}

static void fib6_flush_trees(struct net *net)
{
	int new_sernum = fib6_new_sernum(net);

	__fib6_clean_all(net, NULL, new_sernum, NULL);
}

/*
 *	Garbage collection
 */

struct fib6_gc_args
{
	int			timeout;
	int			more;
};

static int fib6_age(struct rt6_info *rt, void *arg)
{
	struct fib6_gc_args *gc_args = arg;
	unsigned long now = jiffies;

	/*
	 *	check addrconf expiration here.
	 *	Routes are expired even if they are in use.
	 *
	 *	Also age clones. Note, that clones are aged out
	 *	only if they are not in use now.
	 */

	if (rt->rt6i_flags & RTF_EXPIRES && rt->dst.expires) {
		if (time_after(now, rt->dst.expires)) {
			RT6_TRACE("expiring %p\n", rt);
			return -1;
		}
		gc_args->more++;
	} else if (rt->rt6i_flags & RTF_CACHE) {
		if (time_after_eq(now, rt->dst.lastuse + gc_args->timeout))
			rt->dst.obsolete = DST_OBSOLETE_KILL;
		if (atomic_read(&rt->dst.__refcnt) == 1 &&
		    rt->dst.obsolete == DST_OBSOLETE_KILL) {
			RT6_TRACE("aging clone %p\n", rt);
			return -1;
		} else if (rt->rt6i_flags & RTF_GATEWAY) {
			struct neighbour *neigh;
			__u8 neigh_flags = 0;

			neigh = dst_neigh_lookup(&rt->dst, &rt->rt6i_gateway);
			if (neigh) {
				neigh_flags = neigh->flags;
				neigh_release(neigh);
			}
			if (!(neigh_flags & NTF_ROUTER)) {
				RT6_TRACE("purging route %p via non-router but gateway\n",
					  rt);
				return -1;
			}
		}
		gc_args->more++;
	}

	return 0;
}

void fib6_run_gc(unsigned long expires, struct net *net, bool force)
{
	struct fib6_gc_args gc_args;
	unsigned long now;

	if (force) {
		spin_lock_bh(&net->ipv6.fib6_gc_lock);
	} else if (!spin_trylock_bh(&net->ipv6.fib6_gc_lock)) {
		mod_timer(&net->ipv6.ip6_fib_timer, jiffies + HZ);
		return;
	}
	gc_args.timeout = expires ? (int)expires :
			  net->ipv6.sysctl.ip6_rt_gc_interval;
	gc_args.more = 0;

	fib6_clean_all(net, fib6_age, &gc_args);
	now = jiffies;
	net->ipv6.ip6_rt_last_gc = now;

	if (gc_args.more)
		mod_timer(&net->ipv6.ip6_fib_timer,
			  round_jiffies(now
					+ net->ipv6.sysctl.ip6_rt_gc_interval));
	else
		del_timer(&net->ipv6.ip6_fib_timer);
	spin_unlock_bh(&net->ipv6.fib6_gc_lock);
}

static void fib6_gc_timer_cb(unsigned long arg)
{
	fib6_run_gc(0, (struct net *)arg, true);
}

static int __net_init fib6_net_init(struct net *net)
{
	size_t size = sizeof(struct hlist_head) * FIB6_TABLE_HASHSZ;
	int err;

	err = fib6_notifier_init(net);
	if (err)
		return err;

	spin_lock_init(&net->ipv6.fib6_gc_lock);
	rwlock_init(&net->ipv6.fib6_walker_lock);
	INIT_LIST_HEAD(&net->ipv6.fib6_walkers);
	setup_timer(&net->ipv6.ip6_fib_timer, fib6_gc_timer_cb, (unsigned long)net);

	net->ipv6.rt6_stats = kzalloc(sizeof(*net->ipv6.rt6_stats), GFP_KERNEL);
	if (!net->ipv6.rt6_stats)
		goto out_timer;

	/* Avoid false sharing : Use at least a full cache line */
	size = max_t(size_t, size, L1_CACHE_BYTES);

	net->ipv6.fib_table_hash = kzalloc(size, GFP_KERNEL);
	if (!net->ipv6.fib_table_hash)
		goto out_rt6_stats;

	net->ipv6.fib6_main_tbl = kzalloc(sizeof(*net->ipv6.fib6_main_tbl),
					  GFP_KERNEL);
	if (!net->ipv6.fib6_main_tbl)
		goto out_fib_table_hash;

	net->ipv6.fib6_main_tbl->tb6_id = RT6_TABLE_MAIN;
	net->ipv6.fib6_main_tbl->tb6_root.leaf = net->ipv6.ip6_null_entry;
	net->ipv6.fib6_main_tbl->tb6_root.fn_flags =
		RTN_ROOT | RTN_TL_ROOT | RTN_RTINFO;
	inet_peer_base_init(&net->ipv6.fib6_main_tbl->tb6_peers);

#ifdef CONFIG_IPV6_MULTIPLE_TABLES
	net->ipv6.fib6_local_tbl = kzalloc(sizeof(*net->ipv6.fib6_local_tbl),
					   GFP_KERNEL);
	if (!net->ipv6.fib6_local_tbl)
		goto out_fib6_main_tbl;
	net->ipv6.fib6_local_tbl->tb6_id = RT6_TABLE_LOCAL;
	net->ipv6.fib6_local_tbl->tb6_root.leaf = net->ipv6.ip6_null_entry;
	net->ipv6.fib6_local_tbl->tb6_root.fn_flags =
		RTN_ROOT | RTN_TL_ROOT | RTN_RTINFO;
	inet_peer_base_init(&net->ipv6.fib6_local_tbl->tb6_peers);
#endif
	fib6_tables_init(net);

	return 0;

#ifdef CONFIG_IPV6_MULTIPLE_TABLES
out_fib6_main_tbl:
	kfree(net->ipv6.fib6_main_tbl);
#endif
out_fib_table_hash:
	kfree(net->ipv6.fib_table_hash);
out_rt6_stats:
	kfree(net->ipv6.rt6_stats);
out_timer:
	fib6_notifier_exit(net);
	return -ENOMEM;
}

static void fib6_net_exit(struct net *net)
{
	unsigned int i;

	rt6_ifdown(net, NULL);
	del_timer_sync(&net->ipv6.ip6_fib_timer);

	for (i = 0; i < FIB6_TABLE_HASHSZ; i++) {
		struct hlist_head *head = &net->ipv6.fib_table_hash[i];
		struct hlist_node *tmp;
		struct fib6_table *tb;

		hlist_for_each_entry_safe(tb, tmp, head, tb6_hlist) {
			hlist_del(&tb->tb6_hlist);
			fib6_free_table(tb);
		}
	}

	kfree(net->ipv6.fib_table_hash);
	kfree(net->ipv6.rt6_stats);
	fib6_notifier_exit(net);
}

static struct pernet_operations fib6_net_ops = {
	.init = fib6_net_init,
	.exit = fib6_net_exit,
};

int __init fib6_init(void)
{
	int ret = -ENOMEM;

	fib6_node_kmem = kmem_cache_create("fib6_nodes",
					   sizeof(struct fib6_node),
					   0, SLAB_HWCACHE_ALIGN,
					   NULL);
	if (!fib6_node_kmem)
		goto out;

	ret = register_pernet_subsys(&fib6_net_ops);
	if (ret)
		goto out_kmem_cache_create;

	ret = __rtnl_register(PF_INET6, RTM_GETROUTE, NULL, inet6_dump_fib,
			      0);
	if (ret)
		goto out_unregister_subsys;

	__fib6_flush_trees = fib6_flush_trees;
out:
	return ret;

out_unregister_subsys:
	unregister_pernet_subsys(&fib6_net_ops);
out_kmem_cache_create:
	kmem_cache_destroy(fib6_node_kmem);
	goto out;
}

void fib6_gc_cleanup(void)
{
	unregister_pernet_subsys(&fib6_net_ops);
	kmem_cache_destroy(fib6_node_kmem);
}

#ifdef CONFIG_PROC_FS

struct ipv6_route_iter {
	struct seq_net_private p;
	struct fib6_walker w;
	loff_t skip;
	struct fib6_table *tbl;
	int sernum;
};

static int ipv6_route_seq_show(struct seq_file *seq, void *v)
{
	struct rt6_info *rt = v;
	struct ipv6_route_iter *iter = seq->private;

	seq_printf(seq, "%pi6 %02x ", &rt->rt6i_dst.addr, rt->rt6i_dst.plen);

#ifdef CONFIG_IPV6_SUBTREES
	seq_printf(seq, "%pi6 %02x ", &rt->rt6i_src.addr, rt->rt6i_src.plen);
#else
	seq_puts(seq, "00000000000000000000000000000000 00 ");
#endif
	if (rt->rt6i_flags & RTF_GATEWAY)
		seq_printf(seq, "%pi6", &rt->rt6i_gateway);
	else
		seq_puts(seq, "00000000000000000000000000000000");

	seq_printf(seq, " %08x %08x %08x %08x %8s\n",
		   rt->rt6i_metric, atomic_read(&rt->dst.__refcnt),
		   rt->dst.__use, rt->rt6i_flags,
		   rt->dst.dev ? rt->dst.dev->name : "");
	iter->w.leaf = NULL;
	return 0;
}

static int ipv6_route_yield(struct fib6_walker *w)
{
	struct ipv6_route_iter *iter = w->args;

	if (!iter->skip)
		return 1;

	do {
		iter->w.leaf = iter->w.leaf->dst.rt6_next;
		iter->skip--;
		if (!iter->skip && iter->w.leaf)
			return 1;
	} while (iter->w.leaf);

	return 0;
}

static void ipv6_route_seq_setup_walk(struct ipv6_route_iter *iter,
				      struct net *net)
{
	memset(&iter->w, 0, sizeof(iter->w));
	iter->w.func = ipv6_route_yield;
	iter->w.root = &iter->tbl->tb6_root;
	iter->w.state = FWS_INIT;
	iter->w.node = iter->w.root;
	iter->w.args = iter;
	iter->sernum = iter->w.root->fn_sernum;
	INIT_LIST_HEAD(&iter->w.lh);
	fib6_walker_link(net, &iter->w);
}

static struct fib6_table *ipv6_route_seq_next_table(struct fib6_table *tbl,
						    struct net *net)
{
	unsigned int h;
	struct hlist_node *node;

	if (tbl) {
		h = (tbl->tb6_id & (FIB6_TABLE_HASHSZ - 1)) + 1;
		node = rcu_dereference_bh(hlist_next_rcu(&tbl->tb6_hlist));
	} else {
		h = 0;
		node = NULL;
	}

	while (!node && h < FIB6_TABLE_HASHSZ) {
		node = rcu_dereference_bh(
			hlist_first_rcu(&net->ipv6.fib_table_hash[h++]));
	}
	return hlist_entry_safe(node, struct fib6_table, tb6_hlist);
}

static void ipv6_route_check_sernum(struct ipv6_route_iter *iter)
{
	if (iter->sernum != iter->w.root->fn_sernum) {
		iter->sernum = iter->w.root->fn_sernum;
		iter->w.state = FWS_INIT;
		iter->w.node = iter->w.root;
		WARN_ON(iter->w.skip);
		iter->w.skip = iter->w.count;
	}
}

static void *ipv6_route_seq_next(struct seq_file *seq, void *v, loff_t *pos)
{
	int r;
	struct rt6_info *n;
	struct net *net = seq_file_net(seq);
	struct ipv6_route_iter *iter = seq->private;

	if (!v)
		goto iter_table;

	n = ((struct rt6_info *)v)->dst.rt6_next;
	if (n) {
		++*pos;
		return n;
	}

iter_table:
	ipv6_route_check_sernum(iter);
	read_lock(&iter->tbl->tb6_lock);
	r = fib6_walk_continue(&iter->w);
	read_unlock(&iter->tbl->tb6_lock);
	if (r > 0) {
		if (v)
			++*pos;
		return iter->w.leaf;
	} else if (r < 0) {
		fib6_walker_unlink(net, &iter->w);
		return NULL;
	}
	fib6_walker_unlink(net, &iter->w);

	iter->tbl = ipv6_route_seq_next_table(iter->tbl, net);
	if (!iter->tbl)
		return NULL;

	ipv6_route_seq_setup_walk(iter, net);
	goto iter_table;
}

static void *ipv6_route_seq_start(struct seq_file *seq, loff_t *pos)
	__acquires(RCU_BH)
{
	struct net *net = seq_file_net(seq);
	struct ipv6_route_iter *iter = seq->private;

	rcu_read_lock_bh();
	iter->tbl = ipv6_route_seq_next_table(NULL, net);
	iter->skip = *pos;

	if (iter->tbl) {
		ipv6_route_seq_setup_walk(iter, net);
		return ipv6_route_seq_next(seq, NULL, pos);
	} else {
		return NULL;
	}
}

static bool ipv6_route_iter_active(struct ipv6_route_iter *iter)
{
	struct fib6_walker *w = &iter->w;
	return w->node && !(w->state == FWS_U && w->node == w->root);
}

static void ipv6_route_seq_stop(struct seq_file *seq, void *v)
	__releases(RCU_BH)
{
	struct net *net = seq_file_net(seq);
	struct ipv6_route_iter *iter = seq->private;

	if (ipv6_route_iter_active(iter))
		fib6_walker_unlink(net, &iter->w);

	rcu_read_unlock_bh();
}

static const struct seq_operations ipv6_route_seq_ops = {
	.start	= ipv6_route_seq_start,
	.next	= ipv6_route_seq_next,
	.stop	= ipv6_route_seq_stop,
	.show	= ipv6_route_seq_show
};

int ipv6_route_open(struct inode *inode, struct file *file)
{
	return seq_open_net(inode, file, &ipv6_route_seq_ops,
			    sizeof(struct ipv6_route_iter));
}

#endif /* CONFIG_PROC_FS */<|MERGE_RESOLUTION|>--- conflicted
+++ resolved
@@ -150,34 +150,19 @@
 }
 
 static void node_free_immediate(struct fib6_node *fn)
-<<<<<<< HEAD
-=======
 {
 	kmem_cache_free(fib6_node_kmem, fn);
 }
 
 static void node_free_rcu(struct rcu_head *head)
->>>>>>> bb176f67
 {
 	struct fib6_node *fn = container_of(head, struct fib6_node, rcu);
 
 	kmem_cache_free(fib6_node_kmem, fn);
 }
 
-<<<<<<< HEAD
-static void node_free_rcu(struct rcu_head *head)
-{
-	struct fib6_node *fn = container_of(head, struct fib6_node, rcu);
-
-	kmem_cache_free(fib6_node_kmem, fn);
-}
-
 static void node_free(struct fib6_node *fn)
 {
-=======
-static void node_free(struct fib6_node *fn)
-{
->>>>>>> bb176f67
 	call_rcu(&fn->rcu, node_free_rcu);
 }
 
@@ -208,16 +193,8 @@
 
 static void fib6_free_table(struct fib6_table *table)
 {
-<<<<<<< HEAD
-	if (atomic_dec_and_test(&rt->rt6i_ref)) {
-		rt6_free_pcpu(rt);
-		dst_dev_put(&rt->dst);
-		dst_release(&rt->dst);
-	}
-=======
 	inetpeer_invalidate_tree(&table->tb6_peers);
 	kfree(table);
->>>>>>> bb176f67
 }
 
 static void fib6_link_table(struct net *net, struct fib6_table *tb)
