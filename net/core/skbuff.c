--- conflicted
+++ resolved
@@ -91,15 +91,11 @@
 int sysctl_max_skb_frags __read_mostly = MAX_SKB_FRAGS;
 EXPORT_SYMBOL(sysctl_max_skb_frags);
 
-<<<<<<< HEAD
-/* The array 'drop_reasons' is auto-generated in dropreason_str.c */
-=======
 #undef FN
 #define FN(reason) [SKB_DROP_REASON_##reason] = #reason,
 const char * const drop_reasons[] = {
 	DEFINE_DROP_REASON(FN, FN)
 };
->>>>>>> 7365df19
 EXPORT_SYMBOL(drop_reasons);
 
 /**
@@ -1313,13 +1309,8 @@
 	uarg->len = 1;
 	uarg->bytelen = size;
 	uarg->zerocopy = 1;
-<<<<<<< HEAD
-	uarg->flags = SKBFL_ZEROCOPY_FRAG | SKBFL_DONT_ORPHAN;
-	refcount_set(&uarg->refcnt, 1);
-=======
 	uarg->ubuf.flags = SKBFL_ZEROCOPY_FRAG | SKBFL_DONT_ORPHAN;
 	refcount_set(&uarg->ubuf.refcnt, 1);
->>>>>>> 7365df19
 	sock_hold(sk);
 
 	return &uarg->ubuf;
