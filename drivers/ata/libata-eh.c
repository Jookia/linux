--- conflicted
+++ resolved
@@ -710,13 +710,10 @@
 			ehc->saved_xfer_mode[devno] = dev->xfer_mode;
 			if (ata_ncq_enabled(dev))
 				ehc->saved_ncq_enabled |= 1 << devno;
-<<<<<<< HEAD
-=======
 
 			/* If we are resuming, wake up the device */
 			if (ap->pflags & ATA_PFLAG_RESUMING)
 				ehc->i.dev_action[devno] |= ATA_EH_SET_ACTIVE;
->>>>>>> 5c47251e
 		}
 	}
 
