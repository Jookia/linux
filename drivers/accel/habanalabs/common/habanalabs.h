--- conflicted
+++ resolved
@@ -4003,15 +4003,6 @@
 
 #else
 
-<<<<<<< HEAD
-static inline void __init hl_debugfs_init(void)
-{
-}
-
-static inline void hl_debugfs_fini(void)
-{
-}
-
 static inline int hl_debugfs_device_init(struct hl_device *hdev)
 {
 	return 0;
@@ -4021,8 +4012,6 @@
 {
 }
 
-=======
->>>>>>> ef8b0cb1
 static inline void hl_debugfs_add_device(struct hl_device *hdev)
 {
 }
