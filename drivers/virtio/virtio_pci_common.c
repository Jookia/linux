// SPDX-License-Identifier: GPL-2.0-or-later
/*
 * Virtio PCI driver - common functionality for all device versions
 *
 * This module allows virtio devices to be used over a virtual PCI device.
 * This can be used with QEMU based VMMs like KVM or Xen.
 *
 * Copyright IBM Corp. 2007
 * Copyright Red Hat, Inc. 2014
 *
 * Authors:
 *  Anthony Liguori  <aliguori@us.ibm.com>
 *  Rusty Russell <rusty@rustcorp.com.au>
 *  Michael S. Tsirkin <mst@redhat.com>
 */

#include "virtio_pci_common.h"

static bool force_legacy = false;

#if IS_ENABLED(CONFIG_VIRTIO_PCI_LEGACY)
module_param(force_legacy, bool, 0444);
MODULE_PARM_DESC(force_legacy,
		 "Force legacy mode for transitional virtio 1 devices");
#endif

/* wait for pending irq handlers */
void vp_synchronize_vectors(struct virtio_device *vdev)
{
	struct virtio_pci_device *vp_dev = to_vp_device(vdev);
	int i;

	if (vp_dev->intx_enabled)
		synchronize_irq(vp_dev->pci_dev->irq);

	for (i = 0; i < vp_dev->msix_vectors; ++i)
		synchronize_irq(pci_irq_vector(vp_dev->pci_dev, i));
}

/* the notify function used when creating a virt queue */
bool vp_notify(struct virtqueue *vq)
{
	/* we write the queue's selector into the notification register to
	 * signal the other end */
	iowrite16(vq->index, (void __iomem *)vq->priv);
	return true;
}

/* Notify all slow path virtqueues on an interrupt. */
static void vp_vring_slow_path_interrupt(int irq,
					 struct virtio_pci_device *vp_dev)
{
	struct virtio_pci_vq_info *info;
	unsigned long flags;

	spin_lock_irqsave(&vp_dev->lock, flags);
	list_for_each_entry(info, &vp_dev->slow_virtqueues, node)
		vring_interrupt(irq, info->vq);
	spin_unlock_irqrestore(&vp_dev->lock, flags);
}

/* Handle a configuration change: Tell driver if it wants to know. */
static irqreturn_t vp_config_changed(int irq, void *opaque)
{
	struct virtio_pci_device *vp_dev = opaque;

	virtio_config_changed(&vp_dev->vdev);
	vp_vring_slow_path_interrupt(irq, vp_dev);
	return IRQ_HANDLED;
}

/* Notify all virtqueues on an interrupt. */
static irqreturn_t vp_vring_interrupt(int irq, void *opaque)
{
	struct virtio_pci_device *vp_dev = opaque;
	struct virtio_pci_vq_info *info;
	irqreturn_t ret = IRQ_NONE;
	unsigned long flags;

	spin_lock_irqsave(&vp_dev->lock, flags);
	list_for_each_entry(info, &vp_dev->virtqueues, node) {
		if (vring_interrupt(irq, info->vq) == IRQ_HANDLED)
			ret = IRQ_HANDLED;
	}
	spin_unlock_irqrestore(&vp_dev->lock, flags);

	return ret;
}

/* A small wrapper to also acknowledge the interrupt when it's handled.
 * I really need an EIO hook for the vring so I can ack the interrupt once we
 * know that we'll be handling the IRQ but before we invoke the callback since
 * the callback may notify the host which results in the host attempting to
 * raise an interrupt that we would then mask once we acknowledged the
 * interrupt. */
static irqreturn_t vp_interrupt(int irq, void *opaque)
{
	struct virtio_pci_device *vp_dev = opaque;
	u8 isr;

	/* reading the ISR has the effect of also clearing it so it's very
	 * important to save off the value. */
	isr = ioread8(vp_dev->isr);

	/* It's definitely not us if the ISR was not high */
	if (!isr)
		return IRQ_NONE;

	/* Configuration change?  Tell driver if it wants to know. */
	if (isr & VIRTIO_PCI_ISR_CONFIG)
		vp_config_changed(irq, opaque);

	return vp_vring_interrupt(irq, opaque);
}

static int vp_request_msix_vectors(struct virtio_device *vdev, int nvectors,
				   bool per_vq_vectors, struct irq_affinity *desc)
{
	struct virtio_pci_device *vp_dev = to_vp_device(vdev);
	const char *name = dev_name(&vp_dev->vdev.dev);
	unsigned int flags = PCI_IRQ_MSIX;
	unsigned int i, v;
	int err = -ENOMEM;

	vp_dev->msix_vectors = nvectors;

	vp_dev->msix_names = kmalloc_array(nvectors,
					   sizeof(*vp_dev->msix_names),
					   GFP_KERNEL);
	if (!vp_dev->msix_names)
		goto error;
	vp_dev->msix_affinity_masks
		= kcalloc(nvectors, sizeof(*vp_dev->msix_affinity_masks),
			  GFP_KERNEL);
	if (!vp_dev->msix_affinity_masks)
		goto error;
	for (i = 0; i < nvectors; ++i)
		if (!alloc_cpumask_var(&vp_dev->msix_affinity_masks[i],
					GFP_KERNEL))
			goto error;

	if (!per_vq_vectors)
		desc = NULL;

	if (desc) {
		flags |= PCI_IRQ_AFFINITY;
		desc->pre_vectors++; /* virtio config vector */
	}

	err = pci_alloc_irq_vectors_affinity(vp_dev->pci_dev, nvectors,
					     nvectors, flags, desc);
	if (err < 0)
		goto error;
	vp_dev->msix_enabled = 1;

	/* Set the vector used for configuration */
	v = vp_dev->msix_used_vectors;
	snprintf(vp_dev->msix_names[v], sizeof *vp_dev->msix_names,
		 "%s-config", name);
	err = request_irq(pci_irq_vector(vp_dev->pci_dev, v),
			  vp_config_changed, 0, vp_dev->msix_names[v],
			  vp_dev);
	if (err)
		goto error;
	++vp_dev->msix_used_vectors;

	v = vp_dev->config_vector(vp_dev, v);
	/* Verify we had enough resources to assign the vector */
	if (v == VIRTIO_MSI_NO_VECTOR) {
		err = -EBUSY;
		goto error;
	}

	if (!per_vq_vectors) {
		/* Shared vector for all VQs */
		v = vp_dev->msix_used_vectors;
		snprintf(vp_dev->msix_names[v], sizeof *vp_dev->msix_names,
			 "%s-virtqueues", name);
		err = request_irq(pci_irq_vector(vp_dev->pci_dev, v),
				  vp_vring_interrupt, 0, vp_dev->msix_names[v],
				  vp_dev);
		if (err)
			goto error;
		++vp_dev->msix_used_vectors;
	}
	return 0;
error:
	return err;
}

static bool vp_is_slow_path_vector(u16 msix_vec)
{
	return msix_vec == VP_MSIX_CONFIG_VECTOR;
}

static struct virtqueue *vp_setup_vq(struct virtio_device *vdev, unsigned int index,
				     void (*callback)(struct virtqueue *vq),
				     const char *name,
				     bool ctx,
				     u16 msix_vec,
				     struct virtio_pci_vq_info **p_info)
{
	struct virtio_pci_device *vp_dev = to_vp_device(vdev);
	struct virtio_pci_vq_info *info = kmalloc(sizeof *info, GFP_KERNEL);
	struct virtqueue *vq;
	unsigned long flags;

	/* fill out our structure that represents an active queue */
	if (!info)
		return ERR_PTR(-ENOMEM);

	vq = vp_dev->setup_vq(vp_dev, info, index, callback, name, ctx,
			      msix_vec);
	if (IS_ERR(vq))
		goto out_info;

	info->vq = vq;
	if (callback) {
		spin_lock_irqsave(&vp_dev->lock, flags);
		if (!vp_is_slow_path_vector(msix_vec))
			list_add(&info->node, &vp_dev->virtqueues);
		else
			list_add(&info->node, &vp_dev->slow_virtqueues);
		spin_unlock_irqrestore(&vp_dev->lock, flags);
	} else {
		INIT_LIST_HEAD(&info->node);
	}

	*p_info = info;
	return vq;

out_info:
	kfree(info);
	return vq;
}

static void vp_del_vq(struct virtqueue *vq)
{
	struct virtio_pci_device *vp_dev = to_vp_device(vq->vdev);
	struct virtio_pci_vq_info *info = vp_dev->vqs[vq->index];
	unsigned long flags;

	/*
	 * If it fails during re-enable reset vq. This way we won't rejoin
	 * info->node to the queue. Prevent unexpected irqs.
	 */
	if (!vq->reset) {
		spin_lock_irqsave(&vp_dev->lock, flags);
		list_del(&info->node);
		spin_unlock_irqrestore(&vp_dev->lock, flags);
	}

	vp_dev->del_vq(info);
	kfree(info);
}

/* the config->del_vqs() implementation */
void vp_del_vqs(struct virtio_device *vdev)
{
	struct virtio_pci_device *vp_dev = to_vp_device(vdev);
	struct virtqueue *vq, *n;
	int i;

	list_for_each_entry_safe(vq, n, &vdev->vqs, list) {
		if (vp_dev->per_vq_vectors) {
			int v = vp_dev->vqs[vq->index]->msix_vector;

			if (v != VIRTIO_MSI_NO_VECTOR &&
			    !vp_is_slow_path_vector(v)) {
				int irq = pci_irq_vector(vp_dev->pci_dev, v);

				irq_update_affinity_hint(irq, NULL);
				free_irq(irq, vq);
			}
		}
		vp_del_vq(vq);
	}
	vp_dev->per_vq_vectors = false;

	if (vp_dev->intx_enabled) {
		free_irq(vp_dev->pci_dev->irq, vp_dev);
		vp_dev->intx_enabled = 0;
	}

	for (i = 0; i < vp_dev->msix_used_vectors; ++i)
		free_irq(pci_irq_vector(vp_dev->pci_dev, i), vp_dev);

	if (vp_dev->msix_affinity_masks) {
		for (i = 0; i < vp_dev->msix_vectors; i++)
			free_cpumask_var(vp_dev->msix_affinity_masks[i]);
	}

	if (vp_dev->msix_enabled) {
		/* Disable the vector used for configuration */
		vp_dev->config_vector(vp_dev, VIRTIO_MSI_NO_VECTOR);

		pci_free_irq_vectors(vp_dev->pci_dev);
		vp_dev->msix_enabled = 0;
	}

	vp_dev->msix_vectors = 0;
	vp_dev->msix_used_vectors = 0;
	kfree(vp_dev->msix_names);
	vp_dev->msix_names = NULL;
	kfree(vp_dev->msix_affinity_masks);
	vp_dev->msix_affinity_masks = NULL;
	kfree(vp_dev->vqs);
	vp_dev->vqs = NULL;
}

<<<<<<< HEAD
static int vp_find_vqs_msix(struct virtio_device *vdev, unsigned int nvqs,
			    struct virtqueue *vqs[],
			    struct virtqueue_info vqs_info[],
			    bool per_vq_vectors,
			    struct irq_affinity *desc)
{
	struct virtio_pci_device *vp_dev = to_vp_device(vdev);
	struct virtqueue_info *vqi;
=======
enum vp_vq_vector_policy {
	VP_VQ_VECTOR_POLICY_EACH,
	VP_VQ_VECTOR_POLICY_SHARED_SLOW,
	VP_VQ_VECTOR_POLICY_SHARED,
};

static struct virtqueue *
vp_find_one_vq_msix(struct virtio_device *vdev, int queue_idx,
		    vq_callback_t *callback, const char *name, bool ctx,
		    bool slow_path, int *allocated_vectors,
		    enum vp_vq_vector_policy vector_policy,
		    struct virtio_pci_vq_info **p_info)
{
	struct virtio_pci_device *vp_dev = to_vp_device(vdev);
	struct virtqueue *vq;
>>>>>>> 9cacb32a
	u16 msix_vec;
	int err;

	if (!callback)
		msix_vec = VIRTIO_MSI_NO_VECTOR;
	else if (vector_policy == VP_VQ_VECTOR_POLICY_EACH ||
		 (vector_policy == VP_VQ_VECTOR_POLICY_SHARED_SLOW &&
		 !slow_path))
		msix_vec = (*allocated_vectors)++;
	else if (vector_policy != VP_VQ_VECTOR_POLICY_EACH &&
		 slow_path)
		msix_vec = VP_MSIX_CONFIG_VECTOR;
	else
		msix_vec = VP_MSIX_VQ_VECTOR;
	vq = vp_setup_vq(vdev, queue_idx, callback, name, ctx, msix_vec,
			 p_info);
	if (IS_ERR(vq))
		return vq;

	if (vector_policy == VP_VQ_VECTOR_POLICY_SHARED ||
	    msix_vec == VIRTIO_MSI_NO_VECTOR ||
	    vp_is_slow_path_vector(msix_vec))
		return vq;

	/* allocate per-vq irq if available and necessary */
	snprintf(vp_dev->msix_names[msix_vec], sizeof(*vp_dev->msix_names),
		 "%s-%s", dev_name(&vp_dev->vdev.dev), name);
	err = request_irq(pci_irq_vector(vp_dev->pci_dev, msix_vec),
			  vring_interrupt, 0,
			  vp_dev->msix_names[msix_vec], vq);
	if (err) {
		vp_del_vq(vq);
		return ERR_PTR(err);
	}

	return vq;
}

static int vp_find_vqs_msix(struct virtio_device *vdev, unsigned int nvqs,
			    struct virtqueue *vqs[],
			    struct virtqueue_info vqs_info[],
			    enum vp_vq_vector_policy vector_policy,
			    struct irq_affinity *desc)
{
	struct virtio_pci_device *vp_dev = to_vp_device(vdev);
	struct virtio_pci_admin_vq *avq = &vp_dev->admin_vq;
	struct virtqueue_info *vqi;
	int i, err, nvectors, allocated_vectors, queue_idx = 0;
	struct virtqueue *vq;
	bool per_vq_vectors;
	u16 avq_num = 0;

	vp_dev->vqs = kcalloc(nvqs, sizeof(*vp_dev->vqs), GFP_KERNEL);
	if (!vp_dev->vqs)
		return -ENOMEM;

	if (vp_dev->avq_index) {
		err = vp_dev->avq_index(vdev, &avq->vq_index, &avq_num);
		if (err)
			goto error_find;
	}

	per_vq_vectors = vector_policy != VP_VQ_VECTOR_POLICY_SHARED;

	if (per_vq_vectors) {
		/* Best option: one for change interrupt, one per vq. */
		nvectors = 1;
		for (i = 0; i < nvqs; ++i) {
			vqi = &vqs_info[i];
			if (vqi->name && vqi->callback)
				++nvectors;
		}
<<<<<<< HEAD
=======
		if (avq_num && vector_policy == VP_VQ_VECTOR_POLICY_EACH)
			++nvectors;
>>>>>>> 9cacb32a
	} else {
		/* Second best: one for change, shared for all vqs. */
		nvectors = 2;
	}

	err = vp_request_msix_vectors(vdev, nvectors, per_vq_vectors, desc);
	if (err)
		goto error_find;

	vp_dev->per_vq_vectors = per_vq_vectors;
	allocated_vectors = vp_dev->msix_used_vectors;
	for (i = 0; i < nvqs; ++i) {
		vqi = &vqs_info[i];
		if (!vqi->name) {
			vqs[i] = NULL;
			continue;
		}
<<<<<<< HEAD

		if (!vqi->callback)
			msix_vec = VIRTIO_MSI_NO_VECTOR;
		else if (vp_dev->per_vq_vectors)
			msix_vec = allocated_vectors++;
		else
			msix_vec = VP_MSIX_VQ_VECTOR;
		vqs[i] = vp_setup_vq(vdev, queue_idx++, vqi->callback,
				     vqi->name, vqi->ctx, msix_vec);
=======
		vqs[i] = vp_find_one_vq_msix(vdev, queue_idx++, vqi->callback,
					     vqi->name, vqi->ctx, false,
					     &allocated_vectors, vector_policy,
					     &vp_dev->vqs[i]);
>>>>>>> 9cacb32a
		if (IS_ERR(vqs[i])) {
			err = PTR_ERR(vqs[i]);
			goto error_find;
		}
	}

<<<<<<< HEAD
		if (!vp_dev->per_vq_vectors || msix_vec == VIRTIO_MSI_NO_VECTOR)
			continue;

		/* allocate per-vq irq if available and necessary */
		snprintf(vp_dev->msix_names[msix_vec],
			 sizeof *vp_dev->msix_names,
			 "%s-%s",
			 dev_name(&vp_dev->vdev.dev), vqi->name);
		err = request_irq(pci_irq_vector(vp_dev->pci_dev, msix_vec),
				  vring_interrupt, 0,
				  vp_dev->msix_names[msix_vec],
				  vqs[i]);
		if (err) {
			vp_del_vq(vqs[i]);
			goto error_find;
		}
=======
	if (!avq_num)
		return 0;
	sprintf(avq->name, "avq.%u", avq->vq_index);
	vq = vp_find_one_vq_msix(vdev, avq->vq_index, vp_modern_avq_done,
				 avq->name, false, true, &allocated_vectors,
				 vector_policy, &vp_dev->admin_vq.info);
	if (IS_ERR(vq)) {
		err = PTR_ERR(vq);
		goto error_find;
>>>>>>> 9cacb32a
	}

	return 0;

error_find:
	vp_del_vqs(vdev);
	return err;
}

static int vp_find_vqs_intx(struct virtio_device *vdev, unsigned int nvqs,
			    struct virtqueue *vqs[],
			    struct virtqueue_info vqs_info[])
{
	struct virtio_pci_device *vp_dev = to_vp_device(vdev);
	struct virtio_pci_admin_vq *avq = &vp_dev->admin_vq;
	int i, err, queue_idx = 0;
	struct virtqueue *vq;
	u16 avq_num = 0;

	vp_dev->vqs = kcalloc(nvqs, sizeof(*vp_dev->vqs), GFP_KERNEL);
	if (!vp_dev->vqs)
		return -ENOMEM;

	if (vp_dev->avq_index) {
		err = vp_dev->avq_index(vdev, &avq->vq_index, &avq_num);
		if (err)
			goto out_del_vqs;
	}

	err = request_irq(vp_dev->pci_dev->irq, vp_interrupt, IRQF_SHARED,
			dev_name(&vdev->dev), vp_dev);
	if (err)
		goto out_del_vqs;

	vp_dev->intx_enabled = 1;
	vp_dev->per_vq_vectors = false;
	for (i = 0; i < nvqs; ++i) {
		struct virtqueue_info *vqi = &vqs_info[i];

		if (!vqi->name) {
			vqs[i] = NULL;
			continue;
		}
		vqs[i] = vp_setup_vq(vdev, queue_idx++, vqi->callback,
				     vqi->name, vqi->ctx,
<<<<<<< HEAD
				     VIRTIO_MSI_NO_VECTOR);
=======
				     VIRTIO_MSI_NO_VECTOR, &vp_dev->vqs[i]);
>>>>>>> 9cacb32a
		if (IS_ERR(vqs[i])) {
			err = PTR_ERR(vqs[i]);
			goto out_del_vqs;
		}
	}

	if (!avq_num)
		return 0;
	sprintf(avq->name, "avq.%u", avq->vq_index);
	vq = vp_setup_vq(vdev, queue_idx++, vp_modern_avq_done, avq->name,
			 false, VIRTIO_MSI_NO_VECTOR,
			 &vp_dev->admin_vq.info);
	if (IS_ERR(vq)) {
		err = PTR_ERR(vq);
		goto out_del_vqs;
	}

	return 0;
out_del_vqs:
	vp_del_vqs(vdev);
	return err;
}

/* the config->find_vqs() implementation */
int vp_find_vqs(struct virtio_device *vdev, unsigned int nvqs,
		struct virtqueue *vqs[], struct virtqueue_info vqs_info[],
		struct irq_affinity *desc)
{
	int err;

	/* Try MSI-X with one vector per queue. */
<<<<<<< HEAD
	err = vp_find_vqs_msix(vdev, nvqs, vqs, vqs_info, true, desc);
	if (!err)
		return 0;
	/* Fallback: MSI-X with one vector for config, one shared for queues. */
	err = vp_find_vqs_msix(vdev, nvqs, vqs, vqs_info, false, desc);
=======
	err = vp_find_vqs_msix(vdev, nvqs, vqs, vqs_info,
			       VP_VQ_VECTOR_POLICY_EACH, desc);
	if (!err)
		return 0;
	/* Fallback: MSI-X with one shared vector for config and
	 * slow path queues, one vector per queue for the rest.
	 */
	err = vp_find_vqs_msix(vdev, nvqs, vqs, vqs_info,
			       VP_VQ_VECTOR_POLICY_SHARED_SLOW, desc);
	if (!err)
		return 0;
	/* Fallback: MSI-X with one vector for config, one shared for queues. */
	err = vp_find_vqs_msix(vdev, nvqs, vqs, vqs_info,
			       VP_VQ_VECTOR_POLICY_SHARED, desc);
>>>>>>> 9cacb32a
	if (!err)
		return 0;
	/* Is there an interrupt? If not give up. */
	if (!(to_vp_device(vdev)->pci_dev->irq))
		return err;
	/* Finally fall back to regular interrupts. */
	return vp_find_vqs_intx(vdev, nvqs, vqs, vqs_info);
}

const char *vp_bus_name(struct virtio_device *vdev)
{
	struct virtio_pci_device *vp_dev = to_vp_device(vdev);

	return pci_name(vp_dev->pci_dev);
}

/* Setup the affinity for a virtqueue:
 * - force the affinity for per vq vector
 * - OR over all affinities for shared MSI
 * - ignore the affinity request if we're using INTX
 */
int vp_set_vq_affinity(struct virtqueue *vq, const struct cpumask *cpu_mask)
{
	struct virtio_device *vdev = vq->vdev;
	struct virtio_pci_device *vp_dev = to_vp_device(vdev);
	struct virtio_pci_vq_info *info = vp_dev->vqs[vq->index];
	struct cpumask *mask;
	unsigned int irq;

	if (!vq->callback)
		return -EINVAL;

	if (vp_dev->msix_enabled) {
		mask = vp_dev->msix_affinity_masks[info->msix_vector];
		irq = pci_irq_vector(vp_dev->pci_dev, info->msix_vector);
		if (!cpu_mask)
			irq_update_affinity_hint(irq, NULL);
		else {
			cpumask_copy(mask, cpu_mask);
			irq_set_affinity_and_hint(irq, mask);
		}
	}
	return 0;
}

const struct cpumask *vp_get_vq_affinity(struct virtio_device *vdev, int index)
{
	struct virtio_pci_device *vp_dev = to_vp_device(vdev);

	if (!vp_dev->per_vq_vectors ||
	    vp_dev->vqs[index]->msix_vector == VIRTIO_MSI_NO_VECTOR ||
	    vp_is_slow_path_vector(vp_dev->vqs[index]->msix_vector))
		return NULL;

	return pci_irq_get_affinity(vp_dev->pci_dev,
				    vp_dev->vqs[index]->msix_vector);
}

#ifdef CONFIG_PM_SLEEP
static int virtio_pci_freeze(struct device *dev)
{
	struct pci_dev *pci_dev = to_pci_dev(dev);
	struct virtio_pci_device *vp_dev = pci_get_drvdata(pci_dev);
	int ret;

	ret = virtio_device_freeze(&vp_dev->vdev);

	if (!ret)
		pci_disable_device(pci_dev);
	return ret;
}

static int virtio_pci_restore(struct device *dev)
{
	struct pci_dev *pci_dev = to_pci_dev(dev);
	struct virtio_pci_device *vp_dev = pci_get_drvdata(pci_dev);
	int ret;

	ret = pci_enable_device(pci_dev);
	if (ret)
		return ret;

	pci_set_master(pci_dev);
	return virtio_device_restore(&vp_dev->vdev);
}

static bool vp_supports_pm_no_reset(struct device *dev)
{
	struct pci_dev *pci_dev = to_pci_dev(dev);
	u16 pmcsr;

	if (!pci_dev->pm_cap)
		return false;

	pci_read_config_word(pci_dev, pci_dev->pm_cap + PCI_PM_CTRL, &pmcsr);
	if (PCI_POSSIBLE_ERROR(pmcsr)) {
		dev_err(dev, "Unable to query pmcsr");
		return false;
	}

	return pmcsr & PCI_PM_CTRL_NO_SOFT_RESET;
}

static int virtio_pci_suspend(struct device *dev)
{
	return vp_supports_pm_no_reset(dev) ? 0 : virtio_pci_freeze(dev);
}

static int virtio_pci_resume(struct device *dev)
{
	return vp_supports_pm_no_reset(dev) ? 0 : virtio_pci_restore(dev);
}

static const struct dev_pm_ops virtio_pci_pm_ops = {
	.suspend = virtio_pci_suspend,
	.resume = virtio_pci_resume,
	.freeze = virtio_pci_freeze,
	.thaw = virtio_pci_restore,
	.poweroff = virtio_pci_freeze,
	.restore = virtio_pci_restore,
};
#endif


/* Qumranet donated their vendor ID for devices 0x1000 thru 0x10FF. */
static const struct pci_device_id virtio_pci_id_table[] = {
	{ PCI_DEVICE(PCI_VENDOR_ID_REDHAT_QUMRANET, PCI_ANY_ID) },
	{ 0 }
};

MODULE_DEVICE_TABLE(pci, virtio_pci_id_table);

static void virtio_pci_release_dev(struct device *_d)
{
	struct virtio_device *vdev = dev_to_virtio(_d);
	struct virtio_pci_device *vp_dev = to_vp_device(vdev);

	/* As struct device is a kobject, it's not safe to
	 * free the memory (including the reference counter itself)
	 * until it's release callback. */
	kfree(vp_dev);
}

static int virtio_pci_probe(struct pci_dev *pci_dev,
			    const struct pci_device_id *id)
{
	struct virtio_pci_device *vp_dev, *reg_dev = NULL;
	int rc;

	/* allocate our structure and fill it out */
	vp_dev = kzalloc(sizeof(struct virtio_pci_device), GFP_KERNEL);
	if (!vp_dev)
		return -ENOMEM;

	pci_set_drvdata(pci_dev, vp_dev);
	vp_dev->vdev.dev.parent = &pci_dev->dev;
	vp_dev->vdev.dev.release = virtio_pci_release_dev;
	vp_dev->pci_dev = pci_dev;
	INIT_LIST_HEAD(&vp_dev->virtqueues);
	INIT_LIST_HEAD(&vp_dev->slow_virtqueues);
	spin_lock_init(&vp_dev->lock);

	/* enable the device */
	rc = pci_enable_device(pci_dev);
	if (rc)
		goto err_enable_device;

	if (force_legacy) {
		rc = virtio_pci_legacy_probe(vp_dev);
		/* Also try modern mode if we can't map BAR0 (no IO space). */
		if (rc == -ENODEV || rc == -ENOMEM)
			rc = virtio_pci_modern_probe(vp_dev);
		if (rc)
			goto err_probe;
	} else {
		rc = virtio_pci_modern_probe(vp_dev);
		if (rc == -ENODEV)
			rc = virtio_pci_legacy_probe(vp_dev);
		if (rc)
			goto err_probe;
	}

	pci_set_master(pci_dev);

	rc = register_virtio_device(&vp_dev->vdev);
	reg_dev = vp_dev;
	if (rc)
		goto err_register;

	return 0;

err_register:
	if (vp_dev->is_legacy)
		virtio_pci_legacy_remove(vp_dev);
	else
		virtio_pci_modern_remove(vp_dev);
err_probe:
	pci_disable_device(pci_dev);
err_enable_device:
	if (reg_dev)
		put_device(&vp_dev->vdev.dev);
	else
		kfree(vp_dev);
	return rc;
}

static void virtio_pci_remove(struct pci_dev *pci_dev)
{
	struct virtio_pci_device *vp_dev = pci_get_drvdata(pci_dev);
	struct device *dev = get_device(&vp_dev->vdev.dev);

	/*
	 * Device is marked broken on surprise removal so that virtio upper
	 * layers can abort any ongoing operation.
	 */
	if (!pci_device_is_present(pci_dev))
		virtio_break_device(&vp_dev->vdev);

	pci_disable_sriov(pci_dev);

	unregister_virtio_device(&vp_dev->vdev);

	if (vp_dev->is_legacy)
		virtio_pci_legacy_remove(vp_dev);
	else
		virtio_pci_modern_remove(vp_dev);

	pci_disable_device(pci_dev);
	put_device(dev);
}

static int virtio_pci_sriov_configure(struct pci_dev *pci_dev, int num_vfs)
{
	struct virtio_pci_device *vp_dev = pci_get_drvdata(pci_dev);
	struct virtio_device *vdev = &vp_dev->vdev;
	int ret;

	if (!(vdev->config->get_status(vdev) & VIRTIO_CONFIG_S_DRIVER_OK))
		return -EBUSY;

	if (!__virtio_test_bit(vdev, VIRTIO_F_SR_IOV))
		return -EINVAL;

	if (pci_vfs_assigned(pci_dev))
		return -EPERM;

	if (num_vfs == 0) {
		pci_disable_sriov(pci_dev);
		return 0;
	}

	ret = pci_enable_sriov(pci_dev, num_vfs);
	if (ret < 0)
		return ret;

	return num_vfs;
}

static struct pci_driver virtio_pci_driver = {
	.name		= "virtio-pci",
	.id_table	= virtio_pci_id_table,
	.probe		= virtio_pci_probe,
	.remove		= virtio_pci_remove,
#ifdef CONFIG_PM_SLEEP
	.driver.pm	= &virtio_pci_pm_ops,
#endif
	.sriov_configure = virtio_pci_sriov_configure,
};

struct virtio_device *virtio_pci_vf_get_pf_dev(struct pci_dev *pdev)
{
	struct virtio_pci_device *pf_vp_dev;

	pf_vp_dev = pci_iov_get_pf_drvdata(pdev, &virtio_pci_driver);
	if (IS_ERR(pf_vp_dev))
		return NULL;

	return &pf_vp_dev->vdev;
}

module_pci_driver(virtio_pci_driver);

MODULE_AUTHOR("Anthony Liguori <aliguori@us.ibm.com>");
MODULE_DESCRIPTION("virtio-pci");
MODULE_LICENSE("GPL");
MODULE_VERSION("1");<|MERGE_RESOLUTION|>--- conflicted
+++ resolved
@@ -308,16 +308,6 @@
 	vp_dev->vqs = NULL;
 }
 
-<<<<<<< HEAD
-static int vp_find_vqs_msix(struct virtio_device *vdev, unsigned int nvqs,
-			    struct virtqueue *vqs[],
-			    struct virtqueue_info vqs_info[],
-			    bool per_vq_vectors,
-			    struct irq_affinity *desc)
-{
-	struct virtio_pci_device *vp_dev = to_vp_device(vdev);
-	struct virtqueue_info *vqi;
-=======
 enum vp_vq_vector_policy {
 	VP_VQ_VECTOR_POLICY_EACH,
 	VP_VQ_VECTOR_POLICY_SHARED_SLOW,
@@ -333,7 +323,6 @@
 {
 	struct virtio_pci_device *vp_dev = to_vp_device(vdev);
 	struct virtqueue *vq;
->>>>>>> 9cacb32a
 	u16 msix_vec;
 	int err;
 
@@ -406,11 +395,8 @@
 			if (vqi->name && vqi->callback)
 				++nvectors;
 		}
-<<<<<<< HEAD
-=======
 		if (avq_num && vector_policy == VP_VQ_VECTOR_POLICY_EACH)
 			++nvectors;
->>>>>>> 9cacb32a
 	} else {
 		/* Second best: one for change, shared for all vqs. */
 		nvectors = 2;
@@ -428,46 +414,16 @@
 			vqs[i] = NULL;
 			continue;
 		}
-<<<<<<< HEAD
-
-		if (!vqi->callback)
-			msix_vec = VIRTIO_MSI_NO_VECTOR;
-		else if (vp_dev->per_vq_vectors)
-			msix_vec = allocated_vectors++;
-		else
-			msix_vec = VP_MSIX_VQ_VECTOR;
-		vqs[i] = vp_setup_vq(vdev, queue_idx++, vqi->callback,
-				     vqi->name, vqi->ctx, msix_vec);
-=======
 		vqs[i] = vp_find_one_vq_msix(vdev, queue_idx++, vqi->callback,
 					     vqi->name, vqi->ctx, false,
 					     &allocated_vectors, vector_policy,
 					     &vp_dev->vqs[i]);
->>>>>>> 9cacb32a
 		if (IS_ERR(vqs[i])) {
 			err = PTR_ERR(vqs[i]);
 			goto error_find;
 		}
 	}
 
-<<<<<<< HEAD
-		if (!vp_dev->per_vq_vectors || msix_vec == VIRTIO_MSI_NO_VECTOR)
-			continue;
-
-		/* allocate per-vq irq if available and necessary */
-		snprintf(vp_dev->msix_names[msix_vec],
-			 sizeof *vp_dev->msix_names,
-			 "%s-%s",
-			 dev_name(&vp_dev->vdev.dev), vqi->name);
-		err = request_irq(pci_irq_vector(vp_dev->pci_dev, msix_vec),
-				  vring_interrupt, 0,
-				  vp_dev->msix_names[msix_vec],
-				  vqs[i]);
-		if (err) {
-			vp_del_vq(vqs[i]);
-			goto error_find;
-		}
-=======
 	if (!avq_num)
 		return 0;
 	sprintf(avq->name, "avq.%u", avq->vq_index);
@@ -477,7 +433,6 @@
 	if (IS_ERR(vq)) {
 		err = PTR_ERR(vq);
 		goto error_find;
->>>>>>> 9cacb32a
 	}
 
 	return 0;
@@ -523,11 +478,7 @@
 		}
 		vqs[i] = vp_setup_vq(vdev, queue_idx++, vqi->callback,
 				     vqi->name, vqi->ctx,
-<<<<<<< HEAD
-				     VIRTIO_MSI_NO_VECTOR);
-=======
 				     VIRTIO_MSI_NO_VECTOR, &vp_dev->vqs[i]);
->>>>>>> 9cacb32a
 		if (IS_ERR(vqs[i])) {
 			err = PTR_ERR(vqs[i]);
 			goto out_del_vqs;
@@ -559,13 +510,6 @@
 	int err;
 
 	/* Try MSI-X with one vector per queue. */
-<<<<<<< HEAD
-	err = vp_find_vqs_msix(vdev, nvqs, vqs, vqs_info, true, desc);
-	if (!err)
-		return 0;
-	/* Fallback: MSI-X with one vector for config, one shared for queues. */
-	err = vp_find_vqs_msix(vdev, nvqs, vqs, vqs_info, false, desc);
-=======
 	err = vp_find_vqs_msix(vdev, nvqs, vqs, vqs_info,
 			       VP_VQ_VECTOR_POLICY_EACH, desc);
 	if (!err)
@@ -580,7 +524,6 @@
 	/* Fallback: MSI-X with one vector for config, one shared for queues. */
 	err = vp_find_vqs_msix(vdev, nvqs, vqs, vqs_info,
 			       VP_VQ_VECTOR_POLICY_SHARED, desc);
->>>>>>> 9cacb32a
 	if (!err)
 		return 0;
 	/* Is there an interrupt? If not give up. */
