// SPDX-License-Identifier: GPL-2.0-only
/*
 * Copyright (c) 2016 MediaTek Inc.
 * Author: Ming Hsiu Tsai <minghsiu.tsai@mediatek.com>
 *         Rick Chang <rick.chang@mediatek.com>
 *         Xia Jiang <xia.jiang@mediatek.com>
 */

#include <linux/clk.h>
#include <linux/err.h>
#include <linux/interrupt.h>
#include <linux/io.h>
#include <linux/kernel.h>
#include <linux/module.h>
#include <linux/of_platform.h>
#include <linux/platform_device.h>
#include <linux/pm_runtime.h>
#include <linux/slab.h>
#include <linux/spinlock.h>
#include <media/v4l2-event.h>
#include <media/v4l2-mem2mem.h>
#include <media/v4l2-ioctl.h>
#include <media/videobuf2-core.h>
#include <media/videobuf2-dma-contig.h>

#include "mtk_jpeg_enc_hw.h"
#include "mtk_jpeg_dec_hw.h"
#include "mtk_jpeg_core.h"
#include "mtk_jpeg_dec_parse.h"

#if defined(CONFIG_OF)
static struct mtk_jpeg_fmt mtk_jpeg_enc_formats[] = {
	{
		.fourcc		= V4L2_PIX_FMT_JPEG,
		.colplanes	= 1,
		.flags		= MTK_JPEG_FMT_FLAG_CAPTURE,
	},
	{
		.fourcc		= V4L2_PIX_FMT_NV12M,
		.hw_format	= JPEG_ENC_YUV_FORMAT_NV12,
		.h_sample	= {4, 4},
		.v_sample	= {4, 2},
		.colplanes	= 2,
		.h_align	= 4,
		.v_align	= 4,
		.flags		= MTK_JPEG_FMT_FLAG_OUTPUT,
	},
	{
		.fourcc		= V4L2_PIX_FMT_NV21M,
		.hw_format	= JEPG_ENC_YUV_FORMAT_NV21,
		.h_sample	= {4, 4},
		.v_sample	= {4, 2},
		.colplanes	= 2,
		.h_align	= 4,
		.v_align	= 4,
		.flags		= MTK_JPEG_FMT_FLAG_OUTPUT,
	},
	{
		.fourcc		= V4L2_PIX_FMT_YUYV,
		.hw_format	= JPEG_ENC_YUV_FORMAT_YUYV,
		.h_sample	= {8},
		.v_sample	= {4},
		.colplanes	= 1,
		.h_align	= 5,
		.v_align	= 3,
		.flags		= MTK_JPEG_FMT_FLAG_OUTPUT,
	},
	{
		.fourcc		= V4L2_PIX_FMT_YVYU,
		.hw_format	= JPEG_ENC_YUV_FORMAT_YVYU,
		.h_sample	= {8},
		.v_sample	= {4},
		.colplanes	= 1,
		.h_align	= 5,
		.v_align	= 3,
		.flags		= MTK_JPEG_FMT_FLAG_OUTPUT,
	},
};

static struct mtk_jpeg_fmt mtk_jpeg_dec_formats[] = {
	{
		.fourcc		= V4L2_PIX_FMT_JPEG,
		.colplanes	= 1,
		.flags		= MTK_JPEG_FMT_FLAG_OUTPUT,
	},
	{
		.fourcc		= V4L2_PIX_FMT_YUV420M,
		.h_sample	= {4, 2, 2},
		.v_sample	= {4, 2, 2},
		.colplanes	= 3,
		.h_align	= 5,
		.v_align	= 4,
		.flags		= MTK_JPEG_FMT_FLAG_CAPTURE,
	},
	{
		.fourcc		= V4L2_PIX_FMT_YUV422M,
		.h_sample	= {4, 2, 2},
		.v_sample	= {4, 4, 4},
		.colplanes	= 3,
		.h_align	= 5,
		.v_align	= 3,
		.flags		= MTK_JPEG_FMT_FLAG_CAPTURE,
	},
};
#endif

#define MTK_JPEG_ENC_NUM_FORMATS ARRAY_SIZE(mtk_jpeg_enc_formats)
#define MTK_JPEG_DEC_NUM_FORMATS ARRAY_SIZE(mtk_jpeg_dec_formats)
#define MTK_JPEG_MAX_RETRY_TIME 5000

enum {
	MTK_JPEG_BUF_FLAGS_INIT			= 0,
	MTK_JPEG_BUF_FLAGS_LAST_FRAME		= 1,
};

static int debug;
module_param(debug, int, 0644);

static inline struct mtk_jpeg_ctx *ctrl_to_ctx(struct v4l2_ctrl *ctrl)
{
	return container_of(ctrl->handler, struct mtk_jpeg_ctx, ctrl_hdl);
}

static inline struct mtk_jpeg_ctx *mtk_jpeg_fh_to_ctx(struct v4l2_fh *fh)
{
	return container_of(fh, struct mtk_jpeg_ctx, fh);
}

static inline struct mtk_jpeg_src_buf *mtk_jpeg_vb2_to_srcbuf(
							struct vb2_buffer *vb)
{
	return container_of(to_vb2_v4l2_buffer(vb), struct mtk_jpeg_src_buf, b);
}

static int mtk_jpeg_querycap(struct file *file, void *priv,
			     struct v4l2_capability *cap)
{
	struct mtk_jpeg_dev *jpeg = video_drvdata(file);

	strscpy(cap->driver, jpeg->variant->dev_name, sizeof(cap->driver));
	strscpy(cap->card, jpeg->variant->dev_name, sizeof(cap->card));

	return 0;
}

static int vidioc_jpeg_enc_s_ctrl(struct v4l2_ctrl *ctrl)
{
	struct mtk_jpeg_ctx *ctx = ctrl_to_ctx(ctrl);

	switch (ctrl->id) {
	case V4L2_CID_JPEG_RESTART_INTERVAL:
		ctx->restart_interval = ctrl->val;
		break;
	case V4L2_CID_JPEG_COMPRESSION_QUALITY:
		ctx->enc_quality = ctrl->val;
		break;
	case V4L2_CID_JPEG_ACTIVE_MARKER:
		ctx->enable_exif = ctrl->val & V4L2_JPEG_ACTIVE_MARKER_APP1;
		break;
	}

	return 0;
}

static const struct v4l2_ctrl_ops mtk_jpeg_enc_ctrl_ops = {
	.s_ctrl = vidioc_jpeg_enc_s_ctrl,
};

static int mtk_jpeg_enc_ctrls_setup(struct mtk_jpeg_ctx *ctx)
{
	const struct v4l2_ctrl_ops *ops = &mtk_jpeg_enc_ctrl_ops;
	struct v4l2_ctrl_handler *handler = &ctx->ctrl_hdl;

	v4l2_ctrl_handler_init(handler, 3);

	v4l2_ctrl_new_std(handler, ops, V4L2_CID_JPEG_RESTART_INTERVAL, 0, 100,
			  1, 0);
	v4l2_ctrl_new_std(handler, ops, V4L2_CID_JPEG_COMPRESSION_QUALITY, 48,
			  100, 1, 90);
	v4l2_ctrl_new_std(handler, ops, V4L2_CID_JPEG_ACTIVE_MARKER, 0,
			  V4L2_JPEG_ACTIVE_MARKER_APP1, 0, 0);

	if (handler->error) {
		v4l2_ctrl_handler_free(&ctx->ctrl_hdl);
		return handler->error;
	}

	v4l2_ctrl_handler_setup(&ctx->ctrl_hdl);

	return 0;
}

static int mtk_jpeg_enum_fmt(struct mtk_jpeg_fmt *mtk_jpeg_formats, int n,
			     struct v4l2_fmtdesc *f, u32 type)
{
	int i, num = 0;

	for (i = 0; i < n; ++i) {
		if (mtk_jpeg_formats[i].flags & type) {
			if (num == f->index)
				break;
			++num;
		}
	}

	if (i >= n)
		return -EINVAL;

	f->pixelformat = mtk_jpeg_formats[i].fourcc;

	return 0;
}

static int mtk_jpeg_enum_fmt_vid_cap(struct file *file, void *priv,
				     struct v4l2_fmtdesc *f)
{
	struct mtk_jpeg_ctx *ctx = mtk_jpeg_fh_to_ctx(priv);
	struct mtk_jpeg_dev *jpeg = ctx->jpeg;

	return mtk_jpeg_enum_fmt(jpeg->variant->formats,
				 jpeg->variant->num_formats, f,
				 MTK_JPEG_FMT_FLAG_CAPTURE);
}

static int mtk_jpeg_enum_fmt_vid_out(struct file *file, void *priv,
				     struct v4l2_fmtdesc *f)
{
	struct mtk_jpeg_ctx *ctx = mtk_jpeg_fh_to_ctx(priv);
	struct mtk_jpeg_dev *jpeg = ctx->jpeg;

	return mtk_jpeg_enum_fmt(jpeg->variant->formats,
				 jpeg->variant->num_formats, f,
				 MTK_JPEG_FMT_FLAG_OUTPUT);
}

static struct mtk_jpeg_q_data *mtk_jpeg_get_q_data(struct mtk_jpeg_ctx *ctx,
						   enum v4l2_buf_type type)
{
	if (V4L2_TYPE_IS_OUTPUT(type))
		return &ctx->out_q;
	return &ctx->cap_q;
}

static struct mtk_jpeg_fmt *
mtk_jpeg_find_format(struct mtk_jpeg_fmt *mtk_jpeg_formats, int num_formats,
		     u32 pixelformat, unsigned int fmt_type)
{
	unsigned int k;
	struct mtk_jpeg_fmt *fmt;

	for (k = 0; k < num_formats; k++) {
		fmt = &mtk_jpeg_formats[k];

		if (fmt->fourcc == pixelformat && fmt->flags & fmt_type)
			return fmt;
	}

	return NULL;
}

static int mtk_jpeg_try_fmt_mplane(struct v4l2_pix_format_mplane *pix_mp,
				   struct mtk_jpeg_fmt *fmt)
{
	int i;

	pix_mp->field = V4L2_FIELD_NONE;

	pix_mp->num_planes = fmt->colplanes;
	pix_mp->pixelformat = fmt->fourcc;

	if (fmt->fourcc == V4L2_PIX_FMT_JPEG) {
		struct v4l2_plane_pix_format *pfmt = &pix_mp->plane_fmt[0];

		pix_mp->height = clamp(pix_mp->height, MTK_JPEG_MIN_HEIGHT,
				       MTK_JPEG_MAX_HEIGHT);
		pix_mp->width = clamp(pix_mp->width, MTK_JPEG_MIN_WIDTH,
				      MTK_JPEG_MAX_WIDTH);

		pfmt->bytesperline = 0;
		/* Source size must be aligned to 128 */
		pfmt->sizeimage = round_up(pfmt->sizeimage, 128);
		if (pfmt->sizeimage == 0)
			pfmt->sizeimage = MTK_JPEG_DEFAULT_SIZEIMAGE;
		return 0;
	}

	/* other fourcc */
	pix_mp->height = clamp(round_up(pix_mp->height, fmt->v_align),
			       MTK_JPEG_MIN_HEIGHT, MTK_JPEG_MAX_HEIGHT);
	pix_mp->width = clamp(round_up(pix_mp->width, fmt->h_align),
			      MTK_JPEG_MIN_WIDTH, MTK_JPEG_MAX_WIDTH);

	for (i = 0; i < fmt->colplanes; i++) {
		struct v4l2_plane_pix_format *pfmt = &pix_mp->plane_fmt[i];
		u32 stride = pix_mp->width * fmt->h_sample[i] / 4;
		u32 h = pix_mp->height * fmt->v_sample[i] / 4;

		pfmt->bytesperline = stride;
		pfmt->sizeimage = stride * h;
	}
	return 0;
}

static int mtk_jpeg_g_fmt_vid_mplane(struct file *file, void *priv,
				     struct v4l2_format *f)
{
	struct vb2_queue *vq;
	struct mtk_jpeg_q_data *q_data = NULL;
	struct v4l2_pix_format_mplane *pix_mp = &f->fmt.pix_mp;
	struct mtk_jpeg_ctx *ctx = mtk_jpeg_fh_to_ctx(priv);
	struct mtk_jpeg_dev *jpeg = ctx->jpeg;
	int i;

	vq = v4l2_m2m_get_vq(ctx->fh.m2m_ctx, f->type);
	if (!vq)
		return -EINVAL;

	q_data = mtk_jpeg_get_q_data(ctx, f->type);

	pix_mp->width = q_data->pix_mp.width;
	pix_mp->height = q_data->pix_mp.height;
	pix_mp->field = V4L2_FIELD_NONE;
	pix_mp->pixelformat = q_data->fmt->fourcc;
	pix_mp->num_planes = q_data->fmt->colplanes;
	pix_mp->colorspace = q_data->pix_mp.colorspace;
	pix_mp->ycbcr_enc = q_data->pix_mp.ycbcr_enc;
	pix_mp->xfer_func = q_data->pix_mp.xfer_func;
	pix_mp->quantization = q_data->pix_mp.quantization;

	v4l2_dbg(1, debug, &jpeg->v4l2_dev, "(%d) g_fmt:%c%c%c%c wxh:%ux%u\n",
		 f->type,
		 (pix_mp->pixelformat & 0xff),
		 (pix_mp->pixelformat >>  8 & 0xff),
		 (pix_mp->pixelformat >> 16 & 0xff),
		 (pix_mp->pixelformat >> 24 & 0xff),
		 pix_mp->width, pix_mp->height);

	for (i = 0; i < pix_mp->num_planes; i++) {
		struct v4l2_plane_pix_format *pfmt = &pix_mp->plane_fmt[i];

		pfmt->bytesperline = q_data->pix_mp.plane_fmt[i].bytesperline;
		pfmt->sizeimage = q_data->pix_mp.plane_fmt[i].sizeimage;

		v4l2_dbg(1, debug, &jpeg->v4l2_dev,
			 "plane[%d] bpl=%u, size=%u\n",
			 i,
			 pfmt->bytesperline,
			 pfmt->sizeimage);
	}
	return 0;
}

static int mtk_jpeg_try_fmt_vid_cap_mplane(struct file *file, void *priv,
					   struct v4l2_format *f)
{
	struct mtk_jpeg_ctx *ctx = mtk_jpeg_fh_to_ctx(priv);
	struct mtk_jpeg_dev *jpeg = ctx->jpeg;
	struct mtk_jpeg_fmt *fmt;

	fmt = mtk_jpeg_find_format(jpeg->variant->formats,
				   jpeg->variant->num_formats,
				   f->fmt.pix_mp.pixelformat,
				   MTK_JPEG_FMT_FLAG_CAPTURE);
	if (!fmt)
		fmt = ctx->cap_q.fmt;

	v4l2_dbg(2, debug, &ctx->jpeg->v4l2_dev, "(%d) try_fmt:%c%c%c%c\n",
		 f->type,
		 (fmt->fourcc & 0xff),
		 (fmt->fourcc >>  8 & 0xff),
		 (fmt->fourcc >> 16 & 0xff),
		 (fmt->fourcc >> 24 & 0xff));

	if (ctx->state != MTK_JPEG_INIT) {
		mtk_jpeg_g_fmt_vid_mplane(file, priv, f);
		return 0;
	}

	return mtk_jpeg_try_fmt_mplane(&f->fmt.pix_mp, fmt);
}

static int mtk_jpeg_try_fmt_vid_out_mplane(struct file *file, void *priv,
					   struct v4l2_format *f)
{
	struct mtk_jpeg_ctx *ctx = mtk_jpeg_fh_to_ctx(priv);
	struct mtk_jpeg_dev *jpeg = ctx->jpeg;
	struct mtk_jpeg_fmt *fmt;

	fmt = mtk_jpeg_find_format(jpeg->variant->formats,
				   jpeg->variant->num_formats,
				   f->fmt.pix_mp.pixelformat,
				   MTK_JPEG_FMT_FLAG_OUTPUT);
	if (!fmt)
		fmt = ctx->out_q.fmt;

	v4l2_dbg(2, debug, &ctx->jpeg->v4l2_dev, "(%d) try_fmt:%c%c%c%c\n",
		 f->type,
		 (fmt->fourcc & 0xff),
		 (fmt->fourcc >>  8 & 0xff),
		 (fmt->fourcc >> 16 & 0xff),
		 (fmt->fourcc >> 24 & 0xff));

	if (ctx->state != MTK_JPEG_INIT) {
		mtk_jpeg_g_fmt_vid_mplane(file, priv, f);
		return 0;
	}

	return mtk_jpeg_try_fmt_mplane(&f->fmt.pix_mp, fmt);
}

static int mtk_jpeg_s_fmt_mplane(struct mtk_jpeg_ctx *ctx,
				 struct v4l2_format *f, unsigned int fmt_type)
{
	struct vb2_queue *vq;
	struct mtk_jpeg_q_data *q_data = NULL;
	struct v4l2_pix_format_mplane *pix_mp = &f->fmt.pix_mp;
	struct mtk_jpeg_dev *jpeg = ctx->jpeg;
	int i;

	vq = v4l2_m2m_get_vq(ctx->fh.m2m_ctx, f->type);
	if (!vq)
		return -EINVAL;

	q_data = mtk_jpeg_get_q_data(ctx, f->type);

	if (vb2_is_busy(vq)) {
		v4l2_err(&jpeg->v4l2_dev, "queue busy\n");
		return -EBUSY;
	}

	q_data->fmt = mtk_jpeg_find_format(jpeg->variant->formats,
					   jpeg->variant->num_formats,
					   pix_mp->pixelformat, fmt_type);
	q_data->pix_mp.width = pix_mp->width;
	q_data->pix_mp.height = pix_mp->height;
	q_data->enc_crop_rect.width = pix_mp->width;
	q_data->enc_crop_rect.height = pix_mp->height;
	q_data->pix_mp.colorspace = V4L2_COLORSPACE_SRGB;
	q_data->pix_mp.ycbcr_enc = V4L2_YCBCR_ENC_601;
	q_data->pix_mp.xfer_func = V4L2_XFER_FUNC_SRGB;
	q_data->pix_mp.quantization = V4L2_QUANTIZATION_FULL_RANGE;

	v4l2_dbg(1, debug, &jpeg->v4l2_dev, "(%d) s_fmt:%c%c%c%c wxh:%ux%u\n",
		 f->type,
		 (q_data->fmt->fourcc & 0xff),
		 (q_data->fmt->fourcc >>  8 & 0xff),
		 (q_data->fmt->fourcc >> 16 & 0xff),
		 (q_data->fmt->fourcc >> 24 & 0xff),
		 q_data->pix_mp.width, q_data->pix_mp.height);

	for (i = 0; i < q_data->fmt->colplanes; i++) {
		q_data->pix_mp.plane_fmt[i].bytesperline =
					pix_mp->plane_fmt[i].bytesperline;
		q_data->pix_mp.plane_fmt[i].sizeimage =
					pix_mp->plane_fmt[i].sizeimage;

		v4l2_dbg(1, debug, &jpeg->v4l2_dev,
			 "plane[%d] bpl=%u, size=%u\n",
			 i, q_data->pix_mp.plane_fmt[i].bytesperline,
			 q_data->pix_mp.plane_fmt[i].sizeimage);
	}

	return 0;
}

static int mtk_jpeg_s_fmt_vid_out_mplane(struct file *file, void *priv,
					 struct v4l2_format *f)
{
	int ret;

	ret = mtk_jpeg_try_fmt_vid_out_mplane(file, priv, f);
	if (ret)
		return ret;

	return mtk_jpeg_s_fmt_mplane(mtk_jpeg_fh_to_ctx(priv), f,
				     MTK_JPEG_FMT_FLAG_OUTPUT);
}

static int mtk_jpeg_s_fmt_vid_cap_mplane(struct file *file, void *priv,
					 struct v4l2_format *f)
{
	int ret;

	ret = mtk_jpeg_try_fmt_vid_cap_mplane(file, priv, f);
	if (ret)
		return ret;

	return mtk_jpeg_s_fmt_mplane(mtk_jpeg_fh_to_ctx(priv), f,
				     MTK_JPEG_FMT_FLAG_CAPTURE);
}

static void mtk_jpeg_queue_src_chg_event(struct mtk_jpeg_ctx *ctx)
{
	static const struct v4l2_event ev_src_ch = {
		.type = V4L2_EVENT_SOURCE_CHANGE,
		.u.src_change.changes =
		V4L2_EVENT_SRC_CH_RESOLUTION,
	};

	v4l2_event_queue_fh(&ctx->fh, &ev_src_ch);
}

static int mtk_jpeg_subscribe_event(struct v4l2_fh *fh,
				    const struct v4l2_event_subscription *sub)
{
	switch (sub->type) {
	case V4L2_EVENT_SOURCE_CHANGE:
		return v4l2_src_change_event_subscribe(fh, sub);
	}

	return v4l2_ctrl_subscribe_event(fh, sub);
}

static int mtk_jpeg_enc_g_selection(struct file *file, void *priv,
				    struct v4l2_selection *s)
{
	struct mtk_jpeg_ctx *ctx = mtk_jpeg_fh_to_ctx(priv);

	if (s->type != V4L2_BUF_TYPE_VIDEO_OUTPUT)
		return -EINVAL;

	switch (s->target) {
	case V4L2_SEL_TGT_CROP:
		s->r = ctx->out_q.enc_crop_rect;
		break;
	case V4L2_SEL_TGT_CROP_BOUNDS:
	case V4L2_SEL_TGT_CROP_DEFAULT:
		s->r.width = ctx->out_q.pix_mp.width;
		s->r.height = ctx->out_q.pix_mp.height;
		s->r.left = 0;
		s->r.top = 0;
		break;
	default:
		return -EINVAL;
	}
	return 0;
}

static int mtk_jpeg_dec_g_selection(struct file *file, void *priv,
				    struct v4l2_selection *s)
{
	struct mtk_jpeg_ctx *ctx = mtk_jpeg_fh_to_ctx(priv);

	if (s->type != V4L2_BUF_TYPE_VIDEO_CAPTURE)
		return -EINVAL;

	switch (s->target) {
	case V4L2_SEL_TGT_COMPOSE:
	case V4L2_SEL_TGT_COMPOSE_DEFAULT:
		s->r.width = ctx->out_q.pix_mp.width;
		s->r.height = ctx->out_q.pix_mp.height;
		s->r.left = 0;
		s->r.top = 0;
		break;
	case V4L2_SEL_TGT_COMPOSE_BOUNDS:
	case V4L2_SEL_TGT_COMPOSE_PADDED:
		s->r.width = ctx->cap_q.pix_mp.width;
		s->r.height = ctx->cap_q.pix_mp.height;
		s->r.left = 0;
		s->r.top = 0;
		break;
	default:
		return -EINVAL;
	}
	return 0;
}

static int mtk_jpeg_enc_s_selection(struct file *file, void *priv,
				    struct v4l2_selection *s)
{
	struct mtk_jpeg_ctx *ctx = mtk_jpeg_fh_to_ctx(priv);

	if (s->type != V4L2_BUF_TYPE_VIDEO_OUTPUT)
		return -EINVAL;

	switch (s->target) {
	case V4L2_SEL_TGT_CROP:
		s->r.left = 0;
		s->r.top = 0;
		s->r.width = min(s->r.width, ctx->out_q.pix_mp.width);
		s->r.height = min(s->r.height, ctx->out_q.pix_mp.height);
		ctx->out_q.enc_crop_rect = s->r;
		break;
	default:
		return -EINVAL;
	}

	return 0;
}

static int mtk_jpeg_qbuf(struct file *file, void *priv, struct v4l2_buffer *buf)
{
	struct v4l2_fh *fh = file->private_data;
	struct mtk_jpeg_ctx *ctx = mtk_jpeg_fh_to_ctx(priv);
	struct vb2_queue *vq;
	struct vb2_buffer *vb;
	struct mtk_jpeg_src_buf *jpeg_src_buf;

	if (buf->type != V4L2_BUF_TYPE_VIDEO_OUTPUT_MPLANE)
		goto end;

	vq = v4l2_m2m_get_vq(fh->m2m_ctx, buf->type);
	if (buf->index >= vq->num_buffers) {
		dev_err(ctx->jpeg->dev, "buffer index out of range\n");
		return -EINVAL;
	}

	vb = vq->bufs[buf->index];
	jpeg_src_buf = mtk_jpeg_vb2_to_srcbuf(vb);
	jpeg_src_buf->bs_size = buf->m.planes[0].bytesused;

end:
	return v4l2_m2m_qbuf(file, fh->m2m_ctx, buf);
}

static const struct v4l2_ioctl_ops mtk_jpeg_enc_ioctl_ops = {
	.vidioc_querycap                = mtk_jpeg_querycap,
	.vidioc_enum_fmt_vid_cap	= mtk_jpeg_enum_fmt_vid_cap,
	.vidioc_enum_fmt_vid_out	= mtk_jpeg_enum_fmt_vid_out,
	.vidioc_try_fmt_vid_cap_mplane	= mtk_jpeg_try_fmt_vid_cap_mplane,
	.vidioc_try_fmt_vid_out_mplane	= mtk_jpeg_try_fmt_vid_out_mplane,
	.vidioc_g_fmt_vid_cap_mplane    = mtk_jpeg_g_fmt_vid_mplane,
	.vidioc_g_fmt_vid_out_mplane    = mtk_jpeg_g_fmt_vid_mplane,
	.vidioc_s_fmt_vid_cap_mplane    = mtk_jpeg_s_fmt_vid_cap_mplane,
	.vidioc_s_fmt_vid_out_mplane    = mtk_jpeg_s_fmt_vid_out_mplane,
	.vidioc_qbuf                    = v4l2_m2m_ioctl_qbuf,
	.vidioc_subscribe_event         = mtk_jpeg_subscribe_event,
	.vidioc_g_selection		= mtk_jpeg_enc_g_selection,
	.vidioc_s_selection		= mtk_jpeg_enc_s_selection,

	.vidioc_create_bufs		= v4l2_m2m_ioctl_create_bufs,
	.vidioc_prepare_buf		= v4l2_m2m_ioctl_prepare_buf,
	.vidioc_reqbufs                 = v4l2_m2m_ioctl_reqbufs,
	.vidioc_querybuf                = v4l2_m2m_ioctl_querybuf,
	.vidioc_dqbuf                   = v4l2_m2m_ioctl_dqbuf,
	.vidioc_expbuf                  = v4l2_m2m_ioctl_expbuf,
	.vidioc_streamon                = v4l2_m2m_ioctl_streamon,
	.vidioc_streamoff               = v4l2_m2m_ioctl_streamoff,

	.vidioc_unsubscribe_event	= v4l2_event_unsubscribe,

	.vidioc_encoder_cmd		= v4l2_m2m_ioctl_encoder_cmd,
	.vidioc_try_encoder_cmd		= v4l2_m2m_ioctl_try_encoder_cmd,
};

static const struct v4l2_ioctl_ops mtk_jpeg_dec_ioctl_ops = {
	.vidioc_querycap                = mtk_jpeg_querycap,
	.vidioc_enum_fmt_vid_cap	= mtk_jpeg_enum_fmt_vid_cap,
	.vidioc_enum_fmt_vid_out	= mtk_jpeg_enum_fmt_vid_out,
	.vidioc_try_fmt_vid_cap_mplane	= mtk_jpeg_try_fmt_vid_cap_mplane,
	.vidioc_try_fmt_vid_out_mplane	= mtk_jpeg_try_fmt_vid_out_mplane,
	.vidioc_g_fmt_vid_cap_mplane    = mtk_jpeg_g_fmt_vid_mplane,
	.vidioc_g_fmt_vid_out_mplane    = mtk_jpeg_g_fmt_vid_mplane,
	.vidioc_s_fmt_vid_cap_mplane    = mtk_jpeg_s_fmt_vid_cap_mplane,
	.vidioc_s_fmt_vid_out_mplane    = mtk_jpeg_s_fmt_vid_out_mplane,
	.vidioc_qbuf                    = mtk_jpeg_qbuf,
	.vidioc_subscribe_event         = mtk_jpeg_subscribe_event,
	.vidioc_g_selection		= mtk_jpeg_dec_g_selection,

	.vidioc_create_bufs		= v4l2_m2m_ioctl_create_bufs,
	.vidioc_prepare_buf		= v4l2_m2m_ioctl_prepare_buf,
	.vidioc_reqbufs                 = v4l2_m2m_ioctl_reqbufs,
	.vidioc_querybuf                = v4l2_m2m_ioctl_querybuf,
	.vidioc_dqbuf                   = v4l2_m2m_ioctl_dqbuf,
	.vidioc_expbuf                  = v4l2_m2m_ioctl_expbuf,
	.vidioc_streamon                = v4l2_m2m_ioctl_streamon,
	.vidioc_streamoff               = v4l2_m2m_ioctl_streamoff,

	.vidioc_unsubscribe_event	= v4l2_event_unsubscribe,

	.vidioc_decoder_cmd = v4l2_m2m_ioctl_decoder_cmd,
	.vidioc_try_decoder_cmd = v4l2_m2m_ioctl_try_decoder_cmd,
};

static int mtk_jpeg_queue_setup(struct vb2_queue *q,
				unsigned int *num_buffers,
				unsigned int *num_planes,
				unsigned int sizes[],
				struct device *alloc_ctxs[])
{
	struct mtk_jpeg_ctx *ctx = vb2_get_drv_priv(q);
	struct mtk_jpeg_q_data *q_data = NULL;
	struct mtk_jpeg_dev *jpeg = ctx->jpeg;
	int i;

	v4l2_dbg(1, debug, &jpeg->v4l2_dev, "(%d) buf_req count=%u\n",
		 q->type, *num_buffers);

	q_data = mtk_jpeg_get_q_data(ctx, q->type);
	if (!q_data)
		return -EINVAL;

	if (*num_planes) {
		for (i = 0; i < *num_planes; i++)
			if (sizes[i] < q_data->pix_mp.plane_fmt[i].sizeimage)
				return -EINVAL;
		return 0;
	}

	*num_planes = q_data->fmt->colplanes;
	for (i = 0; i < q_data->fmt->colplanes; i++) {
		sizes[i] =  q_data->pix_mp.plane_fmt[i].sizeimage;
		v4l2_dbg(1, debug, &jpeg->v4l2_dev, "sizeimage[%d]=%u\n",
			 i, sizes[i]);
	}

	return 0;
}

static int mtk_jpeg_buf_prepare(struct vb2_buffer *vb)
{
	struct mtk_jpeg_ctx *ctx = vb2_get_drv_priv(vb->vb2_queue);
	struct mtk_jpeg_q_data *q_data = NULL;
	struct v4l2_plane_pix_format plane_fmt = {};
	int i;

	q_data = mtk_jpeg_get_q_data(ctx, vb->vb2_queue->type);
	if (!q_data)
		return -EINVAL;

	for (i = 0; i < q_data->fmt->colplanes; i++) {
		plane_fmt = q_data->pix_mp.plane_fmt[i];
		if (ctx->enable_exif &&
		    q_data->fmt->fourcc == V4L2_PIX_FMT_JPEG)
			vb2_set_plane_payload(vb, i, plane_fmt.sizeimage +
					      MTK_JPEG_MAX_EXIF_SIZE);
		else
			vb2_set_plane_payload(vb, i,  plane_fmt.sizeimage);
	}

	return 0;
}

static bool mtk_jpeg_check_resolution_change(struct mtk_jpeg_ctx *ctx,
					     struct mtk_jpeg_dec_param *param)
{
	struct mtk_jpeg_dev *jpeg = ctx->jpeg;
	struct mtk_jpeg_q_data *q_data;

	q_data = &ctx->out_q;
	if (q_data->pix_mp.width != param->pic_w ||
	    q_data->pix_mp.height != param->pic_h) {
		v4l2_dbg(1, debug, &jpeg->v4l2_dev, "Picture size change\n");
		return true;
	}

	q_data = &ctx->cap_q;
	if (q_data->fmt !=
	    mtk_jpeg_find_format(jpeg->variant->formats,
				 jpeg->variant->num_formats, param->dst_fourcc,
				 MTK_JPEG_FMT_FLAG_CAPTURE)) {
		v4l2_dbg(1, debug, &jpeg->v4l2_dev, "format change\n");
		return true;
	}
	return false;
}

static void mtk_jpeg_set_queue_data(struct mtk_jpeg_ctx *ctx,
				    struct mtk_jpeg_dec_param *param)
{
	struct mtk_jpeg_dev *jpeg = ctx->jpeg;
	struct mtk_jpeg_q_data *q_data;
	int i;

	q_data = &ctx->out_q;
	q_data->pix_mp.width = param->pic_w;
	q_data->pix_mp.height = param->pic_h;

	q_data = &ctx->cap_q;
	q_data->pix_mp.width = param->dec_w;
	q_data->pix_mp.height = param->dec_h;
	q_data->fmt = mtk_jpeg_find_format(jpeg->variant->formats,
					   jpeg->variant->num_formats,
					   param->dst_fourcc,
					   MTK_JPEG_FMT_FLAG_CAPTURE);

	for (i = 0; i < q_data->fmt->colplanes; i++) {
		q_data->pix_mp.plane_fmt[i].bytesperline = param->mem_stride[i];
		q_data->pix_mp.plane_fmt[i].sizeimage = param->comp_size[i];
	}

	v4l2_dbg(1, debug, &jpeg->v4l2_dev,
		 "set_parse cap:%c%c%c%c pic(%u, %u), buf(%u, %u)\n",
		 (param->dst_fourcc & 0xff),
		 (param->dst_fourcc >>  8 & 0xff),
		 (param->dst_fourcc >> 16 & 0xff),
		 (param->dst_fourcc >> 24 & 0xff),
		 param->pic_w, param->pic_h,
		 param->dec_w, param->dec_h);
}

static void mtk_jpeg_enc_buf_queue(struct vb2_buffer *vb)
{
	struct mtk_jpeg_ctx *ctx = vb2_get_drv_priv(vb->vb2_queue);
	struct mtk_jpeg_dev *jpeg = ctx->jpeg;

	v4l2_dbg(2, debug, &jpeg->v4l2_dev, "(%d) buf_q id=%d, vb=%p\n",
		 vb->vb2_queue->type, vb->index, vb);

	v4l2_m2m_buf_queue(ctx->fh.m2m_ctx, to_vb2_v4l2_buffer(vb));
}

static void mtk_jpeg_dec_buf_queue(struct vb2_buffer *vb)
{
	struct mtk_jpeg_ctx *ctx = vb2_get_drv_priv(vb->vb2_queue);
	struct mtk_jpeg_dec_param *param;
	struct mtk_jpeg_dev *jpeg = ctx->jpeg;
	struct mtk_jpeg_src_buf *jpeg_src_buf;
	bool header_valid;

	v4l2_dbg(2, debug, &jpeg->v4l2_dev, "(%d) buf_q id=%d, vb=%p\n",
		 vb->vb2_queue->type, vb->index, vb);

	if (vb->vb2_queue->type != V4L2_BUF_TYPE_VIDEO_OUTPUT_MPLANE)
		goto end;

	jpeg_src_buf = mtk_jpeg_vb2_to_srcbuf(vb);
	param = &jpeg_src_buf->dec_param;
	memset(param, 0, sizeof(*param));

	header_valid = mtk_jpeg_parse(param, (u8 *)vb2_plane_vaddr(vb, 0),
				      vb2_get_plane_payload(vb, 0));
	if (!header_valid) {
		v4l2_err(&jpeg->v4l2_dev, "Header invalid.\n");
		vb2_buffer_done(vb, VB2_BUF_STATE_ERROR);
		return;
	}

	if (ctx->state == MTK_JPEG_INIT) {
		struct vb2_queue *dst_vq = v4l2_m2m_get_vq(
			ctx->fh.m2m_ctx, V4L2_BUF_TYPE_VIDEO_CAPTURE_MPLANE);

		mtk_jpeg_queue_src_chg_event(ctx);
		mtk_jpeg_set_queue_data(ctx, param);
		ctx->state = vb2_is_streaming(dst_vq) ?
				MTK_JPEG_SOURCE_CHANGE : MTK_JPEG_RUNNING;
	}
end:
	v4l2_m2m_buf_queue(ctx->fh.m2m_ctx, to_vb2_v4l2_buffer(vb));
}

static struct vb2_v4l2_buffer *mtk_jpeg_buf_remove(struct mtk_jpeg_ctx *ctx,
				 enum v4l2_buf_type type)
{
	if (V4L2_TYPE_IS_OUTPUT(type))
		return v4l2_m2m_src_buf_remove(ctx->fh.m2m_ctx);
	else
		return v4l2_m2m_dst_buf_remove(ctx->fh.m2m_ctx);
}

static void mtk_jpeg_enc_stop_streaming(struct vb2_queue *q)
{
	struct mtk_jpeg_ctx *ctx = vb2_get_drv_priv(q);
	struct vb2_v4l2_buffer *vb;

	while ((vb = mtk_jpeg_buf_remove(ctx, q->type)))
		v4l2_m2m_buf_done(vb, VB2_BUF_STATE_ERROR);
}

static void mtk_jpeg_dec_stop_streaming(struct vb2_queue *q)
{
	struct mtk_jpeg_ctx *ctx = vb2_get_drv_priv(q);
	struct vb2_v4l2_buffer *vb;

	/*
	 * STREAMOFF is an acknowledgment for source change event.
	 * Before STREAMOFF, we still have to return the old resolution and
	 * subsampling. Update capture queue when the stream is off.
	 */
	if (ctx->state == MTK_JPEG_SOURCE_CHANGE &&
	    V4L2_TYPE_IS_CAPTURE(q->type)) {
		struct mtk_jpeg_src_buf *src_buf;

		vb = v4l2_m2m_next_src_buf(ctx->fh.m2m_ctx);
		src_buf = mtk_jpeg_vb2_to_srcbuf(&vb->vb2_buf);
		mtk_jpeg_set_queue_data(ctx, &src_buf->dec_param);
		ctx->state = MTK_JPEG_RUNNING;
	} else if (V4L2_TYPE_IS_OUTPUT(q->type)) {
		ctx->state = MTK_JPEG_INIT;
	}

	while ((vb = mtk_jpeg_buf_remove(ctx, q->type)))
		v4l2_m2m_buf_done(vb, VB2_BUF_STATE_ERROR);
}

static const struct vb2_ops mtk_jpeg_dec_qops = {
	.queue_setup        = mtk_jpeg_queue_setup,
	.buf_prepare        = mtk_jpeg_buf_prepare,
	.buf_queue          = mtk_jpeg_dec_buf_queue,
	.wait_prepare       = vb2_ops_wait_prepare,
	.wait_finish        = vb2_ops_wait_finish,
	.stop_streaming     = mtk_jpeg_dec_stop_streaming,
};

static const struct vb2_ops mtk_jpeg_enc_qops = {
	.queue_setup        = mtk_jpeg_queue_setup,
	.buf_prepare        = mtk_jpeg_buf_prepare,
	.buf_queue          = mtk_jpeg_enc_buf_queue,
	.wait_prepare       = vb2_ops_wait_prepare,
	.wait_finish        = vb2_ops_wait_finish,
	.stop_streaming     = mtk_jpeg_enc_stop_streaming,
};

static void mtk_jpeg_set_dec_src(struct mtk_jpeg_ctx *ctx,
				 struct vb2_buffer *src_buf,
				 struct mtk_jpeg_bs *bs)
{
	bs->str_addr = vb2_dma_contig_plane_dma_addr(src_buf, 0);
	bs->end_addr = bs->str_addr +
		       round_up(vb2_get_plane_payload(src_buf, 0), 16);
	bs->size = round_up(vb2_plane_size(src_buf, 0), 128);
}

static int mtk_jpeg_set_dec_dst(struct mtk_jpeg_ctx *ctx,
				struct mtk_jpeg_dec_param *param,
				struct vb2_buffer *dst_buf,
				struct mtk_jpeg_fb *fb)
{
	int i;

	if (param->comp_num != dst_buf->num_planes) {
		dev_err(ctx->jpeg->dev, "plane number mismatch (%u != %u)\n",
			param->comp_num, dst_buf->num_planes);
		return -EINVAL;
	}

	for (i = 0; i < dst_buf->num_planes; i++) {
		if (vb2_plane_size(dst_buf, i) < param->comp_size[i]) {
			dev_err(ctx->jpeg->dev,
				"buffer size is underflow (%lu < %u)\n",
				vb2_plane_size(dst_buf, 0),
				param->comp_size[i]);
			return -EINVAL;
		}
		fb->plane_addr[i] = vb2_dma_contig_plane_dma_addr(dst_buf, i);
	}

	return 0;
}

static void mtk_jpeg_enc_device_run(void *priv)
{
	struct mtk_jpeg_ctx *ctx = priv;
	struct mtk_jpeg_dev *jpeg = ctx->jpeg;
	struct vb2_v4l2_buffer *src_buf, *dst_buf;
	enum vb2_buffer_state buf_state = VB2_BUF_STATE_ERROR;
	unsigned long flags;
	int ret;

	src_buf = v4l2_m2m_next_src_buf(ctx->fh.m2m_ctx);
	dst_buf = v4l2_m2m_next_dst_buf(ctx->fh.m2m_ctx);

	ret = pm_runtime_resume_and_get(jpeg->dev);
	if (ret < 0)
		goto enc_end;

	schedule_delayed_work(&jpeg->job_timeout_work,
			msecs_to_jiffies(MTK_JPEG_HW_TIMEOUT_MSEC));

	spin_lock_irqsave(&jpeg->hw_lock, flags);

	/*
	 * Resetting the hardware every frame is to ensure that all the
	 * registers are cleared. This is a hardware requirement.
	 */
	mtk_jpeg_enc_reset(jpeg->reg_base);

	mtk_jpeg_set_enc_src(ctx, jpeg->reg_base, &src_buf->vb2_buf);
	mtk_jpeg_set_enc_dst(ctx, jpeg->reg_base, &dst_buf->vb2_buf);
	mtk_jpeg_set_enc_params(ctx, jpeg->reg_base);
	mtk_jpeg_enc_start(jpeg->reg_base);
	spin_unlock_irqrestore(&jpeg->hw_lock, flags);
	return;

enc_end:
	v4l2_m2m_src_buf_remove(ctx->fh.m2m_ctx);
	v4l2_m2m_dst_buf_remove(ctx->fh.m2m_ctx);
	v4l2_m2m_buf_done(src_buf, buf_state);
	v4l2_m2m_buf_done(dst_buf, buf_state);
	v4l2_m2m_job_finish(jpeg->m2m_dev, ctx->fh.m2m_ctx);
}

static void mtk_jpeg_multicore_enc_device_run(void *priv)
{
	struct mtk_jpeg_ctx *ctx = priv;
	struct mtk_jpeg_dev *jpeg = ctx->jpeg;

	queue_work(jpeg->workqueue, &ctx->jpeg_work);
}

static void mtk_jpeg_multicore_dec_device_run(void *priv)
{
	struct mtk_jpeg_ctx *ctx = priv;
	struct mtk_jpeg_dev *jpeg = ctx->jpeg;

	queue_work(jpeg->workqueue, &ctx->jpeg_work);
}

static void mtk_jpeg_dec_device_run(void *priv)
{
	struct mtk_jpeg_ctx *ctx = priv;
	struct mtk_jpeg_dev *jpeg = ctx->jpeg;
	struct vb2_v4l2_buffer *src_buf, *dst_buf;
	enum vb2_buffer_state buf_state = VB2_BUF_STATE_ERROR;
	unsigned long flags;
	struct mtk_jpeg_src_buf *jpeg_src_buf;
	struct mtk_jpeg_bs bs;
	struct mtk_jpeg_fb fb;
	int ret;

	src_buf = v4l2_m2m_next_src_buf(ctx->fh.m2m_ctx);
	dst_buf = v4l2_m2m_next_dst_buf(ctx->fh.m2m_ctx);
	jpeg_src_buf = mtk_jpeg_vb2_to_srcbuf(&src_buf->vb2_buf);

	if (mtk_jpeg_check_resolution_change(ctx, &jpeg_src_buf->dec_param)) {
		mtk_jpeg_queue_src_chg_event(ctx);
		ctx->state = MTK_JPEG_SOURCE_CHANGE;
		v4l2_m2m_job_finish(jpeg->m2m_dev, ctx->fh.m2m_ctx);
		return;
	}

	ret = pm_runtime_resume_and_get(jpeg->dev);
	if (ret < 0)
		goto dec_end;

	schedule_delayed_work(&jpeg->job_timeout_work,
			      msecs_to_jiffies(MTK_JPEG_HW_TIMEOUT_MSEC));

	mtk_jpeg_set_dec_src(ctx, &src_buf->vb2_buf, &bs);
	if (mtk_jpeg_set_dec_dst(ctx, &jpeg_src_buf->dec_param, &dst_buf->vb2_buf, &fb))
		goto dec_end;

	spin_lock_irqsave(&jpeg->hw_lock, flags);
	mtk_jpeg_dec_reset(jpeg->reg_base);
	mtk_jpeg_dec_set_config(jpeg->reg_base,
				&jpeg_src_buf->dec_param,
				jpeg_src_buf->bs_size,
				&bs,
				&fb);
	mtk_jpeg_dec_start(jpeg->reg_base);
	spin_unlock_irqrestore(&jpeg->hw_lock, flags);
	return;

dec_end:
	v4l2_m2m_src_buf_remove(ctx->fh.m2m_ctx);
	v4l2_m2m_dst_buf_remove(ctx->fh.m2m_ctx);
	v4l2_m2m_buf_done(src_buf, buf_state);
	v4l2_m2m_buf_done(dst_buf, buf_state);
	v4l2_m2m_job_finish(jpeg->m2m_dev, ctx->fh.m2m_ctx);
}

static int mtk_jpeg_dec_job_ready(void *priv)
{
	struct mtk_jpeg_ctx *ctx = priv;

	return (ctx->state == MTK_JPEG_RUNNING) ? 1 : 0;
}

static const struct v4l2_m2m_ops mtk_jpeg_enc_m2m_ops = {
	.device_run = mtk_jpeg_enc_device_run,
};

static const struct v4l2_m2m_ops mtk_jpeg_multicore_enc_m2m_ops = {
	.device_run = mtk_jpeg_multicore_enc_device_run,
};

static const struct v4l2_m2m_ops mtk_jpeg_multicore_dec_m2m_ops = {
	.device_run = mtk_jpeg_multicore_dec_device_run,
};

static const struct v4l2_m2m_ops mtk_jpeg_dec_m2m_ops = {
	.device_run = mtk_jpeg_dec_device_run,
	.job_ready  = mtk_jpeg_dec_job_ready,
};

static int mtk_jpeg_queue_init(void *priv, struct vb2_queue *src_vq,
			       struct vb2_queue *dst_vq)
{
	struct mtk_jpeg_ctx *ctx = priv;
	struct mtk_jpeg_dev *jpeg = ctx->jpeg;
	int ret;

	src_vq->type = V4L2_BUF_TYPE_VIDEO_OUTPUT_MPLANE;
	src_vq->io_modes = VB2_DMABUF | VB2_MMAP;
	src_vq->drv_priv = ctx;
	src_vq->buf_struct_size = sizeof(struct mtk_jpeg_src_buf);
	src_vq->ops = jpeg->variant->qops;
	src_vq->mem_ops = &vb2_dma_contig_memops;
	src_vq->timestamp_flags = V4L2_BUF_FLAG_TIMESTAMP_COPY;
	src_vq->lock = &ctx->jpeg->lock;
	src_vq->dev = ctx->jpeg->dev;
	ret = vb2_queue_init(src_vq);
	if (ret)
		return ret;

	dst_vq->type = V4L2_BUF_TYPE_VIDEO_CAPTURE_MPLANE;
	dst_vq->io_modes = VB2_DMABUF | VB2_MMAP;
	dst_vq->drv_priv = ctx;
	dst_vq->buf_struct_size = sizeof(struct v4l2_m2m_buffer);
	dst_vq->ops = jpeg->variant->qops;
	dst_vq->mem_ops = &vb2_dma_contig_memops;
	dst_vq->timestamp_flags = V4L2_BUF_FLAG_TIMESTAMP_COPY;
	dst_vq->lock = &ctx->jpeg->lock;
	dst_vq->dev = ctx->jpeg->dev;
	ret = vb2_queue_init(dst_vq);

	return ret;
}

static void mtk_jpeg_clk_on(struct mtk_jpeg_dev *jpeg)
{
	int ret;

	ret = clk_bulk_prepare_enable(jpeg->variant->num_clks,
				      jpeg->variant->clks);
	if (ret)
		dev_err(jpeg->dev, "Failed to open jpeg clk: %d\n", ret);
}

static void mtk_jpeg_clk_off(struct mtk_jpeg_dev *jpeg)
{
	clk_bulk_disable_unprepare(jpeg->variant->num_clks,
				   jpeg->variant->clks);
}

static void mtk_jpeg_set_default_params(struct mtk_jpeg_ctx *ctx)
{
	struct mtk_jpeg_q_data *q = &ctx->out_q;
	struct mtk_jpeg_dev *jpeg = ctx->jpeg;

	ctx->fh.ctrl_handler = &ctx->ctrl_hdl;
	q->pix_mp.colorspace = V4L2_COLORSPACE_SRGB;
	q->pix_mp.ycbcr_enc = V4L2_YCBCR_ENC_601;
	q->pix_mp.quantization = V4L2_QUANTIZATION_FULL_RANGE;
	q->pix_mp.xfer_func = V4L2_XFER_FUNC_SRGB;

	q->fmt = mtk_jpeg_find_format(jpeg->variant->formats,
				      jpeg->variant->num_formats,
				      jpeg->variant->out_q_default_fourcc,
				      MTK_JPEG_FMT_FLAG_OUTPUT);
	q->pix_mp.width = MTK_JPEG_MIN_WIDTH;
	q->pix_mp.height = MTK_JPEG_MIN_HEIGHT;
	mtk_jpeg_try_fmt_mplane(&q->pix_mp, q->fmt);

	q = &ctx->cap_q;
	q->fmt = mtk_jpeg_find_format(jpeg->variant->formats,
				      jpeg->variant->num_formats,
				      jpeg->variant->cap_q_default_fourcc,
				      MTK_JPEG_FMT_FLAG_CAPTURE);
	q->pix_mp.colorspace = V4L2_COLORSPACE_SRGB;
	q->pix_mp.ycbcr_enc = V4L2_YCBCR_ENC_601;
	q->pix_mp.quantization = V4L2_QUANTIZATION_FULL_RANGE;
	q->pix_mp.xfer_func = V4L2_XFER_FUNC_SRGB;
	q->pix_mp.width = MTK_JPEG_MIN_WIDTH;
	q->pix_mp.height = MTK_JPEG_MIN_HEIGHT;

	mtk_jpeg_try_fmt_mplane(&q->pix_mp, q->fmt);
}

static int mtk_jpeg_open(struct file *file)
{
	struct mtk_jpeg_dev *jpeg = video_drvdata(file);
	struct video_device *vfd = video_devdata(file);
	struct mtk_jpeg_ctx *ctx;
	int ret = 0;

	ctx = kzalloc(sizeof(*ctx), GFP_KERNEL);
	if (!ctx)
		return -ENOMEM;

	if (mutex_lock_interruptible(&jpeg->lock)) {
		ret = -ERESTARTSYS;
		goto free;
	}

	INIT_WORK(&ctx->jpeg_work, jpeg->variant->jpeg_worker);
	INIT_LIST_HEAD(&ctx->dst_done_queue);
	spin_lock_init(&ctx->done_queue_lock);
	v4l2_fh_init(&ctx->fh, vfd);
	file->private_data = &ctx->fh;
	v4l2_fh_add(&ctx->fh);

	ctx->jpeg = jpeg;
	ctx->fh.m2m_ctx = v4l2_m2m_ctx_init(jpeg->m2m_dev, ctx,
					    mtk_jpeg_queue_init);
	if (IS_ERR(ctx->fh.m2m_ctx)) {
		ret = PTR_ERR(ctx->fh.m2m_ctx);
		goto error;
	}

	if (jpeg->variant->cap_q_default_fourcc == V4L2_PIX_FMT_JPEG) {
		ret = mtk_jpeg_enc_ctrls_setup(ctx);
		if (ret) {
			v4l2_err(&jpeg->v4l2_dev, "Failed to setup jpeg enc controls\n");
			goto error;
		}
	} else {
		v4l2_ctrl_handler_init(&ctx->ctrl_hdl, 0);
	}

	mtk_jpeg_set_default_params(ctx);
	mutex_unlock(&jpeg->lock);
	return 0;

error:
	v4l2_fh_del(&ctx->fh);
	v4l2_fh_exit(&ctx->fh);
	mutex_unlock(&jpeg->lock);
free:
	kfree(ctx);
	return ret;
}

static int mtk_jpeg_release(struct file *file)
{
	struct mtk_jpeg_dev *jpeg = video_drvdata(file);
	struct mtk_jpeg_ctx *ctx = mtk_jpeg_fh_to_ctx(file->private_data);

	mutex_lock(&jpeg->lock);
	v4l2_m2m_ctx_release(ctx->fh.m2m_ctx);
	v4l2_ctrl_handler_free(&ctx->ctrl_hdl);
	v4l2_fh_del(&ctx->fh);
	v4l2_fh_exit(&ctx->fh);
	kfree(ctx);
	mutex_unlock(&jpeg->lock);
	return 0;
}

static const struct v4l2_file_operations mtk_jpeg_fops = {
	.owner          = THIS_MODULE,
	.open           = mtk_jpeg_open,
	.release        = mtk_jpeg_release,
	.poll           = v4l2_m2m_fop_poll,
	.unlocked_ioctl = video_ioctl2,
	.mmap           = v4l2_m2m_fop_mmap,
};

static void mtk_jpeg_job_timeout_work(struct work_struct *work)
{
	struct mtk_jpeg_dev *jpeg = container_of(work, struct mtk_jpeg_dev,
						 job_timeout_work.work);
	struct mtk_jpeg_ctx *ctx;
	struct vb2_v4l2_buffer *src_buf, *dst_buf;

	ctx = v4l2_m2m_get_curr_priv(jpeg->m2m_dev);
	src_buf = v4l2_m2m_src_buf_remove(ctx->fh.m2m_ctx);
	dst_buf = v4l2_m2m_dst_buf_remove(ctx->fh.m2m_ctx);

	jpeg->variant->hw_reset(jpeg->reg_base);

	pm_runtime_put(jpeg->dev);

	v4l2_m2m_buf_done(src_buf, VB2_BUF_STATE_ERROR);
	v4l2_m2m_buf_done(dst_buf, VB2_BUF_STATE_ERROR);
	v4l2_m2m_job_finish(jpeg->m2m_dev, ctx->fh.m2m_ctx);
}

static int mtk_jpeg_single_core_init(struct platform_device *pdev,
				     struct mtk_jpeg_dev *jpeg_dev)
{
	struct mtk_jpeg_dev *jpeg = jpeg_dev;
	int jpeg_irq, ret;

	INIT_DELAYED_WORK(&jpeg->job_timeout_work,
			  mtk_jpeg_job_timeout_work);

	jpeg->reg_base = devm_platform_ioremap_resource(pdev, 0);
	if (IS_ERR(jpeg->reg_base)) {
		ret = PTR_ERR(jpeg->reg_base);
		return ret;
	}

	jpeg_irq = platform_get_irq(pdev, 0);
	if (jpeg_irq < 0)
		return jpeg_irq;

	ret = devm_request_irq(&pdev->dev,
			       jpeg_irq,
			       jpeg->variant->irq_handler,
			       0,
			       pdev->name, jpeg);
	if (ret) {
		dev_err(&pdev->dev, "Failed to request jpeg_irq %d (%d)\n",
			jpeg_irq, ret);
		return ret;
	}

	ret = devm_clk_bulk_get(jpeg->dev,
				jpeg->variant->num_clks,
				jpeg->variant->clks);
	if (ret) {
		dev_err(&pdev->dev, "Failed to init clk\n");
		return ret;
	}

	return 0;
}

static int mtk_jpeg_probe(struct platform_device *pdev)
{
	struct mtk_jpeg_dev *jpeg;
	struct device_node *child;
	int num_child = 0;
	int ret;

	jpeg = devm_kzalloc(&pdev->dev, sizeof(*jpeg), GFP_KERNEL);
	if (!jpeg)
		return -ENOMEM;

	mutex_init(&jpeg->lock);
	spin_lock_init(&jpeg->hw_lock);
	jpeg->dev = &pdev->dev;
	jpeg->variant = of_device_get_match_data(jpeg->dev);

	ret = devm_of_platform_populate(&pdev->dev);
	if (ret) {
		v4l2_err(&jpeg->v4l2_dev, "Master of platform populate failed.");
		return -EINVAL;
	}

	if (!jpeg->variant->multi_core) {
		ret = mtk_jpeg_single_core_init(pdev, jpeg);
		if (ret) {
			v4l2_err(&jpeg->v4l2_dev, "mtk_jpeg_single_core_init failed.");
			return -EINVAL;
		}
	} else {
		init_waitqueue_head(&jpeg->hw_wq);

		for_each_child_of_node(pdev->dev.of_node, child)
			num_child++;

		atomic_set(&jpeg->hw_rdy, num_child);
		atomic_set(&jpeg->hw_index, 0);

		jpeg->workqueue = alloc_ordered_workqueue(MTK_JPEG_NAME,
							  WQ_MEM_RECLAIM
							  | WQ_FREEZABLE);
		if (!jpeg->workqueue)
			return -EINVAL;
	}

	ret = v4l2_device_register(&pdev->dev, &jpeg->v4l2_dev);
	if (ret) {
		dev_err(&pdev->dev, "Failed to register v4l2 device\n");
		return -EINVAL;
	}

	jpeg->m2m_dev = v4l2_m2m_init(jpeg->variant->m2m_ops);

	if (IS_ERR(jpeg->m2m_dev)) {
		v4l2_err(&jpeg->v4l2_dev, "Failed to init mem2mem device\n");
		ret = PTR_ERR(jpeg->m2m_dev);
		goto err_m2m_init;
	}

	jpeg->vdev = video_device_alloc();
	if (!jpeg->vdev) {
		ret = -ENOMEM;
		goto err_vfd_jpeg_alloc;
	}
	snprintf(jpeg->vdev->name, sizeof(jpeg->vdev->name),
		 "%s", jpeg->variant->dev_name);
	jpeg->vdev->fops = &mtk_jpeg_fops;
	jpeg->vdev->ioctl_ops = jpeg->variant->ioctl_ops;
	jpeg->vdev->minor = -1;
	jpeg->vdev->release = video_device_release;
	jpeg->vdev->lock = &jpeg->lock;
	jpeg->vdev->v4l2_dev = &jpeg->v4l2_dev;
	jpeg->vdev->vfl_dir = VFL_DIR_M2M;
	jpeg->vdev->device_caps = V4L2_CAP_STREAMING |
				  V4L2_CAP_VIDEO_M2M_MPLANE;

	ret = video_register_device(jpeg->vdev, VFL_TYPE_VIDEO, -1);
	if (ret) {
		v4l2_err(&jpeg->v4l2_dev, "Failed to register video device\n");
		goto err_vfd_jpeg_register;
	}

	video_set_drvdata(jpeg->vdev, jpeg);
	v4l2_info(&jpeg->v4l2_dev,
		  "%s device registered as /dev/video%d (%d,%d)\n",
		  jpeg->variant->dev_name, jpeg->vdev->num,
		  VIDEO_MAJOR, jpeg->vdev->minor);

	platform_set_drvdata(pdev, jpeg);

	pm_runtime_enable(&pdev->dev);

	return 0;

err_vfd_jpeg_register:
	video_device_release(jpeg->vdev);

err_vfd_jpeg_alloc:
	v4l2_m2m_release(jpeg->m2m_dev);

err_m2m_init:
	v4l2_device_unregister(&jpeg->v4l2_dev);

	return ret;
}

static void mtk_jpeg_remove(struct platform_device *pdev)
{
	struct mtk_jpeg_dev *jpeg = platform_get_drvdata(pdev);

	pm_runtime_disable(&pdev->dev);
	video_unregister_device(jpeg->vdev);
	v4l2_m2m_release(jpeg->m2m_dev);
	v4l2_device_unregister(&jpeg->v4l2_dev);
}

static __maybe_unused int mtk_jpeg_pm_suspend(struct device *dev)
{
	struct mtk_jpeg_dev *jpeg = dev_get_drvdata(dev);

	mtk_jpeg_clk_off(jpeg);

	return 0;
}

static __maybe_unused int mtk_jpeg_pm_resume(struct device *dev)
{
	struct mtk_jpeg_dev *jpeg = dev_get_drvdata(dev);

	mtk_jpeg_clk_on(jpeg);

	return 0;
}

static __maybe_unused int mtk_jpeg_suspend(struct device *dev)
{
	struct mtk_jpeg_dev *jpeg = dev_get_drvdata(dev);

	v4l2_m2m_suspend(jpeg->m2m_dev);
	return pm_runtime_force_suspend(dev);
}

static __maybe_unused int mtk_jpeg_resume(struct device *dev)
{
	struct mtk_jpeg_dev *jpeg = dev_get_drvdata(dev);
	int ret;

	ret = pm_runtime_force_resume(dev);
	if (ret < 0)
		return ret;

	v4l2_m2m_resume(jpeg->m2m_dev);
	return ret;
}

static const struct dev_pm_ops mtk_jpeg_pm_ops = {
	SET_SYSTEM_SLEEP_PM_OPS(mtk_jpeg_suspend, mtk_jpeg_resume)
	SET_RUNTIME_PM_OPS(mtk_jpeg_pm_suspend, mtk_jpeg_pm_resume, NULL)
};

<<<<<<< HEAD
#if defined(CONFIG_OF)
=======
>>>>>>> c7ea4aab
static int mtk_jpegenc_get_hw(struct mtk_jpeg_ctx *ctx)
{
	struct mtk_jpegenc_comp_dev *comp_jpeg;
	struct mtk_jpeg_dev *jpeg = ctx->jpeg;
	unsigned long flags;
	int hw_id = -1;
	int i;

	spin_lock_irqsave(&jpeg->hw_lock, flags);
	for (i = 0; i < MTK_JPEGENC_HW_MAX; i++) {
		comp_jpeg = jpeg->enc_hw_dev[i];
		if (comp_jpeg->hw_state == MTK_JPEG_HW_IDLE) {
			hw_id = i;
			comp_jpeg->hw_state = MTK_JPEG_HW_BUSY;
			break;
		}
	}
	spin_unlock_irqrestore(&jpeg->hw_lock, flags);

	return hw_id;
}

static int mtk_jpegenc_set_hw_param(struct mtk_jpeg_ctx *ctx,
				    int hw_id,
				    struct vb2_v4l2_buffer *src_buf,
				    struct vb2_v4l2_buffer *dst_buf)
{
	struct mtk_jpegenc_comp_dev *jpeg = ctx->jpeg->enc_hw_dev[hw_id];

	jpeg->hw_param.curr_ctx = ctx;
	jpeg->hw_param.src_buffer = src_buf;
	jpeg->hw_param.dst_buffer = dst_buf;

	return 0;
}

static int mtk_jpegenc_put_hw(struct mtk_jpeg_dev *jpeg, int hw_id)
{
	unsigned long flags;

	spin_lock_irqsave(&jpeg->hw_lock, flags);
	jpeg->enc_hw_dev[hw_id]->hw_state = MTK_JPEG_HW_IDLE;
	spin_unlock_irqrestore(&jpeg->hw_lock, flags);

	return 0;
}

static int mtk_jpegdec_get_hw(struct mtk_jpeg_ctx *ctx)
{
	struct mtk_jpegdec_comp_dev *comp_jpeg;
	struct mtk_jpeg_dev *jpeg = ctx->jpeg;
	unsigned long flags;
	int hw_id = -1;
	int i;

	spin_lock_irqsave(&jpeg->hw_lock, flags);
	for (i = 0; i < MTK_JPEGDEC_HW_MAX; i++) {
		comp_jpeg = jpeg->dec_hw_dev[i];
		if (comp_jpeg->hw_state == MTK_JPEG_HW_IDLE) {
			hw_id = i;
			comp_jpeg->hw_state = MTK_JPEG_HW_BUSY;
			break;
		}
	}
	spin_unlock_irqrestore(&jpeg->hw_lock, flags);

	return hw_id;
}

static int mtk_jpegdec_put_hw(struct mtk_jpeg_dev *jpeg, int hw_id)
{
	unsigned long flags;

	spin_lock_irqsave(&jpeg->hw_lock, flags);
	jpeg->dec_hw_dev[hw_id]->hw_state =
		MTK_JPEG_HW_IDLE;
	spin_unlock_irqrestore(&jpeg->hw_lock, flags);

	return 0;
}

static int mtk_jpegdec_set_hw_param(struct mtk_jpeg_ctx *ctx,
				    int hw_id,
				    struct vb2_v4l2_buffer *src_buf,
				    struct vb2_v4l2_buffer *dst_buf)
{
	struct mtk_jpegdec_comp_dev *jpeg =
		ctx->jpeg->dec_hw_dev[hw_id];

	jpeg->hw_param.curr_ctx = ctx;
	jpeg->hw_param.src_buffer = src_buf;
	jpeg->hw_param.dst_buffer = dst_buf;

	return 0;
}

static irqreturn_t mtk_jpeg_enc_done(struct mtk_jpeg_dev *jpeg)
{
	struct mtk_jpeg_ctx *ctx;
	struct vb2_v4l2_buffer *src_buf, *dst_buf;
	enum vb2_buffer_state buf_state = VB2_BUF_STATE_ERROR;
	u32 result_size;

	ctx = v4l2_m2m_get_curr_priv(jpeg->m2m_dev);
	if (!ctx) {
		v4l2_err(&jpeg->v4l2_dev, "Context is NULL\n");
		return IRQ_HANDLED;
	}

	src_buf = v4l2_m2m_src_buf_remove(ctx->fh.m2m_ctx);
	dst_buf = v4l2_m2m_dst_buf_remove(ctx->fh.m2m_ctx);

	result_size = mtk_jpeg_enc_get_file_size(jpeg->reg_base);
	vb2_set_plane_payload(&dst_buf->vb2_buf, 0, result_size);

	buf_state = VB2_BUF_STATE_DONE;

	v4l2_m2m_buf_done(src_buf, buf_state);
	v4l2_m2m_buf_done(dst_buf, buf_state);
	v4l2_m2m_job_finish(jpeg->m2m_dev, ctx->fh.m2m_ctx);
	pm_runtime_put(ctx->jpeg->dev);
	return IRQ_HANDLED;
}

static void mtk_jpegenc_worker(struct work_struct *work)
{
	struct mtk_jpegenc_comp_dev *comp_jpeg[MTK_JPEGENC_HW_MAX];
	enum vb2_buffer_state buf_state = VB2_BUF_STATE_ERROR;
	struct mtk_jpeg_src_buf *jpeg_dst_buf;
	struct vb2_v4l2_buffer *src_buf, *dst_buf;
	int ret, i, hw_id = 0;
	unsigned long flags;

	struct mtk_jpeg_ctx *ctx = container_of(work,
		struct mtk_jpeg_ctx,
		jpeg_work);
	struct mtk_jpeg_dev *jpeg = ctx->jpeg;

	for (i = 0; i < MTK_JPEGENC_HW_MAX; i++)
		comp_jpeg[i] = jpeg->enc_hw_dev[i];
	i = 0;

retry_select:
	hw_id = mtk_jpegenc_get_hw(ctx);
	if (hw_id < 0) {
		ret = wait_event_interruptible(jpeg->hw_wq,
					       atomic_read(&jpeg->hw_rdy) > 0);
		if (ret != 0 || (i++ > MTK_JPEG_MAX_RETRY_TIME)) {
			dev_err(jpeg->dev, "%s : %d, all HW are busy\n",
				__func__, __LINE__);
			v4l2_m2m_job_finish(jpeg->m2m_dev, ctx->fh.m2m_ctx);
			return;
		}

		goto retry_select;
	}

	atomic_dec(&jpeg->hw_rdy);
	src_buf = v4l2_m2m_next_src_buf(ctx->fh.m2m_ctx);
	if (!src_buf)
		goto getbuf_fail;

	dst_buf = v4l2_m2m_next_dst_buf(ctx->fh.m2m_ctx);
	if (!dst_buf)
		goto getbuf_fail;

	v4l2_m2m_buf_copy_metadata(src_buf, dst_buf, true);

	mtk_jpegenc_set_hw_param(ctx, hw_id, src_buf, dst_buf);
	ret = pm_runtime_get_sync(comp_jpeg[hw_id]->dev);
	if (ret < 0) {
		dev_err(jpeg->dev, "%s : %d, pm_runtime_get_sync fail !!!\n",
			__func__, __LINE__);
		goto enc_end;
	}

	ret = clk_prepare_enable(comp_jpeg[hw_id]->venc_clk.clks->clk);
	if (ret) {
		dev_err(jpeg->dev, "%s : %d, jpegenc clk_prepare_enable fail\n",
			__func__, __LINE__);
		goto enc_end;
	}

	v4l2_m2m_src_buf_remove(ctx->fh.m2m_ctx);
	v4l2_m2m_dst_buf_remove(ctx->fh.m2m_ctx);

	schedule_delayed_work(&comp_jpeg[hw_id]->job_timeout_work,
			      msecs_to_jiffies(MTK_JPEG_HW_TIMEOUT_MSEC));

	spin_lock_irqsave(&comp_jpeg[hw_id]->hw_lock, flags);
	jpeg_dst_buf = mtk_jpeg_vb2_to_srcbuf(&dst_buf->vb2_buf);
	jpeg_dst_buf->curr_ctx = ctx;
	jpeg_dst_buf->frame_num = ctx->total_frame_num;
	ctx->total_frame_num++;
	mtk_jpeg_enc_reset(comp_jpeg[hw_id]->reg_base);
	mtk_jpeg_set_enc_dst(ctx,
			     comp_jpeg[hw_id]->reg_base,
			     &dst_buf->vb2_buf);
	mtk_jpeg_set_enc_src(ctx,
			     comp_jpeg[hw_id]->reg_base,
			     &src_buf->vb2_buf);
	mtk_jpeg_set_enc_params(ctx, comp_jpeg[hw_id]->reg_base);
	mtk_jpeg_enc_start(comp_jpeg[hw_id]->reg_base);
	v4l2_m2m_job_finish(jpeg->m2m_dev, ctx->fh.m2m_ctx);
	spin_unlock_irqrestore(&comp_jpeg[hw_id]->hw_lock, flags);

	return;

enc_end:
	v4l2_m2m_src_buf_remove(ctx->fh.m2m_ctx);
	v4l2_m2m_dst_buf_remove(ctx->fh.m2m_ctx);
	v4l2_m2m_buf_done(src_buf, buf_state);
	v4l2_m2m_buf_done(dst_buf, buf_state);
getbuf_fail:
	atomic_inc(&jpeg->hw_rdy);
	mtk_jpegenc_put_hw(jpeg, hw_id);
	v4l2_m2m_job_finish(jpeg->m2m_dev, ctx->fh.m2m_ctx);
}

static void mtk_jpegdec_worker(struct work_struct *work)
{
	struct mtk_jpeg_ctx *ctx = container_of(work, struct mtk_jpeg_ctx,
		jpeg_work);
	struct mtk_jpegdec_comp_dev *comp_jpeg[MTK_JPEGDEC_HW_MAX];
	enum vb2_buffer_state buf_state = VB2_BUF_STATE_ERROR;
	struct mtk_jpeg_src_buf *jpeg_src_buf, *jpeg_dst_buf;
	struct vb2_v4l2_buffer *src_buf, *dst_buf;
	struct mtk_jpeg_dev *jpeg = ctx->jpeg;
	int ret, i, hw_id = 0;
	struct mtk_jpeg_bs bs;
	struct mtk_jpeg_fb fb;
	unsigned long flags;

	for (i = 0; i < MTK_JPEGDEC_HW_MAX; i++)
		comp_jpeg[i] = jpeg->dec_hw_dev[i];
	i = 0;

retry_select:
	hw_id = mtk_jpegdec_get_hw(ctx);
	if (hw_id < 0) {
		ret = wait_event_interruptible_timeout(jpeg->hw_wq,
						       atomic_read(&jpeg->hw_rdy) > 0,
						       MTK_JPEG_HW_TIMEOUT_MSEC);
		if (ret != 0 || (i++ > MTK_JPEG_MAX_RETRY_TIME)) {
			dev_err(jpeg->dev, "%s : %d, all HW are busy\n",
				__func__, __LINE__);
			v4l2_m2m_job_finish(jpeg->m2m_dev, ctx->fh.m2m_ctx);
			return;
		}

		goto retry_select;
	}

	atomic_dec(&jpeg->hw_rdy);
	src_buf = v4l2_m2m_next_src_buf(ctx->fh.m2m_ctx);
	if (!src_buf)
		goto getbuf_fail;

	dst_buf = v4l2_m2m_next_dst_buf(ctx->fh.m2m_ctx);
	if (!dst_buf)
		goto getbuf_fail;

	v4l2_m2m_buf_copy_metadata(src_buf, dst_buf, true);
	jpeg_src_buf = mtk_jpeg_vb2_to_srcbuf(&src_buf->vb2_buf);
	jpeg_dst_buf = mtk_jpeg_vb2_to_srcbuf(&dst_buf->vb2_buf);

	if (mtk_jpeg_check_resolution_change(ctx,
					     &jpeg_src_buf->dec_param)) {
		mtk_jpeg_queue_src_chg_event(ctx);
		ctx->state = MTK_JPEG_SOURCE_CHANGE;
		goto getbuf_fail;
	}

	jpeg_src_buf->curr_ctx = ctx;
	jpeg_src_buf->frame_num = ctx->total_frame_num;
	jpeg_dst_buf->curr_ctx = ctx;
	jpeg_dst_buf->frame_num = ctx->total_frame_num;

	mtk_jpegdec_set_hw_param(ctx, hw_id, src_buf, dst_buf);
	ret = pm_runtime_get_sync(comp_jpeg[hw_id]->dev);
	if (ret < 0) {
		dev_err(jpeg->dev, "%s : %d, pm_runtime_get_sync fail !!!\n",
			__func__, __LINE__);
		goto dec_end;
	}

	ret = clk_prepare_enable(comp_jpeg[hw_id]->jdec_clk.clks->clk);
	if (ret) {
		dev_err(jpeg->dev, "%s : %d, jpegdec clk_prepare_enable fail\n",
			__func__, __LINE__);
		goto clk_end;
	}

	v4l2_m2m_src_buf_remove(ctx->fh.m2m_ctx);
	v4l2_m2m_dst_buf_remove(ctx->fh.m2m_ctx);

	schedule_delayed_work(&comp_jpeg[hw_id]->job_timeout_work,
			      msecs_to_jiffies(MTK_JPEG_HW_TIMEOUT_MSEC));

	mtk_jpeg_set_dec_src(ctx, &src_buf->vb2_buf, &bs);
	if (mtk_jpeg_set_dec_dst(ctx,
				 &jpeg_src_buf->dec_param,
				 &dst_buf->vb2_buf, &fb)) {
		dev_err(jpeg->dev, "%s : %d, mtk_jpeg_set_dec_dst fail\n",
			__func__, __LINE__);
		goto setdst_end;
	}

	spin_lock_irqsave(&comp_jpeg[hw_id]->hw_lock, flags);
	ctx->total_frame_num++;
	mtk_jpeg_dec_reset(comp_jpeg[hw_id]->reg_base);
	mtk_jpeg_dec_set_config(comp_jpeg[hw_id]->reg_base,
				&jpeg_src_buf->dec_param,
				jpeg_src_buf->bs_size,
				&bs,
				&fb);
	mtk_jpeg_dec_start(comp_jpeg[hw_id]->reg_base);
	v4l2_m2m_job_finish(jpeg->m2m_dev, ctx->fh.m2m_ctx);
	spin_unlock_irqrestore(&comp_jpeg[hw_id]->hw_lock, flags);

	return;

setdst_end:
	clk_disable_unprepare(comp_jpeg[hw_id]->jdec_clk.clks->clk);
clk_end:
	pm_runtime_put(comp_jpeg[hw_id]->dev);
dec_end:
	v4l2_m2m_src_buf_remove(ctx->fh.m2m_ctx);
	v4l2_m2m_dst_buf_remove(ctx->fh.m2m_ctx);
	v4l2_m2m_buf_done(src_buf, buf_state);
	v4l2_m2m_buf_done(dst_buf, buf_state);
getbuf_fail:
	atomic_inc(&jpeg->hw_rdy);
	mtk_jpegdec_put_hw(jpeg, hw_id);
	v4l2_m2m_job_finish(jpeg->m2m_dev, ctx->fh.m2m_ctx);
}

static irqreturn_t mtk_jpeg_enc_irq(int irq, void *priv)
{
	struct mtk_jpeg_dev *jpeg = priv;
	u32 irq_status;
	irqreturn_t ret = IRQ_NONE;

	cancel_delayed_work(&jpeg->job_timeout_work);

	irq_status = readl(jpeg->reg_base + JPEG_ENC_INT_STS) &
		     JPEG_ENC_INT_STATUS_MASK_ALLIRQ;
	if (irq_status)
		writel(0, jpeg->reg_base + JPEG_ENC_INT_STS);

	if (!(irq_status & JPEG_ENC_INT_STATUS_DONE))
		return ret;

	ret = mtk_jpeg_enc_done(jpeg);
	return ret;
}

static irqreturn_t mtk_jpeg_dec_irq(int irq, void *priv)
{
	struct mtk_jpeg_dev *jpeg = priv;
	struct mtk_jpeg_ctx *ctx;
	struct vb2_v4l2_buffer *src_buf, *dst_buf;
	struct mtk_jpeg_src_buf *jpeg_src_buf;
	enum vb2_buffer_state buf_state = VB2_BUF_STATE_ERROR;
	u32	dec_irq_ret;
	u32 dec_ret;
	int i;

	cancel_delayed_work(&jpeg->job_timeout_work);

	dec_ret = mtk_jpeg_dec_get_int_status(jpeg->reg_base);
	dec_irq_ret = mtk_jpeg_dec_enum_result(dec_ret);
	ctx = v4l2_m2m_get_curr_priv(jpeg->m2m_dev);
	if (!ctx) {
		v4l2_err(&jpeg->v4l2_dev, "Context is NULL\n");
		return IRQ_HANDLED;
	}

	src_buf = v4l2_m2m_src_buf_remove(ctx->fh.m2m_ctx);
	dst_buf = v4l2_m2m_dst_buf_remove(ctx->fh.m2m_ctx);
	jpeg_src_buf = mtk_jpeg_vb2_to_srcbuf(&src_buf->vb2_buf);

	if (dec_irq_ret >= MTK_JPEG_DEC_RESULT_UNDERFLOW)
		mtk_jpeg_dec_reset(jpeg->reg_base);

	if (dec_irq_ret != MTK_JPEG_DEC_RESULT_EOF_DONE) {
		dev_err(jpeg->dev, "decode failed\n");
		goto dec_end;
	}

	for (i = 0; i < dst_buf->vb2_buf.num_planes; i++)
		vb2_set_plane_payload(&dst_buf->vb2_buf, i,
				      jpeg_src_buf->dec_param.comp_size[i]);

	buf_state = VB2_BUF_STATE_DONE;

dec_end:
	v4l2_m2m_buf_done(src_buf, buf_state);
	v4l2_m2m_buf_done(dst_buf, buf_state);
	v4l2_m2m_job_finish(jpeg->m2m_dev, ctx->fh.m2m_ctx);
	pm_runtime_put(ctx->jpeg->dev);
	return IRQ_HANDLED;
}

static struct clk_bulk_data mtk_jpeg_clocks[] = {
	{ .id = "jpgenc" },
};

static struct clk_bulk_data mt8173_jpeg_dec_clocks[] = {
	{ .id = "jpgdec-smi" },
	{ .id = "jpgdec" },
};

static const struct mtk_jpeg_variant mt8173_jpeg_drvdata = {
	.clks = mt8173_jpeg_dec_clocks,
	.num_clks = ARRAY_SIZE(mt8173_jpeg_dec_clocks),
	.formats = mtk_jpeg_dec_formats,
	.num_formats = MTK_JPEG_DEC_NUM_FORMATS,
	.qops = &mtk_jpeg_dec_qops,
	.irq_handler = mtk_jpeg_dec_irq,
	.hw_reset = mtk_jpeg_dec_reset,
	.m2m_ops = &mtk_jpeg_dec_m2m_ops,
	.dev_name = "mtk-jpeg-dec",
	.ioctl_ops = &mtk_jpeg_dec_ioctl_ops,
	.out_q_default_fourcc = V4L2_PIX_FMT_JPEG,
	.cap_q_default_fourcc = V4L2_PIX_FMT_YUV420M,
};

static const struct mtk_jpeg_variant mtk_jpeg_drvdata = {
	.clks = mtk_jpeg_clocks,
	.num_clks = ARRAY_SIZE(mtk_jpeg_clocks),
	.formats = mtk_jpeg_enc_formats,
	.num_formats = MTK_JPEG_ENC_NUM_FORMATS,
	.qops = &mtk_jpeg_enc_qops,
	.irq_handler = mtk_jpeg_enc_irq,
	.hw_reset = mtk_jpeg_enc_reset,
	.m2m_ops = &mtk_jpeg_enc_m2m_ops,
	.dev_name = "mtk-jpeg-enc",
	.ioctl_ops = &mtk_jpeg_enc_ioctl_ops,
	.out_q_default_fourcc = V4L2_PIX_FMT_YUYV,
	.cap_q_default_fourcc = V4L2_PIX_FMT_JPEG,
	.multi_core = false,
};

static struct mtk_jpeg_variant mtk8195_jpegenc_drvdata = {
	.formats = mtk_jpeg_enc_formats,
	.num_formats = MTK_JPEG_ENC_NUM_FORMATS,
	.qops = &mtk_jpeg_enc_qops,
	.m2m_ops = &mtk_jpeg_multicore_enc_m2m_ops,
	.dev_name = "mtk-jpeg-enc",
	.ioctl_ops = &mtk_jpeg_enc_ioctl_ops,
	.out_q_default_fourcc = V4L2_PIX_FMT_YUYV,
	.cap_q_default_fourcc = V4L2_PIX_FMT_JPEG,
	.multi_core = true,
	.jpeg_worker = mtk_jpegenc_worker,
};

static const struct mtk_jpeg_variant mtk8195_jpegdec_drvdata = {
	.formats = mtk_jpeg_dec_formats,
	.num_formats = MTK_JPEG_DEC_NUM_FORMATS,
	.qops = &mtk_jpeg_dec_qops,
	.m2m_ops = &mtk_jpeg_multicore_dec_m2m_ops,
	.dev_name = "mtk-jpeg-dec",
	.ioctl_ops = &mtk_jpeg_dec_ioctl_ops,
	.out_q_default_fourcc = V4L2_PIX_FMT_JPEG,
	.cap_q_default_fourcc = V4L2_PIX_FMT_YUV420M,
	.multi_core = true,
	.jpeg_worker = mtk_jpegdec_worker,
};

static const struct of_device_id mtk_jpeg_match[] = {
	{
		.compatible = "mediatek,mt8173-jpgdec",
		.data = &mt8173_jpeg_drvdata,
	},
	{
		.compatible = "mediatek,mt2701-jpgdec",
		.data = &mt8173_jpeg_drvdata,
	},
	{
		.compatible = "mediatek,mtk-jpgenc",
		.data = &mtk_jpeg_drvdata,
	},
	{
		.compatible = "mediatek,mt8195-jpgenc",
		.data = &mtk8195_jpegenc_drvdata,
	},
	{
		.compatible = "mediatek,mt8195-jpgdec",
		.data = &mtk8195_jpegdec_drvdata,
	},
	{},
};

MODULE_DEVICE_TABLE(of, mtk_jpeg_match);

static struct platform_driver mtk_jpeg_driver = {
	.probe = mtk_jpeg_probe,
	.remove_new = mtk_jpeg_remove,
	.driver = {
		.name           = MTK_JPEG_NAME,
		.of_match_table = mtk_jpeg_match,
		.pm             = &mtk_jpeg_pm_ops,
	},
};

module_platform_driver(mtk_jpeg_driver);

MODULE_DESCRIPTION("MediaTek JPEG codec driver");
MODULE_LICENSE("GPL v2");<|MERGE_RESOLUTION|>--- conflicted
+++ resolved
@@ -28,7 +28,6 @@
 #include "mtk_jpeg_core.h"
 #include "mtk_jpeg_dec_parse.h"
 
-#if defined(CONFIG_OF)
 static struct mtk_jpeg_fmt mtk_jpeg_enc_formats[] = {
 	{
 		.fourcc		= V4L2_PIX_FMT_JPEG,
@@ -102,7 +101,6 @@
 		.flags		= MTK_JPEG_FMT_FLAG_CAPTURE,
 	},
 };
-#endif
 
 #define MTK_JPEG_ENC_NUM_FORMATS ARRAY_SIZE(mtk_jpeg_enc_formats)
 #define MTK_JPEG_DEC_NUM_FORMATS ARRAY_SIZE(mtk_jpeg_dec_formats)
@@ -1455,10 +1453,6 @@
 	SET_RUNTIME_PM_OPS(mtk_jpeg_pm_suspend, mtk_jpeg_pm_resume, NULL)
 };
 
-<<<<<<< HEAD
-#if defined(CONFIG_OF)
-=======
->>>>>>> c7ea4aab
 static int mtk_jpegenc_get_hw(struct mtk_jpeg_ctx *ctx)
 {
 	struct mtk_jpegenc_comp_dev *comp_jpeg;
