--- conflicted
+++ resolved
@@ -478,13 +478,10 @@
 		.compatible = "mediatek,mt8195-vcodec-dec",
 		.data = &mtk_lat_sig_core_pdata,
 	},
-<<<<<<< HEAD
-=======
 	{
 		.compatible = "mediatek,mt8188-vcodec-dec",
 		.data = &mtk_lat_sig_core_pdata,
 	},
->>>>>>> 7365df19
 	{},
 };
 
