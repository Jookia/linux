--- conflicted
+++ resolved
@@ -187,97 +187,12 @@
 			ad5446_read_dac_powerdown,
 			ad5446_write_dac_powerdown, 0);
 
-static ssize_t ad5446_write_powerdown_mode(struct device *dev,
-				       struct device_attribute *attr,
-				       const char *buf, size_t len)
-{
-	struct iio_dev *dev_info = dev_get_drvdata(dev);
-	struct ad5446_state *st = dev_info->dev_data;
-
-	if (sysfs_streq(buf, "1kohm_to_gnd"))
-		st->pwr_down_mode = MODE_PWRDWN_1k;
-	else if (sysfs_streq(buf, "100kohm_to_gnd"))
-		st->pwr_down_mode = MODE_PWRDWN_100k;
-	else if (sysfs_streq(buf, "three_state"))
-		st->pwr_down_mode = MODE_PWRDWN_TRISTATE;
-	else
-		return -EINVAL;
-
-	return len;
-}
-
-static ssize_t ad5446_read_powerdown_mode(struct device *dev,
-				      struct device_attribute *attr, char *buf)
-{
-	struct iio_dev *dev_info = dev_get_drvdata(dev);
-	struct ad5446_state *st = dev_info->dev_data;
-
-	char mode[][15] = {"", "1kohm_to_gnd", "100kohm_to_gnd", "three_state"};
-
-	return sprintf(buf, "%s\n", mode[st->pwr_down_mode]);
-}
-
-static ssize_t ad5446_read_dac_powerdown(struct device *dev,
-					   struct device_attribute *attr,
-					   char *buf)
-{
-	struct iio_dev *dev_info = dev_get_drvdata(dev);
-	struct ad5446_state *st = dev_info->dev_data;
-
-	return sprintf(buf, "%d\n", st->pwr_down);
-}
-
-static ssize_t ad5446_write_dac_powerdown(struct device *dev,
-					    struct device_attribute *attr,
-					    const char *buf, size_t len)
-{
-	struct iio_dev *dev_info = dev_get_drvdata(dev);
-	struct ad5446_state *st = dev_info->dev_data;
-	unsigned long readin;
-	int ret;
-
-	ret = strict_strtol(buf, 10, &readin);
-	if (ret)
-		return ret;
-
-	if (readin > 1)
-		ret = -EINVAL;
-
-	mutex_lock(&dev_info->mlock);
-	st->pwr_down = readin;
-
-	if (st->pwr_down)
-		st->chip_info->store_pwr_down(st, st->pwr_down_mode);
-	else
-		st->chip_info->store_sample(st, st->cached_val);
-
-	ret = spi_sync(st->spi, &st->msg);
-	mutex_unlock(&dev_info->mlock);
-
-	return ret ? ret : len;
-}
-
-static IIO_DEVICE_ATTR(out_powerdown_mode, S_IRUGO | S_IWUSR,
-			ad5446_read_powerdown_mode,
-			ad5446_write_powerdown_mode, 0);
-
-static IIO_CONST_ATTR(out_powerdown_mode_available,
-			"1kohm_to_gnd 100kohm_to_gnd three_state");
-
-static IIO_DEVICE_ATTR(out0_powerdown, S_IRUGO | S_IWUSR,
-			ad5446_read_dac_powerdown,
-			ad5446_write_dac_powerdown, 0);
-
 static struct attribute *ad5446_attributes[] = {
 	&iio_dev_attr_out0_raw.dev_attr.attr,
 	&iio_dev_attr_out_scale.dev_attr.attr,
 	&iio_dev_attr_out0_powerdown.dev_attr.attr,
 	&iio_dev_attr_out_powerdown_mode.dev_attr.attr,
 	&iio_const_attr_out_powerdown_mode_available.dev_attr.attr,
-<<<<<<< HEAD
-	&iio_dev_attr_name.dev_attr.attr,
-=======
->>>>>>> d762f438
 	NULL,
 };
 
@@ -526,10 +441,7 @@
 	{"ad5444", ID_AD5444},
 	{"ad5446", ID_AD5446},
 	{"ad5512a", ID_AD5512A},
-<<<<<<< HEAD
-=======
 	{"ad5541a", ID_AD5541A},
->>>>>>> d762f438
 	{"ad5542a", ID_AD5542A},
 	{"ad5543", ID_AD5543},
 	{"ad5553", ID_AD5553},
