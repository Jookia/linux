--- conflicted
+++ resolved
@@ -689,15 +689,10 @@
  */
 struct fpga_manager *fpga_mgr_get(struct device *dev)
 {
-<<<<<<< HEAD
-	struct device *mgr_dev = class_find_device(&fpga_mgr_class, NULL, dev,
-						   fpga_mgr_dev_match);
-=======
 	struct fpga_manager *mgr;
 	struct device *mgr_dev;
 
 	mgr_dev = class_find_device(&fpga_mgr_class, NULL, dev, fpga_mgr_dev_match);
->>>>>>> 0c383648
 	if (!mgr_dev)
 		return ERR_PTR(-ENODEV);
 
@@ -721,13 +716,8 @@
 	struct fpga_manager *mgr;
 	struct device *mgr_dev;
 
-<<<<<<< HEAD
-	dev = class_find_device_by_of_node(&fpga_mgr_class, node);
-	if (!dev)
-=======
 	mgr_dev = class_find_device_by_of_node(&fpga_mgr_class, node);
 	if (!mgr_dev)
->>>>>>> 0c383648
 		return ERR_PTR(-ENODEV);
 
 	mgr = __fpga_mgr_get(mgr_dev);
