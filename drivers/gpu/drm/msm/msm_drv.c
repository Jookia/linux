--- conflicted
+++ resolved
@@ -265,18 +265,9 @@
 	if (ret)
 		goto err_deinit_vram;
 
-<<<<<<< HEAD
-	/* the fw fb could be anywhere in memory */
-	ret = drm_aperture_remove_framebuffers(drv);
-	if (ret)
-		goto err_msm_uninit;
-
 	ret = msm_gem_shrinker_init(ddev);
 	if (ret)
 		goto err_msm_uninit;
-=======
-	msm_gem_shrinker_init(ddev);
->>>>>>> b08d26da
 
 	if (priv->kms_init) {
 		ret = msm_drm_kms_init(dev, drv);
@@ -993,12 +984,7 @@
 
 static struct platform_driver msm_platform_driver = {
 	.probe      = msm_pdev_probe,
-<<<<<<< HEAD
 	.remove_new = msm_pdev_remove,
-	.shutdown   = msm_drv_shutdown,
-=======
-	.remove     = msm_pdev_remove,
->>>>>>> b08d26da
 	.driver     = {
 		.name   = "msm",
 	},
