/*
 * SPDX-License-Identifier: GPL-2.0
 * Copyright (c) 2018, The Linux Foundation
 */

#include <linux/clk.h>
#include <linux/delay.h>
#include <linux/interconnect.h>
#include <linux/irq.h>
#include <linux/irqchip.h>
#include <linux/irqdesc.h>
#include <linux/irqchip/chained_irq.h>
#include <linux/of_platform.h>
#include <linux/platform_device.h>
#include <linux/pm_runtime.h>
#include <linux/reset.h>

#include "msm_mdss.h"
#include "msm_kms.h"

#define HW_REV				0x0
#define HW_INTR_STATUS			0x0010

#define UBWC_DEC_HW_VERSION		0x58
#define UBWC_STATIC			0x144
#define UBWC_CTRL_2			0x150
#define UBWC_PREDICTION_MODE		0x154

#define MIN_IB_BW	400000000UL /* Min ib vote 400MB */

struct msm_mdss {
	struct device *dev;

	void __iomem *mmio;
	struct clk_bulk_data *clocks;
	size_t num_clocks;
	bool is_mdp5;
	struct {
		unsigned long enabled_mask;
		struct irq_domain *domain;
	} irq_controller;
	const struct msm_mdss_data *mdss_data;
	struct icc_path *path[2];
	u32 num_paths;
};

static int msm_mdss_parse_data_bus_icc_path(struct device *dev,
					    struct msm_mdss *msm_mdss)
{
	struct icc_path *path0;
	struct icc_path *path1;

	path0 = of_icc_get(dev, "mdp0-mem");
	if (IS_ERR_OR_NULL(path0))
		return PTR_ERR_OR_ZERO(path0);

	msm_mdss->path[0] = path0;
	msm_mdss->num_paths = 1;

	path1 = of_icc_get(dev, "mdp1-mem");
	if (!IS_ERR_OR_NULL(path1)) {
		msm_mdss->path[1] = path1;
		msm_mdss->num_paths++;
	}

	return 0;
}

static void msm_mdss_put_icc_path(void *data)
{
	struct msm_mdss *msm_mdss = data;
	int i;

	for (i = 0; i < msm_mdss->num_paths; i++)
		icc_put(msm_mdss->path[i]);
}

static void msm_mdss_icc_request_bw(struct msm_mdss *msm_mdss, unsigned long bw)
{
	int i;

	for (i = 0; i < msm_mdss->num_paths; i++)
		icc_set_bw(msm_mdss->path[i], 0, Bps_to_icc(bw));
}

static void msm_mdss_irq(struct irq_desc *desc)
{
	struct msm_mdss *msm_mdss = irq_desc_get_handler_data(desc);
	struct irq_chip *chip = irq_desc_get_chip(desc);
	u32 interrupts;

	chained_irq_enter(chip, desc);

	interrupts = readl_relaxed(msm_mdss->mmio + HW_INTR_STATUS);

	while (interrupts) {
		irq_hw_number_t hwirq = fls(interrupts) - 1;
		int rc;

		rc = generic_handle_domain_irq(msm_mdss->irq_controller.domain,
					       hwirq);
		if (rc < 0) {
			dev_err(msm_mdss->dev, "handle irq fail: irq=%lu rc=%d\n",
				  hwirq, rc);
			break;
		}

		interrupts &= ~(1 << hwirq);
	}

	chained_irq_exit(chip, desc);
}

static void msm_mdss_irq_mask(struct irq_data *irqd)
{
	struct msm_mdss *msm_mdss = irq_data_get_irq_chip_data(irqd);

	/* memory barrier */
	smp_mb__before_atomic();
	clear_bit(irqd->hwirq, &msm_mdss->irq_controller.enabled_mask);
	/* memory barrier */
	smp_mb__after_atomic();
}

static void msm_mdss_irq_unmask(struct irq_data *irqd)
{
	struct msm_mdss *msm_mdss = irq_data_get_irq_chip_data(irqd);

	/* memory barrier */
	smp_mb__before_atomic();
	set_bit(irqd->hwirq, &msm_mdss->irq_controller.enabled_mask);
	/* memory barrier */
	smp_mb__after_atomic();
}

static struct irq_chip msm_mdss_irq_chip = {
	.name = "msm_mdss",
	.irq_mask = msm_mdss_irq_mask,
	.irq_unmask = msm_mdss_irq_unmask,
};

static struct lock_class_key msm_mdss_lock_key, msm_mdss_request_key;

static int msm_mdss_irqdomain_map(struct irq_domain *domain,
		unsigned int irq, irq_hw_number_t hwirq)
{
	struct msm_mdss *msm_mdss = domain->host_data;

	irq_set_lockdep_class(irq, &msm_mdss_lock_key, &msm_mdss_request_key);
	irq_set_chip_and_handler(irq, &msm_mdss_irq_chip, handle_level_irq);

	return irq_set_chip_data(irq, msm_mdss);
}

static const struct irq_domain_ops msm_mdss_irqdomain_ops = {
	.map = msm_mdss_irqdomain_map,
	.xlate = irq_domain_xlate_onecell,
};

static int _msm_mdss_irq_domain_add(struct msm_mdss *msm_mdss)
{
	struct device *dev;
	struct irq_domain *domain;

	dev = msm_mdss->dev;

	domain = irq_domain_add_linear(dev->of_node, 32,
			&msm_mdss_irqdomain_ops, msm_mdss);
	if (!domain) {
		dev_err(dev, "failed to add irq_domain\n");
		return -EINVAL;
	}

	msm_mdss->irq_controller.enabled_mask = 0;
	msm_mdss->irq_controller.domain = domain;

	return 0;
}

<<<<<<< HEAD
#define UBWC_1_0 0x10000000
#define UBWC_2_0 0x20000000
#define UBWC_3_0 0x30000000
#define UBWC_4_0 0x40000000
#define UBWC_4_3 0x40030000

=======
>>>>>>> d93cf453
static void msm_mdss_setup_ubwc_dec_20(struct msm_mdss *msm_mdss)
{
	const struct msm_mdss_data *data = msm_mdss->mdss_data;

	writel_relaxed(data->ubwc_static, msm_mdss->mmio + UBWC_STATIC);
}

static void msm_mdss_setup_ubwc_dec_30(struct msm_mdss *msm_mdss)
{
	const struct msm_mdss_data *data = msm_mdss->mdss_data;
	u32 value = (data->ubwc_swizzle & 0x1) |
		    (data->highest_bank_bit & 0x3) << 4 |
		    (data->macrotile_mode & 0x1) << 12;

	if (data->ubwc_enc_version == UBWC_3_0)
		value |= BIT(10);

	if (data->ubwc_enc_version == UBWC_1_0)
		value |= BIT(8);

	writel_relaxed(value, msm_mdss->mmio + UBWC_STATIC);
}

static void msm_mdss_setup_ubwc_dec_40(struct msm_mdss *msm_mdss)
{
	const struct msm_mdss_data *data = msm_mdss->mdss_data;
	u32 value = (data->ubwc_swizzle & 0x7) |
		    (data->ubwc_static & 0x1) << 3 |
		    (data->highest_bank_bit & 0x7) << 4 |
		    (data->macrotile_mode & 0x1) << 12;

	writel_relaxed(value, msm_mdss->mmio + UBWC_STATIC);

	if (data->ubwc_enc_version == UBWC_3_0) {
		writel_relaxed(1, msm_mdss->mmio + UBWC_CTRL_2);
		writel_relaxed(0, msm_mdss->mmio + UBWC_PREDICTION_MODE);
	} else {
		if (data->ubwc_dec_version == UBWC_4_3)
			writel_relaxed(3, msm_mdss->mmio + UBWC_CTRL_2);
		else
			writel_relaxed(2, msm_mdss->mmio + UBWC_CTRL_2);
		writel_relaxed(1, msm_mdss->mmio + UBWC_PREDICTION_MODE);
	}
}

const struct msm_mdss_data *msm_mdss_get_mdss_data(struct device *dev)
{
	struct msm_mdss *mdss;

	if (!dev)
		return ERR_PTR(-EINVAL);

	mdss = dev_get_drvdata(dev);

	return mdss->mdss_data;
}

static int msm_mdss_enable(struct msm_mdss *msm_mdss)
{
	int ret;

	/*
	 * Several components have AXI clocks that can only be turned on if
	 * the interconnect is enabled (non-zero bandwidth). Let's make sure
	 * that the interconnects are at least at a minimum amount.
	 */
	msm_mdss_icc_request_bw(msm_mdss, MIN_IB_BW);

	ret = clk_bulk_prepare_enable(msm_mdss->num_clocks, msm_mdss->clocks);
	if (ret) {
		dev_err(msm_mdss->dev, "clock enable failed, ret:%d\n", ret);
		return ret;
	}

	/*
	 * Register access requires MDSS_MDP_CLK, which is not enabled by the
	 * mdss on mdp5 hardware. Skip it for now.
	 */
	if (msm_mdss->is_mdp5 || !msm_mdss->mdss_data)
		return 0;

	/*
	 * ubwc config is part of the "mdss" region which is not accessible
	 * from the rest of the driver. hardcode known configurations here
	 *
	 * Decoder version can be read from the UBWC_DEC_HW_VERSION reg,
	 * UBWC_n and the rest of params comes from hw data.
	 */
	switch (msm_mdss->mdss_data->ubwc_dec_version) {
	case 0: /* no UBWC */
	case UBWC_1_0:
		/* do nothing */
		break;
	case UBWC_2_0:
		msm_mdss_setup_ubwc_dec_20(msm_mdss);
		break;
	case UBWC_3_0:
		msm_mdss_setup_ubwc_dec_30(msm_mdss);
		break;
	case UBWC_4_0:
	case UBWC_4_3:
		msm_mdss_setup_ubwc_dec_40(msm_mdss);
		break;
	default:
		dev_err(msm_mdss->dev, "Unsupported UBWC decoder version %x\n",
			msm_mdss->mdss_data->ubwc_dec_version);
		dev_err(msm_mdss->dev, "HW_REV: 0x%x\n",
			readl_relaxed(msm_mdss->mmio + HW_REV));
		dev_err(msm_mdss->dev, "UBWC_DEC_HW_VERSION: 0x%x\n",
			readl_relaxed(msm_mdss->mmio + UBWC_DEC_HW_VERSION));
		break;
	}

	return ret;
}

static int msm_mdss_disable(struct msm_mdss *msm_mdss)
{
	clk_bulk_disable_unprepare(msm_mdss->num_clocks, msm_mdss->clocks);
	msm_mdss_icc_request_bw(msm_mdss, 0);

	return 0;
}

static void msm_mdss_destroy(struct msm_mdss *msm_mdss)
{
	struct platform_device *pdev = to_platform_device(msm_mdss->dev);
	int irq;

	pm_runtime_suspend(msm_mdss->dev);
	pm_runtime_disable(msm_mdss->dev);
	irq_domain_remove(msm_mdss->irq_controller.domain);
	msm_mdss->irq_controller.domain = NULL;
	irq = platform_get_irq(pdev, 0);
	irq_set_chained_handler_and_data(irq, NULL, NULL);
}

static int msm_mdss_reset(struct device *dev)
{
	struct reset_control *reset;

	reset = reset_control_get_optional_exclusive(dev, NULL);
	if (!reset) {
		/* Optional reset not specified */
		return 0;
	} else if (IS_ERR(reset)) {
		return dev_err_probe(dev, PTR_ERR(reset),
				     "failed to acquire mdss reset\n");
	}

	reset_control_assert(reset);
	/*
	 * Tests indicate that reset has to be held for some period of time,
	 * make it one frame in a typical system
	 */
	msleep(20);
	reset_control_deassert(reset);

	reset_control_put(reset);

	return 0;
}

/*
 * MDP5 MDSS uses at most three specified clocks.
 */
#define MDP5_MDSS_NUM_CLOCKS 3
static int mdp5_mdss_parse_clock(struct platform_device *pdev, struct clk_bulk_data **clocks)
{
	struct clk_bulk_data *bulk;
	int num_clocks = 0;
	int ret;

	if (!pdev)
		return -EINVAL;

	bulk = devm_kcalloc(&pdev->dev, MDP5_MDSS_NUM_CLOCKS, sizeof(struct clk_bulk_data), GFP_KERNEL);
	if (!bulk)
		return -ENOMEM;

	bulk[num_clocks++].id = "iface";
	bulk[num_clocks++].id = "bus";
	bulk[num_clocks++].id = "vsync";

	ret = devm_clk_bulk_get_optional(&pdev->dev, num_clocks, bulk);
	if (ret)
		return ret;

	*clocks = bulk;

	return num_clocks;
}

static struct msm_mdss *msm_mdss_init(struct platform_device *pdev, bool is_mdp5)
{
	struct msm_mdss *msm_mdss;
	int ret;
	int irq;

	ret = msm_mdss_reset(&pdev->dev);
	if (ret)
		return ERR_PTR(ret);

	msm_mdss = devm_kzalloc(&pdev->dev, sizeof(*msm_mdss), GFP_KERNEL);
	if (!msm_mdss)
		return ERR_PTR(-ENOMEM);

	msm_mdss->mmio = devm_platform_ioremap_resource_byname(pdev, is_mdp5 ? "mdss_phys" : "mdss");
	if (IS_ERR(msm_mdss->mmio))
		return ERR_CAST(msm_mdss->mmio);

	dev_dbg(&pdev->dev, "mapped mdss address space @%pK\n", msm_mdss->mmio);

	ret = msm_mdss_parse_data_bus_icc_path(&pdev->dev, msm_mdss);
	if (ret)
		return ERR_PTR(ret);
	ret = devm_add_action_or_reset(&pdev->dev, msm_mdss_put_icc_path, msm_mdss);
	if (ret)
		return ERR_PTR(ret);

	if (is_mdp5)
		ret = mdp5_mdss_parse_clock(pdev, &msm_mdss->clocks);
	else
		ret = devm_clk_bulk_get_all(&pdev->dev, &msm_mdss->clocks);
	if (ret < 0) {
		dev_err(&pdev->dev, "failed to parse clocks, ret=%d\n", ret);
		return ERR_PTR(ret);
	}
	msm_mdss->num_clocks = ret;
	msm_mdss->is_mdp5 = is_mdp5;

	msm_mdss->dev = &pdev->dev;

	irq = platform_get_irq(pdev, 0);
	if (irq < 0)
		return ERR_PTR(irq);

	ret = _msm_mdss_irq_domain_add(msm_mdss);
	if (ret)
		return ERR_PTR(ret);

	irq_set_chained_handler_and_data(irq, msm_mdss_irq,
					 msm_mdss);

	pm_runtime_enable(&pdev->dev);

	return msm_mdss;
}

static int __maybe_unused mdss_runtime_suspend(struct device *dev)
{
	struct msm_mdss *mdss = dev_get_drvdata(dev);

	DBG("");

	return msm_mdss_disable(mdss);
}

static int __maybe_unused mdss_runtime_resume(struct device *dev)
{
	struct msm_mdss *mdss = dev_get_drvdata(dev);

	DBG("");

	return msm_mdss_enable(mdss);
}

static int __maybe_unused mdss_pm_suspend(struct device *dev)
{

	if (pm_runtime_suspended(dev))
		return 0;

	return mdss_runtime_suspend(dev);
}

static int __maybe_unused mdss_pm_resume(struct device *dev)
{
	if (pm_runtime_suspended(dev))
		return 0;

	return mdss_runtime_resume(dev);
}

static const struct dev_pm_ops mdss_pm_ops = {
	SET_SYSTEM_SLEEP_PM_OPS(mdss_pm_suspend, mdss_pm_resume)
	SET_RUNTIME_PM_OPS(mdss_runtime_suspend, mdss_runtime_resume, NULL)
};

static int mdss_probe(struct platform_device *pdev)
{
	struct msm_mdss *mdss;
	bool is_mdp5 = of_device_is_compatible(pdev->dev.of_node, "qcom,mdss");
	struct device *dev = &pdev->dev;
	int ret;

	mdss = msm_mdss_init(pdev, is_mdp5);
	if (IS_ERR(mdss))
		return PTR_ERR(mdss);

	mdss->mdss_data = of_device_get_match_data(&pdev->dev);

	platform_set_drvdata(pdev, mdss);

	/*
	 * MDP5/DPU based devices don't have a flat hierarchy. There is a top
	 * level parent: MDSS, and children: MDP5/DPU, DSI, HDMI, eDP etc.
	 * Populate the children devices, find the MDP5/DPU node, and then add
	 * the interfaces to our components list.
	 */
	ret = of_platform_populate(dev->of_node, NULL, NULL, dev);
	if (ret) {
		DRM_DEV_ERROR(dev, "failed to populate children devices\n");
		msm_mdss_destroy(mdss);
		return ret;
	}

	return 0;
}

static int mdss_remove(struct platform_device *pdev)
{
	struct msm_mdss *mdss = platform_get_drvdata(pdev);

	of_platform_depopulate(&pdev->dev);

	msm_mdss_destroy(mdss);

	return 0;
}

static const struct msm_mdss_data msm8998_data = {
	.ubwc_enc_version = UBWC_1_0,
	.ubwc_dec_version = UBWC_1_0,
	.highest_bank_bit = 1,
};

static const struct msm_mdss_data qcm2290_data = {
	/* no UBWC */
	.highest_bank_bit = 0x2,
};

static const struct msm_mdss_data sc7180_data = {
	.ubwc_enc_version = UBWC_2_0,
	.ubwc_dec_version = UBWC_2_0,
	.ubwc_static = 0x1e,
	.highest_bank_bit = 0x3,
};

static const struct msm_mdss_data sc7280_data = {
	.ubwc_enc_version = UBWC_3_0,
	.ubwc_dec_version = UBWC_4_0,
	.ubwc_swizzle = 6,
	.ubwc_static = 1,
	.highest_bank_bit = 1,
	.macrotile_mode = 1,
};

static const struct msm_mdss_data sc8180x_data = {
	.ubwc_enc_version = UBWC_3_0,
	.ubwc_dec_version = UBWC_3_0,
	.highest_bank_bit = 3,
	.macrotile_mode = 1,
};

static const struct msm_mdss_data sc8280xp_data = {
	.ubwc_enc_version = UBWC_4_0,
	.ubwc_dec_version = UBWC_4_0,
	.ubwc_swizzle = 6,
	.ubwc_static = 1,
	.highest_bank_bit = 2,
	.macrotile_mode = 1,
};

static const struct msm_mdss_data sdm845_data = {
	.ubwc_enc_version = UBWC_2_0,
	.ubwc_dec_version = UBWC_2_0,
	.highest_bank_bit = 2,
};

static const struct msm_mdss_data sm6350_data = {
	.ubwc_enc_version = UBWC_2_0,
	.ubwc_dec_version = UBWC_2_0,
	.ubwc_swizzle = 6,
	.ubwc_static = 0x1e,
	.highest_bank_bit = 1,
};

static const struct msm_mdss_data sm8150_data = {
	.ubwc_enc_version = UBWC_3_0,
	.ubwc_dec_version = UBWC_3_0,
	.highest_bank_bit = 2,
};

static const struct msm_mdss_data sm6115_data = {
	.ubwc_enc_version = UBWC_1_0,
	.ubwc_dec_version = UBWC_2_0,
	.ubwc_swizzle = 7,
	.ubwc_static = 0x11f,
	.highest_bank_bit = 0x1,
};

static const struct msm_mdss_data sm6125_data = {
	.ubwc_enc_version = UBWC_1_0,
	.ubwc_dec_version = UBWC_3_0,
	.ubwc_swizzle = 1,
	.highest_bank_bit = 1,
};

static const struct msm_mdss_data sm8250_data = {
	.ubwc_enc_version = UBWC_4_0,
	.ubwc_dec_version = UBWC_4_0,
	.ubwc_swizzle = 6,
	.ubwc_static = 1,
	/* TODO: highest_bank_bit = 2 for LP_DDR4 */
	.highest_bank_bit = 3,
	.macrotile_mode = 1,
};

static const struct msm_mdss_data sm8550_data = {
<<<<<<< HEAD
	.ubwc_version = UBWC_4_0,
=======
	.ubwc_enc_version = UBWC_4_0,
>>>>>>> d93cf453
	.ubwc_dec_version = UBWC_4_3,
	.ubwc_swizzle = 6,
	.ubwc_static = 1,
	/* TODO: highest_bank_bit = 2 for LP_DDR4 */
	.highest_bank_bit = 3,
	.macrotile_mode = 1,
};

static const struct of_device_id mdss_dt_match[] = {
	{ .compatible = "qcom,mdss" },
	{ .compatible = "qcom,msm8998-mdss", .data = &msm8998_data },
	{ .compatible = "qcom,qcm2290-mdss", .data = &qcm2290_data },
	{ .compatible = "qcom,sdm845-mdss", .data = &sdm845_data },
	{ .compatible = "qcom,sc7180-mdss", .data = &sc7180_data },
	{ .compatible = "qcom,sc7280-mdss", .data = &sc7280_data },
	{ .compatible = "qcom,sc8180x-mdss", .data = &sc8180x_data },
	{ .compatible = "qcom,sc8280xp-mdss", .data = &sc8280xp_data },
	{ .compatible = "qcom,sm6115-mdss", .data = &sm6115_data },
	{ .compatible = "qcom,sm6125-mdss", .data = &sm6125_data },
	{ .compatible = "qcom,sm6350-mdss", .data = &sm6350_data },
	{ .compatible = "qcom,sm6375-mdss", .data = &sm6350_data },
	{ .compatible = "qcom,sm8150-mdss", .data = &sm8150_data },
	{ .compatible = "qcom,sm8250-mdss", .data = &sm8250_data },
	{ .compatible = "qcom,sm8350-mdss", .data = &sm8250_data },
	{ .compatible = "qcom,sm8450-mdss", .data = &sm8250_data },
	{ .compatible = "qcom,sm8550-mdss", .data = &sm8550_data },
	{}
};
MODULE_DEVICE_TABLE(of, mdss_dt_match);

static struct platform_driver mdss_platform_driver = {
	.probe      = mdss_probe,
	.remove     = mdss_remove,
	.driver     = {
		.name   = "msm-mdss",
		.of_match_table = mdss_dt_match,
		.pm     = &mdss_pm_ops,
	},
};

void __init msm_mdss_register(void)
{
	platform_driver_register(&mdss_platform_driver);
}

void __exit msm_mdss_unregister(void)
{
	platform_driver_unregister(&mdss_platform_driver);
}<|MERGE_RESOLUTION|>--- conflicted
+++ resolved
@@ -177,15 +177,6 @@
 	return 0;
 }
 
-<<<<<<< HEAD
-#define UBWC_1_0 0x10000000
-#define UBWC_2_0 0x20000000
-#define UBWC_3_0 0x30000000
-#define UBWC_4_0 0x40000000
-#define UBWC_4_3 0x40030000
-
-=======
->>>>>>> d93cf453
 static void msm_mdss_setup_ubwc_dec_20(struct msm_mdss *msm_mdss)
 {
 	const struct msm_mdss_data *data = msm_mdss->mdss_data;
@@ -606,11 +597,7 @@
 };
 
 static const struct msm_mdss_data sm8550_data = {
-<<<<<<< HEAD
-	.ubwc_version = UBWC_4_0,
-=======
 	.ubwc_enc_version = UBWC_4_0,
->>>>>>> d93cf453
 	.ubwc_dec_version = UBWC_4_3,
 	.ubwc_swizzle = 6,
 	.ubwc_static = 1,
