--- conflicted
+++ resolved
@@ -323,15 +323,6 @@
 		},
 		.driver_data = (void *)&lcd800x1280_rightside_up,
 	}, {	/* Lenovo IdeaPad Duet 3 10IGL5 */
-<<<<<<< HEAD
-		.matches = {
-		  DMI_EXACT_MATCH(DMI_SYS_VENDOR, "LENOVO"),
-		  DMI_EXACT_MATCH(DMI_PRODUCT_VERSION, "IdeaPad Duet 3 10IGL5"),
-		},
-		.driver_data = (void *)&lcd1200x1920_rightside_up,
-	}, {	/* Lenovo Yoga Book X90F / X91F / X91L */
-=======
->>>>>>> 8455cbb2
 		.matches = {
 		  DMI_EXACT_MATCH(DMI_SYS_VENDOR, "LENOVO"),
 		  DMI_EXACT_MATCH(DMI_PRODUCT_VERSION, "IdeaPad Duet 3 10IGL5"),
