--- conflicted
+++ resolved
@@ -400,19 +400,11 @@
 	unsigned long unevictable, bound, unbound, freed_pages;
 	intel_wakeref_t wakeref;
 
-<<<<<<< HEAD
-	intel_runtime_pm_get(i915);
-	freed_pages = i915_gem_shrink(i915, -1UL, NULL,
-				      I915_SHRINK_BOUND |
-				      I915_SHRINK_UNBOUND);
-	intel_runtime_pm_put(i915);
-=======
 	freed_pages = 0;
 	with_intel_runtime_pm(i915, wakeref)
 		freed_pages += i915_gem_shrink(i915, -1UL, NULL,
 					       I915_SHRINK_BOUND |
 					       I915_SHRINK_UNBOUND);
->>>>>>> 85baa5db
 
 	/* Because we may be allocating inside our own driver, we cannot
 	 * assert that there are no objects with pinned pages that are not
@@ -462,20 +454,11 @@
 				   MAX_SCHEDULE_TIMEOUT))
 		goto out;
 
-<<<<<<< HEAD
-	intel_runtime_pm_get(i915);
-	freed_pages += i915_gem_shrink(i915, -1UL, NULL,
-				       I915_SHRINK_BOUND |
-				       I915_SHRINK_UNBOUND |
-				       I915_SHRINK_VMAPS);
-	intel_runtime_pm_put(i915);
-=======
 	with_intel_runtime_pm(i915, wakeref)
 		freed_pages += i915_gem_shrink(i915, -1UL, NULL,
 					       I915_SHRINK_BOUND |
 					       I915_SHRINK_UNBOUND |
 					       I915_SHRINK_VMAPS);
->>>>>>> 85baa5db
 
 	/* We also want to clear any cached iomaps as they wrap vmap */
 	list_for_each_entry_safe(vma, next,
