// SPDX-License-Identifier: GPL-2.0-only
/*
 * Copyright (C) 2012 Red Hat, Inc.
 *
 * Author: Mikulas Patocka <mpatocka@redhat.com>
 *
 * Based on Chromium dm-verity driver (C) 2011 The Chromium OS Authors
 *
 * In the file "/sys/module/dm_verity/parameters/prefetch_cluster" you can set
 * default prefetch value. Data are read in "prefetch_cluster" chunks from the
 * hash device. Setting this greatly improves performance when data and hash
 * are on the same disk on different partitions on devices with poor random
 * access behavior.
 */

#include "dm-verity.h"
#include "dm-verity-fec.h"
#include "dm-verity-verify-sig.h"
#include <linux/module.h>
#include <linux/reboot.h>
#include <linux/scatterlist.h>
#include <linux/string.h>
<<<<<<< HEAD
=======
#include <linux/jump_label.h>
>>>>>>> 7365df19

#define DM_MSG_PREFIX			"verity"

#define DM_VERITY_ENV_LENGTH		42
#define DM_VERITY_ENV_VAR_NAME		"DM_VERITY_ERR_BLOCK_NR"

#define DM_VERITY_DEFAULT_PREFETCH_SIZE	262144

#define DM_VERITY_MAX_CORRUPTED_ERRS	100

#define DM_VERITY_OPT_LOGGING		"ignore_corruption"
#define DM_VERITY_OPT_RESTART		"restart_on_corruption"
#define DM_VERITY_OPT_PANIC		"panic_on_corruption"
#define DM_VERITY_OPT_IGN_ZEROES	"ignore_zero_blocks"
#define DM_VERITY_OPT_AT_MOST_ONCE	"check_at_most_once"
#define DM_VERITY_OPT_TASKLET_VERIFY	"try_verify_in_tasklet"

#define DM_VERITY_OPTS_MAX		(4 + DM_VERITY_OPTS_FEC + \
					 DM_VERITY_ROOT_HASH_VERIFICATION_OPTS)

static unsigned dm_verity_prefetch_cluster = DM_VERITY_DEFAULT_PREFETCH_SIZE;

module_param_named(prefetch_cluster, dm_verity_prefetch_cluster, uint, S_IRUGO | S_IWUSR);

static DEFINE_STATIC_KEY_FALSE(use_tasklet_enabled);

struct dm_verity_prefetch_work {
	struct work_struct work;
	struct dm_verity *v;
	sector_t block;
	unsigned n_blocks;
};

/*
 * Auxiliary structure appended to each dm-bufio buffer. If the value
 * hash_verified is nonzero, hash of the block has been verified.
 *
 * The variable hash_verified is set to 0 when allocating the buffer, then
 * it can be changed to 1 and it is never reset to 0 again.
 *
 * There is no lock around this value, a race condition can at worst cause
 * that multiple processes verify the hash of the same buffer simultaneously
 * and write 1 to hash_verified simultaneously.
 * This condition is harmless, so we don't need locking.
 */
struct buffer_aux {
	int hash_verified;
};

/*
 * Initialize struct buffer_aux for a freshly created buffer.
 */
static void dm_bufio_alloc_callback(struct dm_buffer *buf)
{
	struct buffer_aux *aux = dm_bufio_get_aux_data(buf);

	aux->hash_verified = 0;
}

/*
 * Translate input sector number to the sector number on the target device.
 */
static sector_t verity_map_sector(struct dm_verity *v, sector_t bi_sector)
{
	return v->data_start + dm_target_offset(v->ti, bi_sector);
}

/*
 * Return hash position of a specified block at a specified tree level
 * (0 is the lowest level).
 * The lowest "hash_per_block_bits"-bits of the result denote hash position
 * inside a hash block. The remaining bits denote location of the hash block.
 */
static sector_t verity_position_at_level(struct dm_verity *v, sector_t block,
					 int level)
{
	return block >> (level * v->hash_per_block_bits);
}

static int verity_hash_update(struct dm_verity *v, struct ahash_request *req,
				const u8 *data, size_t len,
				struct crypto_wait *wait)
{
	struct scatterlist sg;

	if (likely(!is_vmalloc_addr(data))) {
		sg_init_one(&sg, data, len);
		ahash_request_set_crypt(req, &sg, NULL, len);
		return crypto_wait_req(crypto_ahash_update(req), wait);
	} else {
		do {
			int r;
			size_t this_step = min_t(size_t, len, PAGE_SIZE - offset_in_page(data));
			flush_kernel_vmap_range((void *)data, this_step);
			sg_init_table(&sg, 1);
			sg_set_page(&sg, vmalloc_to_page(data), this_step, offset_in_page(data));
			ahash_request_set_crypt(req, &sg, NULL, this_step);
			r = crypto_wait_req(crypto_ahash_update(req), wait);
			if (unlikely(r))
				return r;
			data += this_step;
			len -= this_step;
		} while (len);
		return 0;
	}
}

/*
 * Wrapper for crypto_ahash_init, which handles verity salting.
 */
static int verity_hash_init(struct dm_verity *v, struct ahash_request *req,
				struct crypto_wait *wait)
{
	int r;

	ahash_request_set_tfm(req, v->tfm);
	ahash_request_set_callback(req, CRYPTO_TFM_REQ_MAY_SLEEP |
					CRYPTO_TFM_REQ_MAY_BACKLOG,
					crypto_req_done, (void *)wait);
	crypto_init_wait(wait);

	r = crypto_wait_req(crypto_ahash_init(req), wait);

	if (unlikely(r < 0)) {
		DMERR("crypto_ahash_init failed: %d", r);
		return r;
	}

	if (likely(v->salt_size && (v->version >= 1)))
		r = verity_hash_update(v, req, v->salt, v->salt_size, wait);

	return r;
}

static int verity_hash_final(struct dm_verity *v, struct ahash_request *req,
			     u8 *digest, struct crypto_wait *wait)
{
	int r;

	if (unlikely(v->salt_size && (!v->version))) {
		r = verity_hash_update(v, req, v->salt, v->salt_size, wait);

		if (r < 0) {
			DMERR("verity_hash_final failed updating salt: %d", r);
			goto out;
		}
	}

	ahash_request_set_crypt(req, NULL, digest, 0);
	r = crypto_wait_req(crypto_ahash_final(req), wait);
out:
	return r;
}

int verity_hash(struct dm_verity *v, struct ahash_request *req,
		const u8 *data, size_t len, u8 *digest)
{
	int r;
	struct crypto_wait wait;

	r = verity_hash_init(v, req, &wait);
	if (unlikely(r < 0))
		goto out;

	r = verity_hash_update(v, req, data, len, &wait);
	if (unlikely(r < 0))
		goto out;

	r = verity_hash_final(v, req, digest, &wait);

out:
	return r;
}

static void verity_hash_at_level(struct dm_verity *v, sector_t block, int level,
				 sector_t *hash_block, unsigned *offset)
{
	sector_t position = verity_position_at_level(v, block, level);
	unsigned idx;

	*hash_block = v->hash_level_block[level] + (position >> v->hash_per_block_bits);

	if (!offset)
		return;

	idx = position & ((1 << v->hash_per_block_bits) - 1);
	if (!v->version)
		*offset = idx * v->digest_size;
	else
		*offset = idx << (v->hash_dev_block_bits - v->hash_per_block_bits);
}

/*
 * Handle verification errors.
 */
static int verity_handle_err(struct dm_verity *v, enum verity_block_type type,
			     unsigned long long block)
{
	char verity_env[DM_VERITY_ENV_LENGTH];
	char *envp[] = { verity_env, NULL };
	const char *type_str = "";
	struct mapped_device *md = dm_table_get_md(v->ti->table);

	/* Corruption should be visible in device status in all modes */
	v->hash_failed = true;

	if (v->corrupted_errs >= DM_VERITY_MAX_CORRUPTED_ERRS)
		goto out;

	v->corrupted_errs++;

	switch (type) {
	case DM_VERITY_BLOCK_TYPE_DATA:
		type_str = "data";
		break;
	case DM_VERITY_BLOCK_TYPE_METADATA:
		type_str = "metadata";
		break;
	default:
		BUG();
	}

	DMERR_LIMIT("%s: %s block %llu is corrupted", v->data_dev->name,
		    type_str, block);

	if (v->corrupted_errs == DM_VERITY_MAX_CORRUPTED_ERRS)
		DMERR("%s: reached maximum errors", v->data_dev->name);

	snprintf(verity_env, DM_VERITY_ENV_LENGTH, "%s=%d,%llu",
		DM_VERITY_ENV_VAR_NAME, type, block);

	kobject_uevent_env(&disk_to_dev(dm_disk(md))->kobj, KOBJ_CHANGE, envp);

out:
	if (v->mode == DM_VERITY_MODE_LOGGING)
		return 0;

	if (v->mode == DM_VERITY_MODE_RESTART)
		kernel_restart("dm-verity device corrupted");

	if (v->mode == DM_VERITY_MODE_PANIC)
		panic("dm-verity device corrupted");

	return 1;
}

/*
 * Verify hash of a metadata block pertaining to the specified data block
 * ("block" argument) at a specified level ("level" argument).
 *
 * On successful return, verity_io_want_digest(v, io) contains the hash value
 * for a lower tree level or for the data block (if we're at the lowest level).
 *
 * If "skip_unverified" is true, unverified buffer is skipped and 1 is returned.
 * If "skip_unverified" is false, unverified buffer is hashed and verified
 * against current value of verity_io_want_digest(v, io).
 */
static int verity_verify_level(struct dm_verity *v, struct dm_verity_io *io,
			       sector_t block, int level, bool skip_unverified,
			       u8 *want_digest)
{
	struct dm_buffer *buf;
	struct buffer_aux *aux;
	u8 *data;
	int r;
	sector_t hash_block;
	unsigned offset;

	verity_hash_at_level(v, block, level, &hash_block, &offset);

	if (static_branch_unlikely(&use_tasklet_enabled) && io->in_tasklet) {
		data = dm_bufio_get(v->bufio, hash_block, &buf);
		if (data == NULL) {
			/*
			 * In tasklet and the hash was not in the bufio cache.
			 * Return early and resume execution from a work-queue
			 * to read the hash from disk.
			 */
			return -EAGAIN;
		}
	} else
		data = dm_bufio_read(v->bufio, hash_block, &buf);

	if (IS_ERR(data))
		return PTR_ERR(data);

	aux = dm_bufio_get_aux_data(buf);

	if (!aux->hash_verified) {
		if (skip_unverified) {
			r = 1;
			goto release_ret_r;
		}

		r = verity_hash(v, verity_io_hash_req(v, io),
				data, 1 << v->hash_dev_block_bits,
				verity_io_real_digest(v, io));
		if (unlikely(r < 0))
			goto release_ret_r;

		if (likely(memcmp(verity_io_real_digest(v, io), want_digest,
				  v->digest_size) == 0))
			aux->hash_verified = 1;
		else if (static_branch_unlikely(&use_tasklet_enabled) &&
			 io->in_tasklet) {
			/*
			 * Error handling code (FEC included) cannot be run in a
			 * tasklet since it may sleep, so fallback to work-queue.
			 */
			r = -EAGAIN;
			goto release_ret_r;
		}
		else if (verity_fec_decode(v, io,
					   DM_VERITY_BLOCK_TYPE_METADATA,
					   hash_block, data, NULL) == 0)
			aux->hash_verified = 1;
		else if (verity_handle_err(v,
					   DM_VERITY_BLOCK_TYPE_METADATA,
					   hash_block)) {
			r = -EIO;
			goto release_ret_r;
		}
	}

	data += offset;
	memcpy(want_digest, data, v->digest_size);
	r = 0;

release_ret_r:
	dm_bufio_release(buf);
	return r;
}

/*
 * Find a hash for a given block, write it to digest and verify the integrity
 * of the hash tree if necessary.
 */
int verity_hash_for_block(struct dm_verity *v, struct dm_verity_io *io,
			  sector_t block, u8 *digest, bool *is_zero)
{
	int r = 0, i;

	if (likely(v->levels)) {
		/*
		 * First, we try to get the requested hash for
		 * the current block. If the hash block itself is
		 * verified, zero is returned. If it isn't, this
		 * function returns 1 and we fall back to whole
		 * chain verification.
		 */
		r = verity_verify_level(v, io, block, 0, true, digest);
		if (likely(r <= 0))
			goto out;
	}

	memcpy(digest, v->root_digest, v->digest_size);

	for (i = v->levels - 1; i >= 0; i--) {
		r = verity_verify_level(v, io, block, i, false, digest);
		if (unlikely(r))
			goto out;
	}
out:
	if (!r && v->zero_digest)
		*is_zero = !memcmp(v->zero_digest, digest, v->digest_size);
	else
		*is_zero = false;

	return r;
}

/*
 * Calculates the digest for the given bio
 */
static int verity_for_io_block(struct dm_verity *v, struct dm_verity_io *io,
			       struct bvec_iter *iter, struct crypto_wait *wait)
{
	unsigned int todo = 1 << v->data_dev_block_bits;
	struct bio *bio = dm_bio_from_per_bio_data(io, v->ti->per_io_data_size);
	struct scatterlist sg;
	struct ahash_request *req = verity_io_hash_req(v, io);

	do {
		int r;
		unsigned int len;
		struct bio_vec bv = bio_iter_iovec(bio, *iter);

		sg_init_table(&sg, 1);

		len = bv.bv_len;

		if (likely(len >= todo))
			len = todo;
		/*
		 * Operating on a single page at a time looks suboptimal
		 * until you consider the typical block size is 4,096B.
		 * Going through this loops twice should be very rare.
		 */
		sg_set_page(&sg, bv.bv_page, len, bv.bv_offset);
		ahash_request_set_crypt(req, &sg, NULL, len);
		r = crypto_wait_req(crypto_ahash_update(req), wait);

		if (unlikely(r < 0)) {
			DMERR("verity_for_io_block crypto op failed: %d", r);
			return r;
		}

		bio_advance_iter(bio, iter, len);
		todo -= len;
	} while (todo);

	return 0;
}

/*
 * Calls function process for 1 << v->data_dev_block_bits bytes in the bio_vec
 * starting from iter.
 */
int verity_for_bv_block(struct dm_verity *v, struct dm_verity_io *io,
			struct bvec_iter *iter,
			int (*process)(struct dm_verity *v,
				       struct dm_verity_io *io, u8 *data,
				       size_t len))
{
	unsigned todo = 1 << v->data_dev_block_bits;
	struct bio *bio = dm_bio_from_per_bio_data(io, v->ti->per_io_data_size);

	do {
		int r;
		u8 *page;
		unsigned len;
		struct bio_vec bv = bio_iter_iovec(bio, *iter);

		page = bvec_kmap_local(&bv);
		len = bv.bv_len;

		if (likely(len >= todo))
			len = todo;

		r = process(v, io, page, len);
		kunmap_local(page);

		if (r < 0)
			return r;

		bio_advance_iter(bio, iter, len);
		todo -= len;
	} while (todo);

	return 0;
}

static int verity_bv_zero(struct dm_verity *v, struct dm_verity_io *io,
			  u8 *data, size_t len)
{
	memset(data, 0, len);
	return 0;
}

/*
 * Moves the bio iter one data block forward.
 */
static inline void verity_bv_skip_block(struct dm_verity *v,
					struct dm_verity_io *io,
					struct bvec_iter *iter)
{
	struct bio *bio = dm_bio_from_per_bio_data(io, v->ti->per_io_data_size);

	bio_advance_iter(bio, iter, 1 << v->data_dev_block_bits);
}

/*
 * Verify one "dm_verity_io" structure.
 */
static int verity_verify_io(struct dm_verity_io *io)
{
	bool is_zero;
	struct dm_verity *v = io->v;
#if defined(CONFIG_DM_VERITY_FEC)
	struct bvec_iter start;
#endif
	struct bvec_iter iter_copy;
	struct bvec_iter *iter;
	struct crypto_wait wait;
	struct bio *bio = dm_bio_from_per_bio_data(io, v->ti->per_io_data_size);
	unsigned int b;

	if (static_branch_unlikely(&use_tasklet_enabled) && io->in_tasklet) {
		/*
		 * Copy the iterator in case we need to restart
		 * verification in a work-queue.
		 */
		iter_copy = io->iter;
		iter = &iter_copy;
	} else
		iter = &io->iter;

	for (b = 0; b < io->n_blocks; b++) {
		int r;
		sector_t cur_block = io->block + b;
		struct ahash_request *req = verity_io_hash_req(v, io);

		if (v->validated_blocks &&
		    likely(test_bit(cur_block, v->validated_blocks))) {
			verity_bv_skip_block(v, io, iter);
			continue;
		}

		r = verity_hash_for_block(v, io, cur_block,
					  verity_io_want_digest(v, io),
					  &is_zero);
		if (unlikely(r < 0))
			return r;

		if (is_zero) {
			/*
			 * If we expect a zero block, don't validate, just
			 * return zeros.
			 */
			r = verity_for_bv_block(v, io, iter,
						verity_bv_zero);
			if (unlikely(r < 0))
				return r;

			continue;
		}

		r = verity_hash_init(v, req, &wait);
		if (unlikely(r < 0))
			return r;

#if defined(CONFIG_DM_VERITY_FEC)
		if (verity_fec_is_enabled(v))
			start = *iter;
#endif
		r = verity_for_io_block(v, io, iter, &wait);
		if (unlikely(r < 0))
			return r;

		r = verity_hash_final(v, req, verity_io_real_digest(v, io),
					&wait);
		if (unlikely(r < 0))
			return r;

		if (likely(memcmp(verity_io_real_digest(v, io),
				  verity_io_want_digest(v, io), v->digest_size) == 0)) {
			if (v->validated_blocks)
				set_bit(cur_block, v->validated_blocks);
			continue;
<<<<<<< HEAD
		} else if (verity_fec_decode(v, io, DM_VERITY_BLOCK_TYPE_DATA,
					   cur_block, NULL, &start) == 0) {
			continue;
=======
		} else if (static_branch_unlikely(&use_tasklet_enabled) &&
			   io->in_tasklet) {
			/*
			 * Error handling code (FEC included) cannot be run in a
			 * tasklet since it may sleep, so fallback to work-queue.
			 */
			return -EAGAIN;
#if defined(CONFIG_DM_VERITY_FEC)
		} else if (verity_fec_decode(v, io, DM_VERITY_BLOCK_TYPE_DATA,
					     cur_block, NULL, &start) == 0) {
			continue;
#endif
>>>>>>> 7365df19
		} else {
			if (bio->bi_status) {
				/*
				 * Error correction failed; Just return error
				 */
				return -EIO;
			}
			if (verity_handle_err(v, DM_VERITY_BLOCK_TYPE_DATA,
					      cur_block))
				return -EIO;
		}
	}

	return 0;
}

/*
 * Skip verity work in response to I/O error when system is shutting down.
 */
static inline bool verity_is_system_shutting_down(void)
{
	return system_state == SYSTEM_HALT || system_state == SYSTEM_POWER_OFF
		|| system_state == SYSTEM_RESTART;
}

/*
 * End one "io" structure with a given error.
 */
static void verity_finish_io(struct dm_verity_io *io, blk_status_t status)
{
	struct dm_verity *v = io->v;
	struct bio *bio = dm_bio_from_per_bio_data(io, v->ti->per_io_data_size);

	bio->bi_end_io = io->orig_bi_end_io;
	bio->bi_status = status;

	if (!static_branch_unlikely(&use_tasklet_enabled) || !io->in_tasklet)
		verity_fec_finish_io(io);

	bio_endio(bio);
}

static void verity_work(struct work_struct *w)
{
	struct dm_verity_io *io = container_of(w, struct dm_verity_io, work);

	io->in_tasklet = false;

	verity_fec_init_io(io);
	verity_finish_io(io, errno_to_blk_status(verity_verify_io(io)));
}

static void verity_tasklet(unsigned long data)
{
	struct dm_verity_io *io = (struct dm_verity_io *)data;
	int err;

	io->in_tasklet = true;
	err = verity_verify_io(io);
	if (err == -EAGAIN) {
		/* fallback to retrying with work-queue */
		INIT_WORK(&io->work, verity_work);
		queue_work(io->v->verify_wq, &io->work);
		return;
	}

	verity_finish_io(io, errno_to_blk_status(err));
}

static void verity_end_io(struct bio *bio)
{
	struct dm_verity_io *io = bio->bi_private;

	if (bio->bi_status &&
	    (!verity_fec_is_enabled(io->v) || verity_is_system_shutting_down())) {
		verity_finish_io(io, bio->bi_status);
		return;
	}

	if (static_branch_unlikely(&use_tasklet_enabled) && io->v->use_tasklet) {
		tasklet_init(&io->tasklet, verity_tasklet, (unsigned long)io);
		tasklet_schedule(&io->tasklet);
	} else {
		INIT_WORK(&io->work, verity_work);
		queue_work(io->v->verify_wq, &io->work);
	}
}

/*
 * Prefetch buffers for the specified io.
 * The root buffer is not prefetched, it is assumed that it will be cached
 * all the time.
 */
static void verity_prefetch_io(struct work_struct *work)
{
	struct dm_verity_prefetch_work *pw =
		container_of(work, struct dm_verity_prefetch_work, work);
	struct dm_verity *v = pw->v;
	int i;

	for (i = v->levels - 2; i >= 0; i--) {
		sector_t hash_block_start;
		sector_t hash_block_end;
		verity_hash_at_level(v, pw->block, i, &hash_block_start, NULL);
		verity_hash_at_level(v, pw->block + pw->n_blocks - 1, i, &hash_block_end, NULL);
		if (!i) {
			unsigned cluster = READ_ONCE(dm_verity_prefetch_cluster);

			cluster >>= v->data_dev_block_bits;
			if (unlikely(!cluster))
				goto no_prefetch_cluster;

			if (unlikely(cluster & (cluster - 1)))
				cluster = 1 << __fls(cluster);

			hash_block_start &= ~(sector_t)(cluster - 1);
			hash_block_end |= cluster - 1;
			if (unlikely(hash_block_end >= v->hash_blocks))
				hash_block_end = v->hash_blocks - 1;
		}
no_prefetch_cluster:
		dm_bufio_prefetch(v->bufio, hash_block_start,
				  hash_block_end - hash_block_start + 1);
	}

	kfree(pw);
}

static void verity_submit_prefetch(struct dm_verity *v, struct dm_verity_io *io)
{
	sector_t block = io->block;
	unsigned int n_blocks = io->n_blocks;
	struct dm_verity_prefetch_work *pw;

	if (v->validated_blocks) {
		while (n_blocks && test_bit(block, v->validated_blocks)) {
			block++;
			n_blocks--;
		}
		while (n_blocks && test_bit(block + n_blocks - 1,
					    v->validated_blocks))
			n_blocks--;
		if (!n_blocks)
			return;
	}

	pw = kmalloc(sizeof(struct dm_verity_prefetch_work),
		GFP_NOIO | __GFP_NORETRY | __GFP_NOMEMALLOC | __GFP_NOWARN);

	if (!pw)
		return;

	INIT_WORK(&pw->work, verity_prefetch_io);
	pw->v = v;
	pw->block = block;
	pw->n_blocks = n_blocks;
	queue_work(v->verify_wq, &pw->work);
}

/*
 * Bio map function. It allocates dm_verity_io structure and bio vector and
 * fills them. Then it issues prefetches and the I/O.
 */
static int verity_map(struct dm_target *ti, struct bio *bio)
{
	struct dm_verity *v = ti->private;
	struct dm_verity_io *io;

	bio_set_dev(bio, v->data_dev->bdev);
	bio->bi_iter.bi_sector = verity_map_sector(v, bio->bi_iter.bi_sector);

	if (((unsigned)bio->bi_iter.bi_sector | bio_sectors(bio)) &
	    ((1 << (v->data_dev_block_bits - SECTOR_SHIFT)) - 1)) {
		DMERR_LIMIT("unaligned io");
		return DM_MAPIO_KILL;
	}

	if (bio_end_sector(bio) >>
	    (v->data_dev_block_bits - SECTOR_SHIFT) > v->data_blocks) {
		DMERR_LIMIT("io out of range");
		return DM_MAPIO_KILL;
	}

	if (bio_data_dir(bio) == WRITE)
		return DM_MAPIO_KILL;

	io = dm_per_bio_data(bio, ti->per_io_data_size);
	io->v = v;
	io->orig_bi_end_io = bio->bi_end_io;
	io->block = bio->bi_iter.bi_sector >> (v->data_dev_block_bits - SECTOR_SHIFT);
	io->n_blocks = bio->bi_iter.bi_size >> v->data_dev_block_bits;

	bio->bi_end_io = verity_end_io;
	bio->bi_private = io;
	io->iter = bio->bi_iter;

	verity_submit_prefetch(v, io);

	submit_bio_noacct(bio);

	return DM_MAPIO_SUBMITTED;
}

/*
 * Status: V (valid) or C (corruption found)
 */
static void verity_status(struct dm_target *ti, status_type_t type,
			  unsigned status_flags, char *result, unsigned maxlen)
{
	struct dm_verity *v = ti->private;
	unsigned args = 0;
	unsigned sz = 0;
	unsigned x;

	switch (type) {
	case STATUSTYPE_INFO:
		DMEMIT("%c", v->hash_failed ? 'C' : 'V');
		break;
	case STATUSTYPE_TABLE:
		DMEMIT("%u %s %s %u %u %llu %llu %s ",
			v->version,
			v->data_dev->name,
			v->hash_dev->name,
			1 << v->data_dev_block_bits,
			1 << v->hash_dev_block_bits,
			(unsigned long long)v->data_blocks,
			(unsigned long long)v->hash_start,
			v->alg_name
			);
		for (x = 0; x < v->digest_size; x++)
			DMEMIT("%02x", v->root_digest[x]);
		DMEMIT(" ");
		if (!v->salt_size)
			DMEMIT("-");
		else
			for (x = 0; x < v->salt_size; x++)
				DMEMIT("%02x", v->salt[x]);
		if (v->mode != DM_VERITY_MODE_EIO)
			args++;
		if (verity_fec_is_enabled(v))
			args += DM_VERITY_OPTS_FEC;
		if (v->zero_digest)
			args++;
		if (v->validated_blocks)
			args++;
		if (v->use_tasklet)
			args++;
		if (v->signature_key_desc)
			args += DM_VERITY_ROOT_HASH_VERIFICATION_OPTS;
		if (!args)
			return;
		DMEMIT(" %u", args);
		if (v->mode != DM_VERITY_MODE_EIO) {
			DMEMIT(" ");
			switch (v->mode) {
			case DM_VERITY_MODE_LOGGING:
				DMEMIT(DM_VERITY_OPT_LOGGING);
				break;
			case DM_VERITY_MODE_RESTART:
				DMEMIT(DM_VERITY_OPT_RESTART);
				break;
			case DM_VERITY_MODE_PANIC:
				DMEMIT(DM_VERITY_OPT_PANIC);
				break;
			default:
				BUG();
			}
		}
		if (v->zero_digest)
			DMEMIT(" " DM_VERITY_OPT_IGN_ZEROES);
		if (v->validated_blocks)
			DMEMIT(" " DM_VERITY_OPT_AT_MOST_ONCE);
		if (v->use_tasklet)
			DMEMIT(" " DM_VERITY_OPT_TASKLET_VERIFY);
		sz = verity_fec_status_table(v, sz, result, maxlen);
		if (v->signature_key_desc)
			DMEMIT(" " DM_VERITY_ROOT_HASH_VERIFICATION_OPT_SIG_KEY
				" %s", v->signature_key_desc);
		break;

	case STATUSTYPE_IMA:
		DMEMIT_TARGET_NAME_VERSION(ti->type);
		DMEMIT(",hash_failed=%c", v->hash_failed ? 'C' : 'V');
		DMEMIT(",verity_version=%u", v->version);
		DMEMIT(",data_device_name=%s", v->data_dev->name);
		DMEMIT(",hash_device_name=%s", v->hash_dev->name);
		DMEMIT(",verity_algorithm=%s", v->alg_name);

		DMEMIT(",root_digest=");
		for (x = 0; x < v->digest_size; x++)
			DMEMIT("%02x", v->root_digest[x]);

		DMEMIT(",salt=");
		if (!v->salt_size)
			DMEMIT("-");
		else
			for (x = 0; x < v->salt_size; x++)
				DMEMIT("%02x", v->salt[x]);

		DMEMIT(",ignore_zero_blocks=%c", v->zero_digest ? 'y' : 'n');
		DMEMIT(",check_at_most_once=%c", v->validated_blocks ? 'y' : 'n');
		if (v->signature_key_desc)
			DMEMIT(",root_hash_sig_key_desc=%s", v->signature_key_desc);

		if (v->mode != DM_VERITY_MODE_EIO) {
			DMEMIT(",verity_mode=");
			switch (v->mode) {
			case DM_VERITY_MODE_LOGGING:
				DMEMIT(DM_VERITY_OPT_LOGGING);
				break;
			case DM_VERITY_MODE_RESTART:
				DMEMIT(DM_VERITY_OPT_RESTART);
				break;
			case DM_VERITY_MODE_PANIC:
				DMEMIT(DM_VERITY_OPT_PANIC);
				break;
			default:
				DMEMIT("invalid");
			}
		}
		DMEMIT(";");
		break;
	}
}

static int verity_prepare_ioctl(struct dm_target *ti, struct block_device **bdev)
{
	struct dm_verity *v = ti->private;

	*bdev = v->data_dev->bdev;

	if (v->data_start || ti->len != bdev_nr_sectors(v->data_dev->bdev))
		return 1;
	return 0;
}

static int verity_iterate_devices(struct dm_target *ti,
				  iterate_devices_callout_fn fn, void *data)
{
	struct dm_verity *v = ti->private;

	return fn(ti, v->data_dev, v->data_start, ti->len, data);
}

static void verity_io_hints(struct dm_target *ti, struct queue_limits *limits)
{
	struct dm_verity *v = ti->private;

	if (limits->logical_block_size < 1 << v->data_dev_block_bits)
		limits->logical_block_size = 1 << v->data_dev_block_bits;

	if (limits->physical_block_size < 1 << v->data_dev_block_bits)
		limits->physical_block_size = 1 << v->data_dev_block_bits;

	blk_limits_io_min(limits, limits->logical_block_size);
}

static void verity_dtr(struct dm_target *ti)
{
	struct dm_verity *v = ti->private;

	if (v->verify_wq)
		destroy_workqueue(v->verify_wq);

	if (v->bufio)
		dm_bufio_client_destroy(v->bufio);

	kvfree(v->validated_blocks);
	kfree(v->salt);
	kfree(v->root_digest);
	kfree(v->zero_digest);

	if (v->tfm)
		crypto_free_ahash(v->tfm);

	kfree(v->alg_name);

	if (v->hash_dev)
		dm_put_device(ti, v->hash_dev);

	if (v->data_dev)
		dm_put_device(ti, v->data_dev);

	verity_fec_dtr(v);

	kfree(v->signature_key_desc);

	if (v->use_tasklet)
		static_branch_dec(&use_tasklet_enabled);

	kfree(v);
}

static int verity_alloc_most_once(struct dm_verity *v)
{
	struct dm_target *ti = v->ti;

	/* the bitset can only handle INT_MAX blocks */
	if (v->data_blocks > INT_MAX) {
		ti->error = "device too large to use check_at_most_once";
		return -E2BIG;
	}

	v->validated_blocks = kvcalloc(BITS_TO_LONGS(v->data_blocks),
				       sizeof(unsigned long),
				       GFP_KERNEL);
	if (!v->validated_blocks) {
		ti->error = "failed to allocate bitset for check_at_most_once";
		return -ENOMEM;
	}

	return 0;
}

static int verity_alloc_zero_digest(struct dm_verity *v)
{
	int r = -ENOMEM;
	struct ahash_request *req;
	u8 *zero_data;

	v->zero_digest = kmalloc(v->digest_size, GFP_KERNEL);

	if (!v->zero_digest)
		return r;

	req = kmalloc(v->ahash_reqsize, GFP_KERNEL);

	if (!req)
		return r; /* verity_dtr will free zero_digest */

	zero_data = kzalloc(1 << v->data_dev_block_bits, GFP_KERNEL);

	if (!zero_data)
		goto out;

	r = verity_hash(v, req, zero_data, 1 << v->data_dev_block_bits,
			v->zero_digest);

out:
	kfree(req);
	kfree(zero_data);

	return r;
}

static inline bool verity_is_verity_mode(const char *arg_name)
{
	return (!strcasecmp(arg_name, DM_VERITY_OPT_LOGGING) ||
		!strcasecmp(arg_name, DM_VERITY_OPT_RESTART) ||
		!strcasecmp(arg_name, DM_VERITY_OPT_PANIC));
}

static int verity_parse_verity_mode(struct dm_verity *v, const char *arg_name)
{
	if (v->mode)
		return -EINVAL;

	if (!strcasecmp(arg_name, DM_VERITY_OPT_LOGGING))
		v->mode = DM_VERITY_MODE_LOGGING;
	else if (!strcasecmp(arg_name, DM_VERITY_OPT_RESTART))
		v->mode = DM_VERITY_MODE_RESTART;
	else if (!strcasecmp(arg_name, DM_VERITY_OPT_PANIC))
		v->mode = DM_VERITY_MODE_PANIC;

	return 0;
}

static int verity_parse_opt_args(struct dm_arg_set *as, struct dm_verity *v,
				 struct dm_verity_sig_opts *verify_args,
				 bool only_modifier_opts)
{
	int r = 0;
	unsigned argc;
	struct dm_target *ti = v->ti;
	const char *arg_name;

	static const struct dm_arg _args[] = {
		{0, DM_VERITY_OPTS_MAX, "Invalid number of feature args"},
	};

	r = dm_read_arg_group(_args, as, &argc, &ti->error);
	if (r)
		return -EINVAL;

	if (!argc)
		return 0;

	do {
		arg_name = dm_shift_arg(as);
		argc--;

		if (verity_is_verity_mode(arg_name)) {
			if (only_modifier_opts)
				continue;
			r = verity_parse_verity_mode(v, arg_name);
			if (r) {
				ti->error = "Conflicting error handling parameters";
				return r;
			}
			continue;

		} else if (!strcasecmp(arg_name, DM_VERITY_OPT_IGN_ZEROES)) {
			if (only_modifier_opts)
				continue;
			r = verity_alloc_zero_digest(v);
			if (r) {
				ti->error = "Cannot allocate zero digest";
				return r;
			}
			continue;

		} else if (!strcasecmp(arg_name, DM_VERITY_OPT_AT_MOST_ONCE)) {
			if (only_modifier_opts)
				continue;
			r = verity_alloc_most_once(v);
			if (r)
				return r;
			continue;

		} else if (!strcasecmp(arg_name, DM_VERITY_OPT_TASKLET_VERIFY)) {
			v->use_tasklet = true;
			static_branch_inc(&use_tasklet_enabled);
			continue;

		} else if (verity_is_fec_opt_arg(arg_name)) {
			if (only_modifier_opts)
				continue;
			r = verity_fec_parse_opt_args(as, v, &argc, arg_name);
			if (r)
				return r;
			continue;

		} else if (verity_verify_is_sig_opt_arg(arg_name)) {
			if (only_modifier_opts)
				continue;
			r = verity_verify_sig_parse_opt_args(as, v,
							     verify_args,
							     &argc, arg_name);
			if (r)
				return r;
			continue;

		} else if (only_modifier_opts) {
			/*
			 * Ignore unrecognized opt, could easily be an extra
			 * argument to an option whose parsing was skipped.
			 * Normal parsing (@only_modifier_opts=false) will
			 * properly parse all options (and their extra args).
			 */
			continue;
		}

		DMERR("Unrecognized verity feature request: %s", arg_name);
		ti->error = "Unrecognized verity feature request";
		return -EINVAL;
	} while (argc && !r);

	return r;
}

/*
 * Target parameters:
 *	<version>	The current format is version 1.
 *			Vsn 0 is compatible with original Chromium OS releases.
 *	<data device>
 *	<hash device>
 *	<data block size>
 *	<hash block size>
 *	<the number of data blocks>
 *	<hash start block>
 *	<algorithm>
 *	<digest>
 *	<salt>		Hex string or "-" if no salt.
 */
static int verity_ctr(struct dm_target *ti, unsigned argc, char **argv)
{
	struct dm_verity *v;
	struct dm_verity_sig_opts verify_args = {0};
	struct dm_arg_set as;
	unsigned int num;
	unsigned int wq_flags;
	unsigned long long num_ll;
	int r;
	int i;
	sector_t hash_position;
	char dummy;
	char *root_hash_digest_to_validate;

	v = kzalloc(sizeof(struct dm_verity), GFP_KERNEL);
	if (!v) {
		ti->error = "Cannot allocate verity structure";
		return -ENOMEM;
	}
	ti->private = v;
	v->ti = ti;

	r = verity_fec_ctr_alloc(v);
	if (r)
		goto bad;

	if ((dm_table_get_mode(ti->table) & ~FMODE_READ)) {
		ti->error = "Device must be readonly";
		r = -EINVAL;
		goto bad;
	}

	if (argc < 10) {
		ti->error = "Not enough arguments";
		r = -EINVAL;
		goto bad;
	}

	/* Parse optional parameters that modify primary args */
	if (argc > 10) {
		as.argc = argc - 10;
		as.argv = argv + 10;
		r = verity_parse_opt_args(&as, v, &verify_args, true);
		if (r < 0)
			goto bad;
	}

	if (sscanf(argv[0], "%u%c", &num, &dummy) != 1 ||
	    num > 1) {
		ti->error = "Invalid version";
		r = -EINVAL;
		goto bad;
	}
	v->version = num;

	r = dm_get_device(ti, argv[1], FMODE_READ, &v->data_dev);
	if (r) {
		ti->error = "Data device lookup failed";
		goto bad;
	}

	r = dm_get_device(ti, argv[2], FMODE_READ, &v->hash_dev);
	if (r) {
		ti->error = "Hash device lookup failed";
		goto bad;
	}

	if (sscanf(argv[3], "%u%c", &num, &dummy) != 1 ||
	    !num || (num & (num - 1)) ||
	    num < bdev_logical_block_size(v->data_dev->bdev) ||
	    num > PAGE_SIZE) {
		ti->error = "Invalid data device block size";
		r = -EINVAL;
		goto bad;
	}
	v->data_dev_block_bits = __ffs(num);

	if (sscanf(argv[4], "%u%c", &num, &dummy) != 1 ||
	    !num || (num & (num - 1)) ||
	    num < bdev_logical_block_size(v->hash_dev->bdev) ||
	    num > INT_MAX) {
		ti->error = "Invalid hash device block size";
		r = -EINVAL;
		goto bad;
	}
	v->hash_dev_block_bits = __ffs(num);

	if (sscanf(argv[5], "%llu%c", &num_ll, &dummy) != 1 ||
	    (sector_t)(num_ll << (v->data_dev_block_bits - SECTOR_SHIFT))
	    >> (v->data_dev_block_bits - SECTOR_SHIFT) != num_ll) {
		ti->error = "Invalid data blocks";
		r = -EINVAL;
		goto bad;
	}
	v->data_blocks = num_ll;

	if (ti->len > (v->data_blocks << (v->data_dev_block_bits - SECTOR_SHIFT))) {
		ti->error = "Data device is too small";
		r = -EINVAL;
		goto bad;
	}

	if (sscanf(argv[6], "%llu%c", &num_ll, &dummy) != 1 ||
	    (sector_t)(num_ll << (v->hash_dev_block_bits - SECTOR_SHIFT))
	    >> (v->hash_dev_block_bits - SECTOR_SHIFT) != num_ll) {
		ti->error = "Invalid hash start";
		r = -EINVAL;
		goto bad;
	}
	v->hash_start = num_ll;

	v->alg_name = kstrdup(argv[7], GFP_KERNEL);
	if (!v->alg_name) {
		ti->error = "Cannot allocate algorithm name";
		r = -ENOMEM;
		goto bad;
	}

	v->tfm = crypto_alloc_ahash(v->alg_name, 0,
				    v->use_tasklet ? CRYPTO_ALG_ASYNC : 0);
	if (IS_ERR(v->tfm)) {
		ti->error = "Cannot initialize hash function";
		r = PTR_ERR(v->tfm);
		v->tfm = NULL;
		goto bad;
	}

	/*
	 * dm-verity performance can vary greatly depending on which hash
	 * algorithm implementation is used.  Help people debug performance
	 * problems by logging the ->cra_driver_name.
	 */
	DMINFO("%s using implementation \"%s\"", v->alg_name,
	       crypto_hash_alg_common(v->tfm)->base.cra_driver_name);

	v->digest_size = crypto_ahash_digestsize(v->tfm);
	if ((1 << v->hash_dev_block_bits) < v->digest_size * 2) {
		ti->error = "Digest size too big";
		r = -EINVAL;
		goto bad;
	}
	v->ahash_reqsize = sizeof(struct ahash_request) +
		crypto_ahash_reqsize(v->tfm);

	v->root_digest = kmalloc(v->digest_size, GFP_KERNEL);
	if (!v->root_digest) {
		ti->error = "Cannot allocate root digest";
		r = -ENOMEM;
		goto bad;
	}
	if (strlen(argv[8]) != v->digest_size * 2 ||
	    hex2bin(v->root_digest, argv[8], v->digest_size)) {
		ti->error = "Invalid root digest";
		r = -EINVAL;
		goto bad;
	}
	root_hash_digest_to_validate = argv[8];

	if (strcmp(argv[9], "-")) {
		v->salt_size = strlen(argv[9]) / 2;
		v->salt = kmalloc(v->salt_size, GFP_KERNEL);
		if (!v->salt) {
			ti->error = "Cannot allocate salt";
			r = -ENOMEM;
			goto bad;
		}
		if (strlen(argv[9]) != v->salt_size * 2 ||
		    hex2bin(v->salt, argv[9], v->salt_size)) {
			ti->error = "Invalid salt";
			r = -EINVAL;
			goto bad;
		}
	}

	argv += 10;
	argc -= 10;

	/* Optional parameters */
	if (argc) {
		as.argc = argc;
		as.argv = argv;
		r = verity_parse_opt_args(&as, v, &verify_args, false);
		if (r < 0)
			goto bad;
	}

	/* Root hash signature is  a optional parameter*/
	r = verity_verify_root_hash(root_hash_digest_to_validate,
				    strlen(root_hash_digest_to_validate),
				    verify_args.sig,
				    verify_args.sig_size);
	if (r < 0) {
		ti->error = "Root hash verification failed";
		goto bad;
	}
	v->hash_per_block_bits =
		__fls((1 << v->hash_dev_block_bits) / v->digest_size);

	v->levels = 0;
	if (v->data_blocks)
		while (v->hash_per_block_bits * v->levels < 64 &&
		       (unsigned long long)(v->data_blocks - 1) >>
		       (v->hash_per_block_bits * v->levels))
			v->levels++;

	if (v->levels > DM_VERITY_MAX_LEVELS) {
		ti->error = "Too many tree levels";
		r = -E2BIG;
		goto bad;
	}

	hash_position = v->hash_start;
	for (i = v->levels - 1; i >= 0; i--) {
		sector_t s;
		v->hash_level_block[i] = hash_position;
		s = (v->data_blocks + ((sector_t)1 << ((i + 1) * v->hash_per_block_bits)) - 1)
					>> ((i + 1) * v->hash_per_block_bits);
		if (hash_position + s < hash_position) {
			ti->error = "Hash device offset overflow";
			r = -E2BIG;
			goto bad;
		}
		hash_position += s;
	}
	v->hash_blocks = hash_position;

	v->bufio = dm_bufio_client_create(v->hash_dev->bdev,
		1 << v->hash_dev_block_bits, 1, sizeof(struct buffer_aux),
		dm_bufio_alloc_callback, NULL,
		v->use_tasklet ? DM_BUFIO_CLIENT_NO_SLEEP : 0);
	if (IS_ERR(v->bufio)) {
		ti->error = "Cannot initialize dm-bufio";
		r = PTR_ERR(v->bufio);
		v->bufio = NULL;
		goto bad;
	}

	if (dm_bufio_get_device_size(v->bufio) < v->hash_blocks) {
		ti->error = "Hash device is too small";
		r = -E2BIG;
		goto bad;
	}

	/* WQ_UNBOUND greatly improves performance when running on ramdisk */
	wq_flags = WQ_MEM_RECLAIM | WQ_UNBOUND;
	if (v->use_tasklet) {
		/*
		 * Allow verify_wq to preempt softirq since verification in
		 * tasklet will fall-back to using it for error handling
		 * (or if the bufio cache doesn't have required hashes).
		 */
		wq_flags |= WQ_HIGHPRI;
	}
	v->verify_wq = alloc_workqueue("kverityd", wq_flags, num_online_cpus());
	if (!v->verify_wq) {
		ti->error = "Cannot allocate workqueue";
		r = -ENOMEM;
		goto bad;
	}

	ti->per_io_data_size = sizeof(struct dm_verity_io) +
				v->ahash_reqsize + v->digest_size * 2;

	r = verity_fec_ctr(v);
	if (r)
		goto bad;

	ti->per_io_data_size = roundup(ti->per_io_data_size,
				       __alignof__(struct dm_verity_io));

	verity_verify_sig_opts_cleanup(&verify_args);

	return 0;

bad:

	verity_verify_sig_opts_cleanup(&verify_args);
	verity_dtr(ti);

	return r;
}

/*
 * Check whether a DM target is a verity target.
 */
bool dm_is_verity_target(struct dm_target *ti)
{
	return ti->type->module == THIS_MODULE;
}

/*
<<<<<<< HEAD
=======
 * Get the verity mode (error behavior) of a verity target.
 *
 * Returns the verity mode of the target, or -EINVAL if 'ti' is not a verity
 * target.
 */
int dm_verity_get_mode(struct dm_target *ti)
{
	struct dm_verity *v = ti->private;

	if (!dm_is_verity_target(ti))
		return -EINVAL;

	return v->mode;
}

/*
>>>>>>> 7365df19
 * Get the root digest of a verity target.
 *
 * Returns a copy of the root digest, the caller is responsible for
 * freeing the memory of the digest.
 */
int dm_verity_get_root_digest(struct dm_target *ti, u8 **root_digest, unsigned int *digest_size)
{
	struct dm_verity *v = ti->private;

	if (!dm_is_verity_target(ti))
		return -EINVAL;

	*root_digest = kmemdup(v->root_digest, v->digest_size, GFP_KERNEL);
	if (*root_digest == NULL)
		return -ENOMEM;

	*digest_size = v->digest_size;

	return 0;
}

static struct target_type verity_target = {
	.name		= "verity",
	.features	= DM_TARGET_IMMUTABLE,
<<<<<<< HEAD
	.version	= {1, 8, 1},
=======
	.version	= {1, 9, 0},
>>>>>>> 7365df19
	.module		= THIS_MODULE,
	.ctr		= verity_ctr,
	.dtr		= verity_dtr,
	.map		= verity_map,
	.status		= verity_status,
	.prepare_ioctl	= verity_prepare_ioctl,
	.iterate_devices = verity_iterate_devices,
	.io_hints	= verity_io_hints,
};

static int __init dm_verity_init(void)
{
	int r;

	r = dm_register_target(&verity_target);
	if (r < 0)
		DMERR("register failed %d", r);

	return r;
}

static void __exit dm_verity_exit(void)
{
	dm_unregister_target(&verity_target);
}

module_init(dm_verity_init);
module_exit(dm_verity_exit);

MODULE_AUTHOR("Mikulas Patocka <mpatocka@redhat.com>");
MODULE_AUTHOR("Mandeep Baines <msb@chromium.org>");
MODULE_AUTHOR("Will Drewry <wad@chromium.org>");
MODULE_DESCRIPTION(DM_NAME " target for transparent disk integrity checking");
MODULE_LICENSE("GPL");<|MERGE_RESOLUTION|>--- conflicted
+++ resolved
@@ -20,10 +20,7 @@
 #include <linux/reboot.h>
 #include <linux/scatterlist.h>
 #include <linux/string.h>
-<<<<<<< HEAD
-=======
 #include <linux/jump_label.h>
->>>>>>> 7365df19
 
 #define DM_MSG_PREFIX			"verity"
 
@@ -573,11 +570,6 @@
 			if (v->validated_blocks)
 				set_bit(cur_block, v->validated_blocks);
 			continue;
-<<<<<<< HEAD
-		} else if (verity_fec_decode(v, io, DM_VERITY_BLOCK_TYPE_DATA,
-					   cur_block, NULL, &start) == 0) {
-			continue;
-=======
 		} else if (static_branch_unlikely(&use_tasklet_enabled) &&
 			   io->in_tasklet) {
 			/*
@@ -590,7 +582,6 @@
 					     cur_block, NULL, &start) == 0) {
 			continue;
 #endif
->>>>>>> 7365df19
 		} else {
 			if (bio->bi_status) {
 				/*
@@ -1456,8 +1447,6 @@
 }
 
 /*
-<<<<<<< HEAD
-=======
  * Get the verity mode (error behavior) of a verity target.
  *
  * Returns the verity mode of the target, or -EINVAL if 'ti' is not a verity
@@ -1474,7 +1463,6 @@
 }
 
 /*
->>>>>>> 7365df19
  * Get the root digest of a verity target.
  *
  * Returns a copy of the root digest, the caller is responsible for
@@ -1499,11 +1487,7 @@
 static struct target_type verity_target = {
 	.name		= "verity",
 	.features	= DM_TARGET_IMMUTABLE,
-<<<<<<< HEAD
-	.version	= {1, 8, 1},
-=======
 	.version	= {1, 9, 0},
->>>>>>> 7365df19
 	.module		= THIS_MODULE,
 	.ctr		= verity_ctr,
 	.dtr		= verity_dtr,
