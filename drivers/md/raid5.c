--- conflicted
+++ resolved
@@ -459,11 +459,7 @@
 						     < (conf->max_nr_stripes *3/4)
 						     || !conf->inactive_blocked),
 						    conf->device_lock,
-<<<<<<< HEAD
-						    md_raid5_kick_device(conf));
-=======
 						    );
->>>>>>> d762f438
 				conf->inactive_blocked = 0;
 			} else
 				init_stripe(sh, sector, previous);
@@ -1472,11 +1468,7 @@
 		wait_event_lock_irq(conf->wait_for_stripe,
 				    !list_empty(&conf->inactive_list),
 				    conf->device_lock,
-<<<<<<< HEAD
-				    blk_flush_plug(current));
-=======
 				    );
->>>>>>> d762f438
 		osh = get_free_stripe(conf);
 		spin_unlock_irq(&conf->device_lock);
 		atomic_set(&nsh->count, 1);
@@ -3644,24 +3636,6 @@
 	}
 }
 
-<<<<<<< HEAD
-void md_raid5_kick_device(raid5_conf_t *conf)
-{
-	blk_flush_plug(current);
-	raid5_activate_delayed(conf);
-	md_wakeup_thread(conf->mddev->thread);
-}
-EXPORT_SYMBOL_GPL(md_raid5_kick_device);
-
-static void raid5_unplug(struct plug_handle *plug)
-{
-	raid5_conf_t *conf = container_of(plug, raid5_conf_t, plug);
-
-	md_raid5_kick_device(conf);
-}
-
-=======
->>>>>>> d762f438
 int md_raid5_congested(mddev_t *mddev, int bits)
 {
 	raid5_conf_t *conf = mddev->private;
@@ -4065,11 +4039,7 @@
 				 * add failed due to overlap.  Flush everything
 				 * and wait a while
 				 */
-<<<<<<< HEAD
-				md_raid5_kick_device(conf);
-=======
 				md_wakeup_thread(mddev->thread);
->>>>>>> d762f438
 				release_stripe(sh);
 				schedule();
 				goto retry;
@@ -4546,10 +4516,7 @@
 	spin_unlock_irq(&conf->device_lock);
 
 	async_tx_issue_pending_all();
-<<<<<<< HEAD
-=======
 	blk_finish_plug(&plug);
->>>>>>> d762f438
 
 	pr_debug("--- raid5d inactive\n");
 }
@@ -5182,10 +5149,6 @@
 
 		mddev->queue->backing_dev_info.congested_data = mddev;
 		mddev->queue->backing_dev_info.congested_fn = raid5_congested;
-<<<<<<< HEAD
-		mddev->queue->queue_lock = &conf->device_lock;
-=======
->>>>>>> d762f438
 
 		chunk_size = mddev->chunk_sectors << 9;
 		blk_queue_io_min(mddev->queue, chunk_size);
