--- conflicted
+++ resolved
@@ -368,17 +368,12 @@
 	{ .compatible = "renesas,r8a779g0",	.data = &soc_rcar_v4h },
 #endif
 #if defined(CONFIG_ARCH_R9A07G043)
-<<<<<<< HEAD
-	{ .compatible = "renesas,r9a07g043",	.data = &soc_rz_g2ul },
-#endif
-=======
 #ifdef CONFIG_RISCV
 	{ .compatible = "renesas,r9a07g043",	.data = &soc_rz_five },
 #else
 	{ .compatible = "renesas,r9a07g043",	.data = &soc_rz_g2ul },
 #endif
 #endif
->>>>>>> 7365df19
 #if defined(CONFIG_ARCH_R9A07G044)
 	{ .compatible = "renesas,r9a07g044",	.data = &soc_rz_g2l },
 #endif
