--- conflicted
+++ resolved
@@ -42,27 +42,13 @@
 	  called rmi_smbus.
 
 config RMI4_F03
-<<<<<<< HEAD
-        bool "RMI4 Function 03 (PS2 Guest)"
-	depends on RMI4_CORE
-        help
-          Say Y here if you want to add support for RMI4 function 03.
-=======
 	bool "RMI4 Function 03 (PS2 Guest)"
 	depends on RMI4_CORE
 	help
 	  Say Y here if you want to add support for RMI4 function 03.
->>>>>>> 6e11617f
 
 	  Function 03 provides PS2 guest support for RMI4 devices. This
 	  includes support for TrackPoints on TouchPads.
-
-config RMI4_F03_SERIO
-	tristate
-	depends on RMI4_CORE
-	depends on RMI4_F03
-	default RMI4_CORE
-	select SERIO
 
 config RMI4_F03_SERIO
 	tristate
