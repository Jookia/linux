// SPDX-License-Identifier: GPL-2.0
/*
 *  Copyright (C) 1991, 1992, 1993, 1994  Linus Torvalds
 */

#include <linux/types.h>
#include <linux/kernel.h>
#include <linux/termios.h>
#include <linux/tty.h>
#include <linux/export.h>
#include "tty.h"


/*
 * Routine which returns the baud rate of the tty
 *
 * Note that the baud_table needs to be kept in sync with the
 * include/asm/termbits.h file.
 */
static const speed_t baud_table[] = {
	0, 50, 75, 110, 134, 150, 200, 300, 600, 1200, 1800, 2400,
	4800, 9600, 19200, 38400, 57600, 115200, 230400, 460800,
#ifdef __sparc__
	76800, 153600, 307200, 614400, 921600, 500000, 576000,
	1000000, 1152000, 1500000, 2000000
#else
	500000, 576000, 921600, 1000000, 1152000, 1500000, 2000000,
	2500000, 3000000, 3500000, 4000000
#endif
};

static const tcflag_t baud_bits[] = {
	B0, B50, B75, B110, B134, B150, B200, B300, B600, B1200, B1800, B2400,
	B4800, B9600, B19200, B38400, B57600, B115200, B230400, B460800,
#ifdef __sparc__
	B76800, B153600, B307200, B614400, B921600, B500000, B576000,
	B1000000, B1152000, B1500000, B2000000
#else
	B500000, B576000, B921600, B1000000, B1152000, B1500000, B2000000,
	B2500000, B3000000, B3500000, B4000000
#endif
};

static int n_baud_table = ARRAY_SIZE(baud_table);

/**
 *	tty_termios_baud_rate
 *	@termios: termios structure
 *
 *	Convert termios baud rate data into a speed. This should be called
 *	with the termios lock held if this termios is a terminal termios
 *	structure. Device drivers can call this function but should use
 *	->c_[io]speed directly as they are updated.
 *
 *	Locking: none
 */

speed_t tty_termios_baud_rate(const struct ktermios *termios)
{
	unsigned int cbaud;

	cbaud = termios->c_cflag & CBAUD;

	/* Magic token for arbitrary speed via c_ispeed/c_ospeed */
	if (cbaud == BOTHER)
		return termios->c_ospeed;

	if (cbaud & CBAUDEX) {
		cbaud &= ~CBAUDEX;
		cbaud += 15;
	}
	return cbaud >= n_baud_table ? 0 : baud_table[cbaud];
}
EXPORT_SYMBOL(tty_termios_baud_rate);

/**
 *	tty_termios_input_baud_rate
 *	@termios: termios structure
 *
 *	Convert termios baud rate data into a speed. This should be called
 *	with the termios lock held if this termios is a terminal termios
 *	structure. Device drivers can call this function but should use
 *	->c_[io]speed directly as they are updated.
 *
 *	Locking: none
 */

speed_t tty_termios_input_baud_rate(const struct ktermios *termios)
{
	unsigned int cbaud = (termios->c_cflag >> IBSHIFT) & CBAUD;

	if (cbaud == B0)
		return tty_termios_baud_rate(termios);

<<<<<<< HEAD
	/* Magic token for arbitrary speed via c_ispeed*/
=======
	/* Magic token for arbitrary speed via c_ispeed */
>>>>>>> 7365df19
	if (cbaud == BOTHER)
		return termios->c_ispeed;

	if (cbaud & CBAUDEX) {
		cbaud &= ~CBAUDEX;
		cbaud += 15;
	}
	return cbaud >= n_baud_table ? 0 : baud_table[cbaud];
}
EXPORT_SYMBOL(tty_termios_input_baud_rate);

/**
 *	tty_termios_encode_baud_rate
 *	@termios: ktermios structure holding user requested state
 *	@ibaud: input speed
 *	@obaud: output speed
 *
 *	Encode the speeds set into the passed termios structure. This is
 *	used as a library helper for drivers so that they can report back
 *	the actual speed selected when it differs from the speed requested
 *
 *	For maximal back compatibility with legacy SYS5/POSIX *nix behaviour
 *	we need to carefully set the bits when the user does not get the
 *	desired speed. We allow small margins and preserve as much of possible
 *	of the input intent to keep compatibility.
 *
 *	Locking: Caller should hold termios lock. This is already held
 *	when calling this function from the driver termios handler.
 *
 *	The ifdefs deal with platforms whose owners have yet to update them
 *	and will all go away once this is done.
 */

void tty_termios_encode_baud_rate(struct ktermios *termios,
				  speed_t ibaud, speed_t obaud)
{
	int i = 0;
	int ifound = -1, ofound = -1;
	int iclose = ibaud/50, oclose = obaud/50;
	int ibinput = 0;

	if (obaud == 0)			/* CD dropped */
		ibaud = 0;		/* Clear ibaud to be sure */

	termios->c_ispeed = ibaud;
	termios->c_ospeed = obaud;

	if (((termios->c_cflag >> IBSHIFT) & CBAUD) != B0)
		ibinput = 1;	/* An input speed was specified */

	/* If the user asked for a precise weird speed give a precise weird
	 * answer. If they asked for a Bfoo speed they may have problems
	 * digesting non-exact replies so fuzz a bit.
	 */

	if ((termios->c_cflag & CBAUD) == BOTHER) {
		oclose = 0;
		if (!ibinput)
			iclose = 0;
	}
	if (((termios->c_cflag >> IBSHIFT) & CBAUD) == BOTHER)
		iclose = 0;

	termios->c_cflag &= ~CBAUD;
	termios->c_cflag &= ~(CBAUD << IBSHIFT);

	/*
	 *	Our goal is to find a close match to the standard baud rate
	 *	returned. Walk the baud rate table and if we get a very close
	 *	match then report back the speed as a POSIX Bxxxx value by
	 *	preference
	 */

	do {
		if (obaud - oclose <= baud_table[i] &&
		    obaud + oclose >= baud_table[i]) {
			termios->c_cflag |= baud_bits[i];
			ofound = i;
		}
		if (ibaud - iclose <= baud_table[i] &&
		    ibaud + iclose >= baud_table[i]) {
			/* For the case input == output don't set IBAUD bits
			 * if the user didn't do so.
			 */
			if (ofound == i && !ibinput) {
				ifound  = i;
			} else {
				ifound = i;
				termios->c_cflag |= (baud_bits[i] << IBSHIFT);
			}
		}
	} while (++i < n_baud_table);

	/* If we found no match then use BOTHER. */
	if (ofound == -1)
		termios->c_cflag |= BOTHER;
	/* Set exact input bits only if the input and output differ or the
	 * user already did.
	 */
	if (ifound == -1 && (ibaud != obaud || ibinput))
		termios->c_cflag |= (BOTHER << IBSHIFT);
}
EXPORT_SYMBOL_GPL(tty_termios_encode_baud_rate);

/**
 *	tty_encode_baud_rate		-	set baud rate of the tty
 *	@tty:   terminal device
 *	@ibaud: input baud rate
 *	@obaud: output baud rate
 *
 *	Update the current termios data for the tty with the new speed
 *	settings. The caller must hold the termios_rwsem for the tty in
 *	question.
 */

void tty_encode_baud_rate(struct tty_struct *tty, speed_t ibaud, speed_t obaud)
{
	tty_termios_encode_baud_rate(&tty->termios, ibaud, obaud);
}
EXPORT_SYMBOL_GPL(tty_encode_baud_rate);<|MERGE_RESOLUTION|>--- conflicted
+++ resolved
@@ -92,11 +92,7 @@
 	if (cbaud == B0)
 		return tty_termios_baud_rate(termios);
 
-<<<<<<< HEAD
-	/* Magic token for arbitrary speed via c_ispeed*/
-=======
 	/* Magic token for arbitrary speed via c_ispeed */
->>>>>>> 7365df19
 	if (cbaud == BOTHER)
 		return termios->c_ispeed;
 
