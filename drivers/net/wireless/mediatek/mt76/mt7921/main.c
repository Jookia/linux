// SPDX-License-Identifier: ISC
/* Copyright (C) 2020 MediaTek Inc. */

#include <linux/etherdevice.h>
#include <linux/platform_device.h>
#include <linux/pci.h>
#include <linux/module.h>
#include <net/ipv6.h>
#include "mt7921.h"
#include "mcu.h"

static int
mt7921_init_he_caps(struct mt792x_phy *phy, enum nl80211_band band,
		    struct ieee80211_sband_iftype_data *data)
{
	int i, idx = 0;
	int nss = hweight8(phy->mt76->chainmask);
	u16 mcs_map = 0;

	for (i = 0; i < 8; i++) {
		if (i < nss)
			mcs_map |= (IEEE80211_HE_MCS_SUPPORT_0_11 << (i * 2));
		else
			mcs_map |= (IEEE80211_HE_MCS_NOT_SUPPORTED << (i * 2));
	}

	for (i = 0; i < NUM_NL80211_IFTYPES; i++) {
		struct ieee80211_sta_he_cap *he_cap = &data[idx].he_cap;
		struct ieee80211_he_cap_elem *he_cap_elem =
				&he_cap->he_cap_elem;
		struct ieee80211_he_mcs_nss_supp *he_mcs =
				&he_cap->he_mcs_nss_supp;

		switch (i) {
		case NL80211_IFTYPE_STATION:
		case NL80211_IFTYPE_AP:
			break;
		default:
			continue;
		}

		data[idx].types_mask = BIT(i);
		he_cap->has_he = true;

		he_cap_elem->mac_cap_info[0] =
			IEEE80211_HE_MAC_CAP0_HTC_HE;
		he_cap_elem->mac_cap_info[3] =
			IEEE80211_HE_MAC_CAP3_OMI_CONTROL |
			IEEE80211_HE_MAC_CAP3_MAX_AMPDU_LEN_EXP_EXT_3;
		he_cap_elem->mac_cap_info[4] =
			IEEE80211_HE_MAC_CAP4_AMSDU_IN_AMPDU;

		if (band == NL80211_BAND_2GHZ)
			he_cap_elem->phy_cap_info[0] =
				IEEE80211_HE_PHY_CAP0_CHANNEL_WIDTH_SET_40MHZ_IN_2G;
		else
			he_cap_elem->phy_cap_info[0] =
				IEEE80211_HE_PHY_CAP0_CHANNEL_WIDTH_SET_40MHZ_80MHZ_IN_5G;

		he_cap_elem->phy_cap_info[1] =
			IEEE80211_HE_PHY_CAP1_LDPC_CODING_IN_PAYLOAD;
		he_cap_elem->phy_cap_info[2] =
			IEEE80211_HE_PHY_CAP2_NDP_4x_LTF_AND_3_2US |
			IEEE80211_HE_PHY_CAP2_STBC_TX_UNDER_80MHZ |
			IEEE80211_HE_PHY_CAP2_STBC_RX_UNDER_80MHZ |
			IEEE80211_HE_PHY_CAP2_UL_MU_FULL_MU_MIMO |
			IEEE80211_HE_PHY_CAP2_UL_MU_PARTIAL_MU_MIMO;

		switch (i) {
		case NL80211_IFTYPE_AP:
			he_cap_elem->mac_cap_info[2] |=
				IEEE80211_HE_MAC_CAP2_BSR;
			he_cap_elem->mac_cap_info[4] |=
				IEEE80211_HE_MAC_CAP4_BQR;
			he_cap_elem->mac_cap_info[5] |=
				IEEE80211_HE_MAC_CAP5_OM_CTRL_UL_MU_DATA_DIS_RX;
			he_cap_elem->phy_cap_info[3] |=
				IEEE80211_HE_PHY_CAP3_DCM_MAX_CONST_TX_QPSK |
				IEEE80211_HE_PHY_CAP3_DCM_MAX_CONST_RX_QPSK;
			he_cap_elem->phy_cap_info[6] |=
				IEEE80211_HE_PHY_CAP6_PARTIAL_BW_EXT_RANGE |
				IEEE80211_HE_PHY_CAP6_PPE_THRESHOLD_PRESENT;
			he_cap_elem->phy_cap_info[9] |=
				IEEE80211_HE_PHY_CAP9_TX_1024_QAM_LESS_THAN_242_TONE_RU |
				IEEE80211_HE_PHY_CAP9_RX_1024_QAM_LESS_THAN_242_TONE_RU;
			break;
		case NL80211_IFTYPE_STATION:
			he_cap_elem->mac_cap_info[1] |=
				IEEE80211_HE_MAC_CAP1_TF_MAC_PAD_DUR_16US;

			if (band == NL80211_BAND_2GHZ)
				he_cap_elem->phy_cap_info[0] |=
					IEEE80211_HE_PHY_CAP0_CHANNEL_WIDTH_SET_RU_MAPPING_IN_2G;
			else
				he_cap_elem->phy_cap_info[0] |=
					IEEE80211_HE_PHY_CAP0_CHANNEL_WIDTH_SET_RU_MAPPING_IN_5G;

			he_cap_elem->phy_cap_info[1] |=
				IEEE80211_HE_PHY_CAP1_DEVICE_CLASS_A |
				IEEE80211_HE_PHY_CAP1_HE_LTF_AND_GI_FOR_HE_PPDUS_0_8US;
			he_cap_elem->phy_cap_info[3] |=
				IEEE80211_HE_PHY_CAP3_DCM_MAX_CONST_TX_QPSK |
				IEEE80211_HE_PHY_CAP3_DCM_MAX_CONST_RX_QPSK;
			he_cap_elem->phy_cap_info[4] |=
				IEEE80211_HE_PHY_CAP4_SU_BEAMFORMEE |
				IEEE80211_HE_PHY_CAP4_BEAMFORMEE_MAX_STS_UNDER_80MHZ_4;
			he_cap_elem->phy_cap_info[5] |=
				IEEE80211_HE_PHY_CAP5_NG16_SU_FEEDBACK |
				IEEE80211_HE_PHY_CAP5_NG16_MU_FEEDBACK;
			he_cap_elem->phy_cap_info[6] |=
				IEEE80211_HE_PHY_CAP6_CODEBOOK_SIZE_42_SU |
				IEEE80211_HE_PHY_CAP6_CODEBOOK_SIZE_75_MU |
				IEEE80211_HE_PHY_CAP6_TRIG_CQI_FB |
				IEEE80211_HE_PHY_CAP6_PARTIAL_BW_EXT_RANGE |
				IEEE80211_HE_PHY_CAP6_PPE_THRESHOLD_PRESENT;
			he_cap_elem->phy_cap_info[7] |=
				IEEE80211_HE_PHY_CAP7_POWER_BOOST_FACTOR_SUPP |
				IEEE80211_HE_PHY_CAP7_HE_SU_MU_PPDU_4XLTF_AND_08_US_GI;
			he_cap_elem->phy_cap_info[8] |=
				IEEE80211_HE_PHY_CAP8_20MHZ_IN_40MHZ_HE_PPDU_IN_2G |
				IEEE80211_HE_PHY_CAP8_DCM_MAX_RU_484;
			he_cap_elem->phy_cap_info[9] |=
				IEEE80211_HE_PHY_CAP9_LONGER_THAN_16_SIGB_OFDM_SYM |
				IEEE80211_HE_PHY_CAP9_NON_TRIGGERED_CQI_FEEDBACK |
				IEEE80211_HE_PHY_CAP9_TX_1024_QAM_LESS_THAN_242_TONE_RU |
				IEEE80211_HE_PHY_CAP9_RX_1024_QAM_LESS_THAN_242_TONE_RU |
				IEEE80211_HE_PHY_CAP9_RX_FULL_BW_SU_USING_MU_WITH_COMP_SIGB |
				IEEE80211_HE_PHY_CAP9_RX_FULL_BW_SU_USING_MU_WITH_NON_COMP_SIGB;

			if (is_mt7922(phy->mt76->dev)) {
				he_cap_elem->phy_cap_info[0] |=
					IEEE80211_HE_PHY_CAP0_CHANNEL_WIDTH_SET_160MHZ_IN_5G;
				he_cap_elem->phy_cap_info[8] |=
					IEEE80211_HE_PHY_CAP8_20MHZ_IN_160MHZ_HE_PPDU |
					IEEE80211_HE_PHY_CAP8_80MHZ_IN_160MHZ_HE_PPDU;
			}
			break;
		}

		he_mcs->rx_mcs_80 = cpu_to_le16(mcs_map);
		he_mcs->tx_mcs_80 = cpu_to_le16(mcs_map);
		if (is_mt7922(phy->mt76->dev)) {
			he_mcs->rx_mcs_160 = cpu_to_le16(mcs_map);
			he_mcs->tx_mcs_160 = cpu_to_le16(mcs_map);
		}

		memset(he_cap->ppe_thres, 0, sizeof(he_cap->ppe_thres));
		if (he_cap_elem->phy_cap_info[6] &
		    IEEE80211_HE_PHY_CAP6_PPE_THRESHOLD_PRESENT) {
			mt76_connac_gen_ppe_thresh(he_cap->ppe_thres, nss);
		} else {
			he_cap_elem->phy_cap_info[9] |=
				u8_encode_bits(IEEE80211_HE_PHY_CAP9_NOMINAL_PKT_PADDING_16US,
					       IEEE80211_HE_PHY_CAP9_NOMINAL_PKT_PADDING_MASK);
		}

		if (band == NL80211_BAND_6GHZ) {
			struct ieee80211_supported_band *sband =
				&phy->mt76->sband_5g.sband;
			struct ieee80211_sta_vht_cap *vht_cap = &sband->vht_cap;
			struct ieee80211_sta_ht_cap *ht_cap = &sband->ht_cap;
			u32 exp;
			u16 cap;

			cap = u16_encode_bits(ht_cap->ampdu_density,
					IEEE80211_HE_6GHZ_CAP_MIN_MPDU_START);
			exp = u32_get_bits(vht_cap->cap,
				IEEE80211_VHT_CAP_MAX_A_MPDU_LENGTH_EXPONENT_MASK);
			cap |= u16_encode_bits(exp,
					IEEE80211_HE_6GHZ_CAP_MAX_AMPDU_LEN_EXP);
			exp = u32_get_bits(vht_cap->cap,
					   IEEE80211_VHT_CAP_MAX_MPDU_MASK);
			cap |= u16_encode_bits(exp,
					IEEE80211_HE_6GHZ_CAP_MAX_MPDU_LEN);
			if (vht_cap->cap & IEEE80211_VHT_CAP_TX_ANTENNA_PATTERN)
				cap |= IEEE80211_HE_6GHZ_CAP_TX_ANTPAT_CONS;
			if (vht_cap->cap & IEEE80211_VHT_CAP_RX_ANTENNA_PATTERN)
				cap |= IEEE80211_HE_6GHZ_CAP_RX_ANTPAT_CONS;

			data[idx].he_6ghz_capa.capa = cpu_to_le16(cap);
		}
		idx++;
	}

	return idx;
}

void mt7921_set_stream_he_caps(struct mt792x_phy *phy)
{
	struct ieee80211_sband_iftype_data *data;
	struct ieee80211_supported_band *band;
	int n;

	if (phy->mt76->cap.has_2ghz) {
		data = phy->iftype[NL80211_BAND_2GHZ];
		n = mt7921_init_he_caps(phy, NL80211_BAND_2GHZ, data);

		band = &phy->mt76->sband_2g.sband;
		_ieee80211_set_sband_iftype_data(band, data, n);
	}

	if (phy->mt76->cap.has_5ghz) {
		data = phy->iftype[NL80211_BAND_5GHZ];
		n = mt7921_init_he_caps(phy, NL80211_BAND_5GHZ, data);

		band = &phy->mt76->sband_5g.sband;
		_ieee80211_set_sband_iftype_data(band, data, n);

		if (phy->mt76->cap.has_6ghz) {
			data = phy->iftype[NL80211_BAND_6GHZ];
			n = mt7921_init_he_caps(phy, NL80211_BAND_6GHZ, data);

			band = &phy->mt76->sband_6g.sband;
			_ieee80211_set_sband_iftype_data(band, data, n);
		}
	}
}

int __mt7921_start(struct mt792x_phy *phy)
{
	struct mt76_phy *mphy = phy->mt76;
	int err;

	err = mt76_connac_mcu_set_mac_enable(mphy->dev, 0, true, false);
	if (err)
		return err;

	err = mt76_connac_mcu_set_channel_domain(mphy);
	if (err)
		return err;

	err = mt7921_mcu_set_chan_info(phy, MCU_EXT_CMD(SET_RX_PATH));
	if (err)
		return err;

	err = mt7921_set_tx_sar_pwr(mphy->hw, NULL);
	if (err)
		return err;

	mt792x_mac_reset_counters(phy);
	set_bit(MT76_STATE_RUNNING, &mphy->state);

	ieee80211_queue_delayed_work(mphy->hw, &mphy->mac_work,
				     MT792x_WATCHDOG_TIME);
<<<<<<< HEAD
=======
	if (mt76_is_mmio(mphy->dev)) {
		err = mt7921_mcu_radio_led_ctrl(phy->dev, EXT_CMD_RADIO_LED_CTRL_ENABLE);
		if (err)
			return err;

		err = mt7921_mcu_radio_led_ctrl(phy->dev, EXT_CMD_RADIO_ON_LED);
		if (err)
			return err;
	}
>>>>>>> 0c383648

	return 0;
}
EXPORT_SYMBOL_GPL(__mt7921_start);

static int mt7921_start(struct ieee80211_hw *hw)
{
	struct mt792x_phy *phy = mt792x_hw_phy(hw);
	int err;

	mt792x_mutex_acquire(phy->dev);
	err = __mt7921_start(phy);
	mt792x_mutex_release(phy->dev);

	return err;
}

<<<<<<< HEAD
=======
static void mt7921_stop(struct ieee80211_hw *hw)
{
	struct mt792x_dev *dev = mt792x_hw_dev(hw);
	int err = 0;

	if (mt76_is_mmio(&dev->mt76)) {
		mt792x_mutex_acquire(dev);
		err = mt7921_mcu_radio_led_ctrl(dev, EXT_CMD_RADIO_OFF_LED);
		mt792x_mutex_release(dev);
		if (err)
			return;
	}

	mt792x_stop(hw);
}

>>>>>>> 0c383648
static int
mt7921_add_interface(struct ieee80211_hw *hw, struct ieee80211_vif *vif)
{
	struct mt792x_vif *mvif = (struct mt792x_vif *)vif->drv_priv;
	struct mt792x_dev *dev = mt792x_hw_dev(hw);
	struct mt792x_phy *phy = mt792x_hw_phy(hw);
	struct mt76_txq *mtxq;
	int idx, ret = 0;

	mt792x_mutex_acquire(dev);

	mvif->mt76.idx = __ffs64(~dev->mt76.vif_mask);
	if (mvif->mt76.idx >= MT792x_MAX_INTERFACES) {
		ret = -ENOSPC;
		goto out;
	}

	mvif->mt76.omac_idx = mvif->mt76.idx;
	mvif->phy = phy;
	mvif->mt76.band_idx = 0;
	mvif->mt76.wmm_idx = mvif->mt76.idx % MT76_CONNAC_MAX_WMM_SETS;

	ret = mt76_connac_mcu_uni_add_dev(&dev->mphy, vif, &mvif->sta.wcid,
					  true);
	if (ret)
		goto out;

	dev->mt76.vif_mask |= BIT_ULL(mvif->mt76.idx);
	phy->omac_mask |= BIT_ULL(mvif->mt76.omac_idx);

	idx = MT792x_WTBL_RESERVED - mvif->mt76.idx;

	INIT_LIST_HEAD(&mvif->sta.wcid.poll_list);
	mvif->sta.wcid.idx = idx;
	mvif->sta.wcid.phy_idx = mvif->mt76.band_idx;
	mvif->sta.wcid.hw_key_idx = -1;
	mvif->sta.wcid.tx_info |= MT_WCID_TX_INFO_SET;
	mt76_wcid_init(&mvif->sta.wcid);

	mt7921_mac_wtbl_update(dev, idx,
			       MT_WTBL_UPDATE_ADM_COUNT_CLEAR);

	ewma_rssi_init(&mvif->rssi);

	rcu_assign_pointer(dev->mt76.wcid[idx], &mvif->sta.wcid);
	if (vif->txq) {
		mtxq = (struct mt76_txq *)vif->txq->drv_priv;
		mtxq->wcid = idx;
	}

	vif->driver_flags |= IEEE80211_VIF_BEACON_FILTER;
	if (phy->chip_cap & MT792x_CHIP_CAP_RSSI_NOTIFY_EVT_EN)
		vif->driver_flags |= IEEE80211_VIF_SUPPORTS_CQM_RSSI;
out:
	mt792x_mutex_release(dev);

	return ret;
}

static void mt7921_roc_iter(void *priv, u8 *mac,
			    struct ieee80211_vif *vif)
{
	struct mt792x_vif *mvif = (struct mt792x_vif *)vif->drv_priv;
	struct mt792x_phy *phy = priv;

	mt7921_mcu_abort_roc(phy, mvif, phy->roc_token_id);
}

void mt7921_roc_abort_sync(struct mt792x_dev *dev)
{
	struct mt792x_phy *phy = &dev->phy;

	del_timer_sync(&phy->roc_timer);
	cancel_work_sync(&phy->roc_work);
	if (test_and_clear_bit(MT76_STATE_ROC, &phy->mt76->state))
		ieee80211_iterate_active_interfaces(mt76_hw(dev),
						    IEEE80211_IFACE_ITER_RESUME_ALL,
						    mt7921_roc_iter, (void *)phy);
}
EXPORT_SYMBOL_GPL(mt7921_roc_abort_sync);

void mt7921_roc_work(struct work_struct *work)
{
	struct mt792x_phy *phy;

	phy = (struct mt792x_phy *)container_of(work, struct mt792x_phy,
						roc_work);

	if (!test_and_clear_bit(MT76_STATE_ROC, &phy->mt76->state))
		return;

	mt792x_mutex_acquire(phy->dev);
	ieee80211_iterate_active_interfaces(phy->mt76->hw,
					    IEEE80211_IFACE_ITER_RESUME_ALL,
					    mt7921_roc_iter, phy);
	mt792x_mutex_release(phy->dev);
	ieee80211_remain_on_channel_expired(phy->mt76->hw);
}

static int mt7921_abort_roc(struct mt792x_phy *phy, struct mt792x_vif *vif)
{
	int err = 0;

	del_timer_sync(&phy->roc_timer);
	cancel_work_sync(&phy->roc_work);

	mt792x_mutex_acquire(phy->dev);
	if (test_and_clear_bit(MT76_STATE_ROC, &phy->mt76->state))
		err = mt7921_mcu_abort_roc(phy, vif, phy->roc_token_id);
	mt792x_mutex_release(phy->dev);

	return err;
}

static int mt7921_set_roc(struct mt792x_phy *phy,
			  struct mt792x_vif *vif,
			  struct ieee80211_channel *chan,
			  int duration,
			  enum mt7921_roc_req type)
{
	int err;

	if (test_and_set_bit(MT76_STATE_ROC, &phy->mt76->state))
		return -EBUSY;

	phy->roc_grant = false;

	err = mt7921_mcu_set_roc(phy, vif, chan, duration, type,
				 ++phy->roc_token_id);
	if (err < 0) {
		clear_bit(MT76_STATE_ROC, &phy->mt76->state);
		goto out;
	}

	if (!wait_event_timeout(phy->roc_wait, phy->roc_grant, HZ)) {
		mt7921_mcu_abort_roc(phy, vif, phy->roc_token_id);
		clear_bit(MT76_STATE_ROC, &phy->mt76->state);
		err = -ETIMEDOUT;
	}

out:
	return err;
}

static int mt7921_remain_on_channel(struct ieee80211_hw *hw,
				    struct ieee80211_vif *vif,
				    struct ieee80211_channel *chan,
				    int duration,
				    enum ieee80211_roc_type type)
{
	struct mt792x_vif *mvif = (struct mt792x_vif *)vif->drv_priv;
	struct mt792x_phy *phy = mt792x_hw_phy(hw);
	int err;

	mt792x_mutex_acquire(phy->dev);
	err = mt7921_set_roc(phy, mvif, chan, duration, MT7921_ROC_REQ_ROC);
	mt792x_mutex_release(phy->dev);

	return err;
}

static int mt7921_cancel_remain_on_channel(struct ieee80211_hw *hw,
					   struct ieee80211_vif *vif)
{
	struct mt792x_vif *mvif = (struct mt792x_vif *)vif->drv_priv;
	struct mt792x_phy *phy = mt792x_hw_phy(hw);

	return mt7921_abort_roc(phy, mvif);
}

static int mt7921_set_channel(struct mt792x_phy *phy)
{
	struct mt792x_dev *dev = phy->dev;
	int ret;

	cancel_delayed_work_sync(&phy->mt76->mac_work);

	mt792x_mutex_acquire(dev);
	set_bit(MT76_RESET, &phy->mt76->state);

	mt76_set_channel(phy->mt76);

	ret = mt7921_mcu_set_chan_info(phy, MCU_EXT_CMD(CHANNEL_SWITCH));
	if (ret)
		goto out;

	mt792x_mac_set_timeing(phy);

	mt792x_mac_reset_counters(phy);
	phy->noise = 0;

out:
	clear_bit(MT76_RESET, &phy->mt76->state);
	mt792x_mutex_release(dev);

	mt76_worker_schedule(&dev->mt76.tx_worker);
	ieee80211_queue_delayed_work(phy->mt76->hw, &phy->mt76->mac_work,
				     MT792x_WATCHDOG_TIME);

	return ret;
}

static int mt7921_set_key(struct ieee80211_hw *hw, enum set_key_cmd cmd,
			  struct ieee80211_vif *vif, struct ieee80211_sta *sta,
			  struct ieee80211_key_conf *key)
{
	struct mt792x_dev *dev = mt792x_hw_dev(hw);
	struct mt792x_vif *mvif = (struct mt792x_vif *)vif->drv_priv;
	struct mt792x_sta *msta = sta ? (struct mt792x_sta *)sta->drv_priv :
				  &mvif->sta;
	struct mt76_wcid *wcid = &msta->wcid;
	u8 *wcid_keyidx = &wcid->hw_key_idx;
	int idx = key->keyidx, err = 0;

	/* The hardware does not support per-STA RX GTK, fallback
	 * to software mode for these.
	 */
	if ((vif->type == NL80211_IFTYPE_ADHOC ||
	     vif->type == NL80211_IFTYPE_MESH_POINT) &&
	    (key->cipher == WLAN_CIPHER_SUITE_TKIP ||
	     key->cipher == WLAN_CIPHER_SUITE_CCMP) &&
	    !(key->flags & IEEE80211_KEY_FLAG_PAIRWISE))
		return -EOPNOTSUPP;

	/* fall back to sw encryption for unsupported ciphers */
	switch (key->cipher) {
	case WLAN_CIPHER_SUITE_AES_CMAC:
		key->flags |= IEEE80211_KEY_FLAG_GENERATE_MMIE;
		wcid_keyidx = &wcid->hw_key_idx2;
		break;
	case WLAN_CIPHER_SUITE_WEP40:
	case WLAN_CIPHER_SUITE_WEP104:
		if (!mvif->wep_sta)
			return -EOPNOTSUPP;
		break;
	case WLAN_CIPHER_SUITE_TKIP:
	case WLAN_CIPHER_SUITE_CCMP:
	case WLAN_CIPHER_SUITE_CCMP_256:
	case WLAN_CIPHER_SUITE_GCMP:
	case WLAN_CIPHER_SUITE_GCMP_256:
	case WLAN_CIPHER_SUITE_SMS4:
		break;
	default:
		return -EOPNOTSUPP;
	}

	mt792x_mutex_acquire(dev);

	if (cmd == SET_KEY) {
		*wcid_keyidx = idx;
	} else {
		if (idx == *wcid_keyidx)
			*wcid_keyidx = -1;
		goto out;
	}

	mt76_wcid_key_setup(&dev->mt76, wcid, key);
	err = mt76_connac_mcu_add_key(&dev->mt76, vif, &msta->bip,
				      key, MCU_UNI_CMD(STA_REC_UPDATE),
				      &msta->wcid, cmd);
	if (err)
		goto out;

	if (key->cipher == WLAN_CIPHER_SUITE_WEP104 ||
	    key->cipher == WLAN_CIPHER_SUITE_WEP40)
		err = mt76_connac_mcu_add_key(&dev->mt76, vif,
					      &mvif->wep_sta->bip,
					      key, MCU_UNI_CMD(STA_REC_UPDATE),
					      &mvif->wep_sta->wcid, cmd);
out:
	mt792x_mutex_release(dev);

	return err;
}

static void
mt7921_pm_interface_iter(void *priv, u8 *mac, struct ieee80211_vif *vif)
{
	struct mt792x_dev *dev = priv;
	struct ieee80211_hw *hw = mt76_hw(dev);
	bool pm_enable = dev->pm.enable;
	int err;

	err = mt7921_mcu_set_beacon_filter(dev, vif, pm_enable);
	if (err < 0)
		return;

	if (pm_enable) {
		vif->driver_flags |= IEEE80211_VIF_BEACON_FILTER;
		ieee80211_hw_set(hw, CONNECTION_MONITOR);
	} else {
		vif->driver_flags &= ~IEEE80211_VIF_BEACON_FILTER;
		__clear_bit(IEEE80211_HW_CONNECTION_MONITOR, hw->flags);
	}
}

static void
mt7921_sniffer_interface_iter(void *priv, u8 *mac, struct ieee80211_vif *vif)
{
	struct mt792x_dev *dev = priv;
	struct ieee80211_hw *hw = mt76_hw(dev);
	struct mt76_connac_pm *pm = &dev->pm;
	bool monitor = !!(hw->conf.flags & IEEE80211_CONF_MONITOR);

	mt7921_mcu_set_sniffer(dev, vif, monitor);
	pm->enable = pm->enable_user && !monitor;
	pm->ds_enable = pm->ds_enable_user && !monitor;

	mt76_connac_mcu_set_deep_sleep(&dev->mt76, pm->ds_enable);

	if (monitor)
		mt7921_mcu_set_beacon_filter(dev, vif, false);
}

void mt7921_set_runtime_pm(struct mt792x_dev *dev)
{
	struct ieee80211_hw *hw = mt76_hw(dev);
	struct mt76_connac_pm *pm = &dev->pm;
	bool monitor = !!(hw->conf.flags & IEEE80211_CONF_MONITOR);

	pm->enable = pm->enable_user && !monitor;
	ieee80211_iterate_active_interfaces(hw,
					    IEEE80211_IFACE_ITER_RESUME_ALL,
					    mt7921_pm_interface_iter, dev);
	pm->ds_enable = pm->ds_enable_user && !monitor;
	mt76_connac_mcu_set_deep_sleep(&dev->mt76, pm->ds_enable);
}

static int mt7921_config(struct ieee80211_hw *hw, u32 changed)
{
	struct mt792x_dev *dev = mt792x_hw_dev(hw);
	struct mt792x_phy *phy = mt792x_hw_phy(hw);
	int ret = 0;

	if (changed & IEEE80211_CONF_CHANGE_CHANNEL) {
		ieee80211_stop_queues(hw);
		ret = mt7921_set_channel(phy);
		if (ret)
			return ret;
		ieee80211_wake_queues(hw);
	}

	mt792x_mutex_acquire(dev);

	if (changed & IEEE80211_CONF_CHANGE_POWER) {
		ret = mt7921_set_tx_sar_pwr(hw, NULL);
		if (ret)
			goto out;
	}

	if (changed & IEEE80211_CONF_CHANGE_MONITOR) {
		ieee80211_iterate_active_interfaces(hw,
						    IEEE80211_IFACE_ITER_RESUME_ALL,
						    mt7921_sniffer_interface_iter, dev);
	}

out:
	mt792x_mutex_release(dev);

	return ret;
}

static void mt7921_configure_filter(struct ieee80211_hw *hw,
				    unsigned int changed_flags,
				    unsigned int *total_flags,
				    u64 multicast)
{
#define MT7921_FILTER_FCSFAIL    BIT(2)
#define MT7921_FILTER_CONTROL    BIT(5)
#define MT7921_FILTER_OTHER_BSS  BIT(6)
#define MT7921_FILTER_ENABLE     BIT(31)

	struct mt792x_dev *dev = mt792x_hw_dev(hw);
	u32 flags = MT7921_FILTER_ENABLE;

#define MT7921_FILTER(_fif, _type) do {			\
		if (*total_flags & (_fif))		\
			flags |= MT7921_FILTER_##_type;	\
	} while (0)

	MT7921_FILTER(FIF_FCSFAIL, FCSFAIL);
	MT7921_FILTER(FIF_CONTROL, CONTROL);
	MT7921_FILTER(FIF_OTHER_BSS, OTHER_BSS);

	mt792x_mutex_acquire(dev);
	mt7921_mcu_set_rxfilter(dev, flags, 0, 0);
	mt792x_mutex_release(dev);

	*total_flags &= (FIF_OTHER_BSS | FIF_FCSFAIL | FIF_CONTROL);
}

static void mt7921_bss_info_changed(struct ieee80211_hw *hw,
				    struct ieee80211_vif *vif,
				    struct ieee80211_bss_conf *info,
				    u64 changed)
{
	struct mt792x_phy *phy = mt792x_hw_phy(hw);
	struct mt792x_dev *dev = mt792x_hw_dev(hw);

	mt792x_mutex_acquire(dev);

	if (changed & BSS_CHANGED_ERP_SLOT) {
		int slottime = info->use_short_slot ? 9 : 20;

		if (slottime != phy->slottime) {
			phy->slottime = slottime;
			mt792x_mac_set_timeing(phy);
		}
	}

	if (changed & (BSS_CHANGED_BEACON |
		       BSS_CHANGED_BEACON_ENABLED))
		mt7921_mcu_uni_add_beacon_offload(dev, hw, vif,
						  info->enable_beacon);

	/* ensure that enable txcmd_mode after bss_info */
	if (changed & (BSS_CHANGED_QOS | BSS_CHANGED_BEACON_ENABLED))
		mt7921_mcu_set_tx(dev, vif);

	if (changed & BSS_CHANGED_PS)
		mt7921_mcu_uni_bss_ps(dev, vif);

	if (changed & BSS_CHANGED_CQM)
		mt7921_mcu_set_rssimonitor(dev, vif);

	if (changed & BSS_CHANGED_ASSOC) {
		mt7921_mcu_sta_update(dev, NULL, vif, true,
				      MT76_STA_INFO_STATE_ASSOC);
		mt7921_mcu_set_beacon_filter(dev, vif, vif->cfg.assoc);
	}

	if (changed & BSS_CHANGED_ARP_FILTER) {
		struct mt792x_vif *mvif = (struct mt792x_vif *)vif->drv_priv;

		mt76_connac_mcu_update_arp_filter(&dev->mt76, &mvif->mt76,
						  info);
	}

	mt792x_mutex_release(dev);
}

static void
mt7921_calc_vif_num(void *priv, u8 *mac, struct ieee80211_vif *vif)
{
	u32 *num = priv;

	if (!priv)
		return;

	switch (vif->type) {
	case NL80211_IFTYPE_STATION:
	case NL80211_IFTYPE_P2P_CLIENT:
	case NL80211_IFTYPE_AP:
	case NL80211_IFTYPE_P2P_GO:
		*num += 1;
		break;
	default:
		break;
	}
}

static void
mt7921_regd_set_6ghz_power_type(struct ieee80211_vif *vif, bool is_add)
{
	struct mt792x_vif *mvif = (struct mt792x_vif *)vif->drv_priv;
	struct mt792x_phy *phy = mvif->phy;
	struct mt792x_dev *dev = phy->dev;
	u32 valid_vif_num = 0;

	ieee80211_iterate_active_interfaces(mt76_hw(dev),
					    IEEE80211_IFACE_ITER_RESUME_ALL,
					    mt7921_calc_vif_num, &valid_vif_num);

	if (valid_vif_num > 1) {
		phy->power_type = MT_AP_DEFAULT;
		goto out;
	}

	if (!is_add)
		vif->bss_conf.power_type = IEEE80211_REG_UNSET_AP;

	switch (vif->bss_conf.power_type) {
	case IEEE80211_REG_SP_AP:
		phy->power_type = MT_AP_SP;
		break;
	case IEEE80211_REG_VLP_AP:
		phy->power_type = MT_AP_VLP;
		break;
	case IEEE80211_REG_LPI_AP:
		phy->power_type = MT_AP_LPI;
		break;
	case IEEE80211_REG_UNSET_AP:
		phy->power_type = MT_AP_UNSET;
		break;
	default:
		phy->power_type = MT_AP_DEFAULT;
		break;
	}

out:
	mt7921_mcu_set_clc(dev, dev->mt76.alpha2, dev->country_ie_env);
}

int mt7921_mac_sta_add(struct mt76_dev *mdev, struct ieee80211_vif *vif,
		       struct ieee80211_sta *sta)
{
	struct mt792x_dev *dev = container_of(mdev, struct mt792x_dev, mt76);
	struct mt792x_sta *msta = (struct mt792x_sta *)sta->drv_priv;
	struct mt792x_vif *mvif = (struct mt792x_vif *)vif->drv_priv;
	int ret, idx;

	idx = mt76_wcid_alloc(dev->mt76.wcid_mask, MT792x_WTBL_STA - 1);
	if (idx < 0)
		return -ENOSPC;

	INIT_LIST_HEAD(&msta->wcid.poll_list);
	msta->vif = mvif;
	msta->wcid.sta = 1;
	msta->wcid.idx = idx;
	msta->wcid.phy_idx = mvif->mt76.band_idx;
	msta->wcid.tx_info |= MT_WCID_TX_INFO_SET;
	msta->last_txs = jiffies;

	ret = mt76_connac_pm_wake(&dev->mphy, &dev->pm);
	if (ret)
		return ret;

	if (vif->type == NL80211_IFTYPE_STATION)
		mvif->wep_sta = msta;

	mt7921_mac_wtbl_update(dev, idx,
			       MT_WTBL_UPDATE_ADM_COUNT_CLEAR);

	ret = mt7921_mcu_sta_update(dev, sta, vif, true,
				    MT76_STA_INFO_STATE_NONE);
	if (ret)
		return ret;

	mt7921_regd_set_6ghz_power_type(vif, true);

	mt76_connac_power_save_sched(&dev->mphy, &dev->pm);

	return 0;
}
EXPORT_SYMBOL_GPL(mt7921_mac_sta_add);

void mt7921_mac_sta_assoc(struct mt76_dev *mdev, struct ieee80211_vif *vif,
			  struct ieee80211_sta *sta)
{
	struct mt792x_dev *dev = container_of(mdev, struct mt792x_dev, mt76);
	struct mt792x_sta *msta = (struct mt792x_sta *)sta->drv_priv;
	struct mt792x_vif *mvif = (struct mt792x_vif *)vif->drv_priv;

	mt792x_mutex_acquire(dev);

	if (vif->type == NL80211_IFTYPE_STATION && !sta->tdls)
		mt76_connac_mcu_uni_add_bss(&dev->mphy, vif, &mvif->sta.wcid,
					    true, mvif->mt76.ctx);

	ewma_avg_signal_init(&msta->avg_ack_signal);

	mt7921_mac_wtbl_update(dev, msta->wcid.idx,
			       MT_WTBL_UPDATE_ADM_COUNT_CLEAR);
	memset(msta->airtime_ac, 0, sizeof(msta->airtime_ac));

	mt7921_mcu_sta_update(dev, sta, vif, true, MT76_STA_INFO_STATE_ASSOC);

	mt792x_mutex_release(dev);
}
EXPORT_SYMBOL_GPL(mt7921_mac_sta_assoc);

void mt7921_mac_sta_remove(struct mt76_dev *mdev, struct ieee80211_vif *vif,
			   struct ieee80211_sta *sta)
{
	struct mt792x_dev *dev = container_of(mdev, struct mt792x_dev, mt76);
	struct mt792x_sta *msta = (struct mt792x_sta *)sta->drv_priv;

	mt76_connac_free_pending_tx_skbs(&dev->pm, &msta->wcid);
	mt76_connac_pm_wake(&dev->mphy, &dev->pm);

	mt7921_mcu_sta_update(dev, sta, vif, false, MT76_STA_INFO_STATE_NONE);
	mt7921_mac_wtbl_update(dev, msta->wcid.idx,
			       MT_WTBL_UPDATE_ADM_COUNT_CLEAR);

	if (vif->type == NL80211_IFTYPE_STATION) {
		struct mt792x_vif *mvif = (struct mt792x_vif *)vif->drv_priv;

		mvif->wep_sta = NULL;
		ewma_rssi_init(&mvif->rssi);
		if (!sta->tdls)
			mt76_connac_mcu_uni_add_bss(&dev->mphy, vif,
						    &mvif->sta.wcid, false,
						    mvif->mt76.ctx);
	}

	spin_lock_bh(&dev->mt76.sta_poll_lock);
	if (!list_empty(&msta->wcid.poll_list))
		list_del_init(&msta->wcid.poll_list);
	spin_unlock_bh(&dev->mt76.sta_poll_lock);

	mt7921_regd_set_6ghz_power_type(vif, false);

	mt76_connac_power_save_sched(&dev->mphy, &dev->pm);
}
EXPORT_SYMBOL_GPL(mt7921_mac_sta_remove);

static int mt7921_set_rts_threshold(struct ieee80211_hw *hw, u32 val)
{
	struct mt792x_dev *dev = mt792x_hw_dev(hw);

	mt792x_mutex_acquire(dev);
	mt76_connac_mcu_set_rts_thresh(&dev->mt76, val, 0);
	mt792x_mutex_release(dev);

	return 0;
}

static int
mt7921_ampdu_action(struct ieee80211_hw *hw, struct ieee80211_vif *vif,
		    struct ieee80211_ampdu_params *params)
{
	enum ieee80211_ampdu_mlme_action action = params->action;
	struct mt792x_dev *dev = mt792x_hw_dev(hw);
	struct ieee80211_sta *sta = params->sta;
	struct ieee80211_txq *txq = sta->txq[params->tid];
	struct mt792x_sta *msta = (struct mt792x_sta *)sta->drv_priv;
	u16 tid = params->tid;
	u16 ssn = params->ssn;
	struct mt76_txq *mtxq;
	int ret = 0;

	if (!txq)
		return -EINVAL;

	mtxq = (struct mt76_txq *)txq->drv_priv;

	mt792x_mutex_acquire(dev);
	switch (action) {
	case IEEE80211_AMPDU_RX_START:
		mt76_rx_aggr_start(&dev->mt76, &msta->wcid, tid, ssn,
				   params->buf_size);
		mt7921_mcu_uni_rx_ba(dev, params, true);
		break;
	case IEEE80211_AMPDU_RX_STOP:
		mt76_rx_aggr_stop(&dev->mt76, &msta->wcid, tid);
		mt7921_mcu_uni_rx_ba(dev, params, false);
		break;
	case IEEE80211_AMPDU_TX_OPERATIONAL:
		mtxq->aggr = true;
		mtxq->send_bar = false;
		mt7921_mcu_uni_tx_ba(dev, params, true);
		break;
	case IEEE80211_AMPDU_TX_STOP_FLUSH:
	case IEEE80211_AMPDU_TX_STOP_FLUSH_CONT:
		mtxq->aggr = false;
		clear_bit(tid, &msta->wcid.ampdu_state);
		mt7921_mcu_uni_tx_ba(dev, params, false);
		break;
	case IEEE80211_AMPDU_TX_START:
		set_bit(tid, &msta->wcid.ampdu_state);
		ret = IEEE80211_AMPDU_TX_START_IMMEDIATE;
		break;
	case IEEE80211_AMPDU_TX_STOP_CONT:
		mtxq->aggr = false;
		clear_bit(tid, &msta->wcid.ampdu_state);
		mt7921_mcu_uni_tx_ba(dev, params, false);
		ieee80211_stop_tx_ba_cb_irqsafe(vif, sta->addr, tid);
		break;
	}
	mt792x_mutex_release(dev);

	return ret;
}

static int mt7921_sta_state(struct ieee80211_hw *hw,
			    struct ieee80211_vif *vif,
			    struct ieee80211_sta *sta,
			    enum ieee80211_sta_state old_state,
			    enum ieee80211_sta_state new_state)
{
	struct mt792x_dev *dev = mt792x_hw_dev(hw);

	if (dev->pm.ds_enable) {
		mt792x_mutex_acquire(dev);
		mt76_connac_sta_state_dp(&dev->mt76, old_state, new_state);
		mt792x_mutex_release(dev);
	}

	return mt76_sta_state(hw, vif, sta, old_state, new_state);
}

void mt7921_scan_work(struct work_struct *work)
{
	struct mt792x_phy *phy;

	phy = (struct mt792x_phy *)container_of(work, struct mt792x_phy,
						scan_work.work);

	while (true) {
		struct mt76_connac2_mcu_rxd *rxd;
		struct sk_buff *skb;

		spin_lock_bh(&phy->dev->mt76.lock);
		skb = __skb_dequeue(&phy->scan_event_list);
		spin_unlock_bh(&phy->dev->mt76.lock);

		if (!skb)
			break;

		rxd = (struct mt76_connac2_mcu_rxd *)skb->data;
		if (rxd->eid == MCU_EVENT_SCHED_SCAN_DONE) {
			ieee80211_sched_scan_results(phy->mt76->hw);
		} else if (test_and_clear_bit(MT76_HW_SCANNING,
					      &phy->mt76->state)) {
			struct cfg80211_scan_info info = {
				.aborted = false,
			};

			ieee80211_scan_completed(phy->mt76->hw, &info);
		}
		dev_kfree_skb(skb);
	}
}

static int
mt7921_hw_scan(struct ieee80211_hw *hw, struct ieee80211_vif *vif,
	       struct ieee80211_scan_request *req)
{
	struct mt792x_dev *dev = mt792x_hw_dev(hw);
	struct mt76_phy *mphy = hw->priv;
	int err;

	mt792x_mutex_acquire(dev);
	err = mt76_connac_mcu_hw_scan(mphy, vif, req);
	mt792x_mutex_release(dev);

	return err;
}

static void
mt7921_cancel_hw_scan(struct ieee80211_hw *hw, struct ieee80211_vif *vif)
{
	struct mt792x_dev *dev = mt792x_hw_dev(hw);
	struct mt76_phy *mphy = hw->priv;

	mt792x_mutex_acquire(dev);
	mt76_connac_mcu_cancel_hw_scan(mphy, vif);
	mt792x_mutex_release(dev);
}

static int
mt7921_start_sched_scan(struct ieee80211_hw *hw, struct ieee80211_vif *vif,
			struct cfg80211_sched_scan_request *req,
			struct ieee80211_scan_ies *ies)
{
	struct mt792x_dev *dev = mt792x_hw_dev(hw);
	struct mt76_phy *mphy = hw->priv;
	int err;

	mt792x_mutex_acquire(dev);

	err = mt76_connac_mcu_sched_scan_req(mphy, vif, req);
	if (err < 0)
		goto out;

	err = mt76_connac_mcu_sched_scan_enable(mphy, vif, true);
out:
	mt792x_mutex_release(dev);

	return err;
}

static int
mt7921_stop_sched_scan(struct ieee80211_hw *hw, struct ieee80211_vif *vif)
{
	struct mt792x_dev *dev = mt792x_hw_dev(hw);
	struct mt76_phy *mphy = hw->priv;
	int err;

	mt792x_mutex_acquire(dev);
	err = mt76_connac_mcu_sched_scan_enable(mphy, vif, false);
	mt792x_mutex_release(dev);

	return err;
}

static int
mt7921_set_antenna(struct ieee80211_hw *hw, u32 tx_ant, u32 rx_ant)
{
	struct mt792x_dev *dev = mt792x_hw_dev(hw);
	struct mt792x_phy *phy = mt792x_hw_phy(hw);
	int max_nss = hweight8(hw->wiphy->available_antennas_tx);

	if (!tx_ant || tx_ant != rx_ant || ffs(tx_ant) > max_nss)
		return -EINVAL;

	if ((BIT(hweight8(tx_ant)) - 1) != tx_ant)
		return -EINVAL;

	mt792x_mutex_acquire(dev);

	phy->mt76->antenna_mask = tx_ant;
	phy->mt76->chainmask = tx_ant;

	mt76_set_stream_caps(phy->mt76, true);
	mt7921_set_stream_he_caps(phy);

	mt792x_mutex_release(dev);

	return 0;
}

#ifdef CONFIG_PM
static int mt7921_suspend(struct ieee80211_hw *hw,
			  struct cfg80211_wowlan *wowlan)
{
	struct mt792x_dev *dev = mt792x_hw_dev(hw);
	struct mt792x_phy *phy = mt792x_hw_phy(hw);

	cancel_delayed_work_sync(&phy->scan_work);
	cancel_delayed_work_sync(&phy->mt76->mac_work);

	cancel_delayed_work_sync(&dev->pm.ps_work);
	mt76_connac_free_pending_tx_skbs(&dev->pm, NULL);

	mt792x_mutex_acquire(dev);

	clear_bit(MT76_STATE_RUNNING, &phy->mt76->state);
	ieee80211_iterate_active_interfaces(hw,
					    IEEE80211_IFACE_ITER_RESUME_ALL,
					    mt7921_mcu_set_suspend_iter,
					    &dev->mphy);

	mt792x_mutex_release(dev);

	return 0;
}

static int mt7921_resume(struct ieee80211_hw *hw)
{
	struct mt792x_dev *dev = mt792x_hw_dev(hw);
	struct mt792x_phy *phy = mt792x_hw_phy(hw);

	mt792x_mutex_acquire(dev);

	set_bit(MT76_STATE_RUNNING, &phy->mt76->state);
	ieee80211_iterate_active_interfaces(hw,
					    IEEE80211_IFACE_ITER_RESUME_ALL,
					    mt76_connac_mcu_set_suspend_iter,
					    &dev->mphy);

	ieee80211_queue_delayed_work(hw, &phy->mt76->mac_work,
				     MT792x_WATCHDOG_TIME);

	mt792x_mutex_release(dev);

	return 0;
}

static void mt7921_set_rekey_data(struct ieee80211_hw *hw,
				  struct ieee80211_vif *vif,
				  struct cfg80211_gtk_rekey_data *data)
{
	struct mt792x_dev *dev = mt792x_hw_dev(hw);

	mt792x_mutex_acquire(dev);
	mt76_connac_mcu_update_gtk_rekey(hw, vif, data);
	mt792x_mutex_release(dev);
}
#endif /* CONFIG_PM */

static void mt7921_sta_set_decap_offload(struct ieee80211_hw *hw,
					 struct ieee80211_vif *vif,
					 struct ieee80211_sta *sta,
					 bool enabled)
{
	struct mt792x_sta *msta = (struct mt792x_sta *)sta->drv_priv;
	struct mt792x_dev *dev = mt792x_hw_dev(hw);

	mt792x_mutex_acquire(dev);

	if (enabled)
		set_bit(MT_WCID_FLAG_HDR_TRANS, &msta->wcid.flags);
	else
		clear_bit(MT_WCID_FLAG_HDR_TRANS, &msta->wcid.flags);

	mt76_connac_mcu_sta_update_hdr_trans(&dev->mt76, vif, &msta->wcid,
					     MCU_UNI_CMD(STA_REC_UPDATE));

	mt792x_mutex_release(dev);
}

#if IS_ENABLED(CONFIG_IPV6)
static void mt7921_ipv6_addr_change(struct ieee80211_hw *hw,
				    struct ieee80211_vif *vif,
				    struct inet6_dev *idev)
{
	struct mt792x_vif *mvif = (struct mt792x_vif *)vif->drv_priv;
	struct mt792x_dev *dev = mvif->phy->dev;
	struct inet6_ifaddr *ifa;
	struct in6_addr ns_addrs[IEEE80211_BSS_ARP_ADDR_LIST_LEN];
	struct sk_buff *skb;
	u8 i, idx = 0;

	struct {
		struct {
			u8 bss_idx;
			u8 pad[3];
		} __packed hdr;
		struct mt76_connac_arpns_tlv arpns;
	} req_hdr = {
		.hdr = {
			.bss_idx = mvif->mt76.idx,
		},
		.arpns = {
			.tag = cpu_to_le16(UNI_OFFLOAD_OFFLOAD_ND),
			.mode = 2,  /* update */
			.option = 1, /* update only */
		},
	};

	read_lock_bh(&idev->lock);
	list_for_each_entry(ifa, &idev->addr_list, if_list) {
		if (ifa->flags & IFA_F_TENTATIVE)
			continue;
		ns_addrs[idx] = ifa->addr;
		if (++idx >= IEEE80211_BSS_ARP_ADDR_LIST_LEN)
			break;
	}
	read_unlock_bh(&idev->lock);

	if (!idx)
		return;

	req_hdr.arpns.ips_num = idx;
	req_hdr.arpns.len = cpu_to_le16(sizeof(struct mt76_connac_arpns_tlv)
					+ idx * sizeof(struct in6_addr));
	skb = __mt76_mcu_msg_alloc(&dev->mt76, &req_hdr,
			sizeof(req_hdr) + idx * sizeof(struct in6_addr),
			sizeof(req_hdr), GFP_ATOMIC);
	if (!skb)
		return;

	for (i = 0; i < idx; i++)
		skb_put_data(skb, &ns_addrs[i].in6_u, sizeof(struct in6_addr));

	skb_queue_tail(&dev->ipv6_ns_list, skb);

	ieee80211_queue_work(dev->mt76.hw, &dev->ipv6_ns_work);
}
#endif

int mt7921_set_tx_sar_pwr(struct ieee80211_hw *hw,
			  const struct cfg80211_sar_specs *sar)
{
	struct mt76_phy *mphy = hw->priv;

	if (sar) {
		int err = mt76_init_sar_power(hw, sar);

		if (err)
			return err;
	}
	mt792x_init_acpi_sar_power(mt792x_hw_phy(hw), !sar);

	return mt76_connac_mcu_set_rate_txpower(mphy);
}

static int mt7921_set_sar_specs(struct ieee80211_hw *hw,
				const struct cfg80211_sar_specs *sar)
{
	struct mt792x_dev *dev = mt792x_hw_dev(hw);
	int err;

	mt792x_mutex_acquire(dev);
	err = mt7921_mcu_set_clc(dev, dev->mt76.alpha2,
				 dev->country_ie_env);
	if (err < 0)
		goto out;

	err = mt7921_set_tx_sar_pwr(hw, sar);
out:
	mt792x_mutex_release(dev);

	return err;
}

static void
mt7921_channel_switch_beacon(struct ieee80211_hw *hw,
			     struct ieee80211_vif *vif,
			     struct cfg80211_chan_def *chandef)
{
	struct mt792x_dev *dev = mt792x_hw_dev(hw);

	mt792x_mutex_acquire(dev);
	mt7921_mcu_uni_add_beacon_offload(dev, hw, vif, true);
	mt792x_mutex_release(dev);
}

static int
mt7921_start_ap(struct ieee80211_hw *hw, struct ieee80211_vif *vif,
		struct ieee80211_bss_conf *link_conf)
{
	struct mt792x_vif *mvif = (struct mt792x_vif *)vif->drv_priv;
	struct mt792x_phy *phy = mt792x_hw_phy(hw);
	struct mt792x_dev *dev = mt792x_hw_dev(hw);
	int err;

	mt792x_mutex_acquire(dev);

	err = mt76_connac_mcu_uni_add_bss(phy->mt76, vif, &mvif->sta.wcid,
					  true, mvif->mt76.ctx);
	if (err)
		goto out;

	err = mt7921_mcu_set_bss_pm(dev, vif, true);
	if (err)
		goto out;

	err = mt7921_mcu_sta_update(dev, NULL, vif, true,
				    MT76_STA_INFO_STATE_NONE);
out:
	mt792x_mutex_release(dev);

	return err;
}

static void
mt7921_stop_ap(struct ieee80211_hw *hw, struct ieee80211_vif *vif,
	       struct ieee80211_bss_conf *link_conf)
{
	struct mt792x_vif *mvif = (struct mt792x_vif *)vif->drv_priv;
	struct mt792x_phy *phy = mt792x_hw_phy(hw);
	struct mt792x_dev *dev = mt792x_hw_dev(hw);
	int err;

	mt792x_mutex_acquire(dev);

	err = mt7921_mcu_set_bss_pm(dev, vif, false);
	if (err)
		goto out;

	mt76_connac_mcu_uni_add_bss(phy->mt76, vif, &mvif->sta.wcid, false,
				    mvif->mt76.ctx);

out:
	mt792x_mutex_release(dev);
}

static int
mt7921_add_chanctx(struct ieee80211_hw *hw,
		   struct ieee80211_chanctx_conf *ctx)
{
	return 0;
}

static void
mt7921_remove_chanctx(struct ieee80211_hw *hw,
		      struct ieee80211_chanctx_conf *ctx)
{
}

static void mt7921_ctx_iter(void *priv, u8 *mac,
			    struct ieee80211_vif *vif)
{
	struct mt792x_vif *mvif = (struct mt792x_vif *)vif->drv_priv;
	struct ieee80211_chanctx_conf *ctx = priv;

	if (ctx != mvif->mt76.ctx)
		return;

	if (vif->type == NL80211_IFTYPE_MONITOR)
		mt7921_mcu_config_sniffer(mvif, ctx);
	else
		mt76_connac_mcu_uni_set_chctx(mvif->phy->mt76, &mvif->mt76, ctx);
}

static void
mt7921_change_chanctx(struct ieee80211_hw *hw,
		      struct ieee80211_chanctx_conf *ctx,
		      u32 changed)
{
	struct mt792x_phy *phy = mt792x_hw_phy(hw);

	mt792x_mutex_acquire(phy->dev);
	ieee80211_iterate_active_interfaces(phy->mt76->hw,
					    IEEE80211_IFACE_ITER_ACTIVE,
					    mt7921_ctx_iter, ctx);
	mt792x_mutex_release(phy->dev);
}

static void mt7921_mgd_prepare_tx(struct ieee80211_hw *hw,
				  struct ieee80211_vif *vif,
				  struct ieee80211_prep_tx_info *info)
{
	struct mt792x_vif *mvif = (struct mt792x_vif *)vif->drv_priv;
	struct mt792x_dev *dev = mt792x_hw_dev(hw);
	u16 duration = info->duration ? info->duration :
		       jiffies_to_msecs(HZ);

	mt792x_mutex_acquire(dev);
	mt7921_set_roc(mvif->phy, mvif, mvif->mt76.ctx->def.chan, duration,
		       MT7921_ROC_REQ_JOIN);
	mt792x_mutex_release(dev);
}

static void mt7921_mgd_complete_tx(struct ieee80211_hw *hw,
				   struct ieee80211_vif *vif,
				   struct ieee80211_prep_tx_info *info)
{
	struct mt792x_vif *mvif = (struct mt792x_vif *)vif->drv_priv;

	mt7921_abort_roc(mvif->phy, mvif);
}

const struct ieee80211_ops mt7921_ops = {
	.tx = mt792x_tx,
	.start = mt7921_start,
	.stop = mt792x_stop,
	.add_interface = mt7921_add_interface,
	.remove_interface = mt792x_remove_interface,
	.config = mt7921_config,
	.conf_tx = mt792x_conf_tx,
	.configure_filter = mt7921_configure_filter,
	.bss_info_changed = mt7921_bss_info_changed,
	.start_ap = mt7921_start_ap,
	.stop_ap = mt7921_stop_ap,
	.sta_state = mt7921_sta_state,
	.sta_pre_rcu_remove = mt76_sta_pre_rcu_remove,
	.set_key = mt7921_set_key,
	.sta_set_decap_offload = mt7921_sta_set_decap_offload,
#if IS_ENABLED(CONFIG_IPV6)
	.ipv6_addr_change = mt7921_ipv6_addr_change,
#endif /* CONFIG_IPV6 */
	.ampdu_action = mt7921_ampdu_action,
	.set_rts_threshold = mt7921_set_rts_threshold,
	.wake_tx_queue = mt76_wake_tx_queue,
	.release_buffered_frames = mt76_release_buffered_frames,
	.channel_switch_beacon = mt7921_channel_switch_beacon,
	.get_txpower = mt76_get_txpower,
	.get_stats = mt792x_get_stats,
	.get_et_sset_count = mt792x_get_et_sset_count,
	.get_et_strings = mt792x_get_et_strings,
	.get_et_stats = mt792x_get_et_stats,
	.get_tsf = mt792x_get_tsf,
	.set_tsf = mt792x_set_tsf,
	.get_survey = mt76_get_survey,
	.get_antenna = mt76_get_antenna,
	.set_antenna = mt7921_set_antenna,
	.set_coverage_class = mt792x_set_coverage_class,
	.hw_scan = mt7921_hw_scan,
	.cancel_hw_scan = mt7921_cancel_hw_scan,
	.sta_statistics = mt792x_sta_statistics,
	.sched_scan_start = mt7921_start_sched_scan,
	.sched_scan_stop = mt7921_stop_sched_scan,
	CFG80211_TESTMODE_CMD(mt7921_testmode_cmd)
	CFG80211_TESTMODE_DUMP(mt7921_testmode_dump)
#ifdef CONFIG_PM
	.suspend = mt7921_suspend,
	.resume = mt7921_resume,
	.set_wakeup = mt792x_set_wakeup,
	.set_rekey_data = mt7921_set_rekey_data,
#endif /* CONFIG_PM */
	.flush = mt792x_flush,
	.set_sar_specs = mt7921_set_sar_specs,
	.remain_on_channel = mt7921_remain_on_channel,
	.cancel_remain_on_channel = mt7921_cancel_remain_on_channel,
	.add_chanctx = mt7921_add_chanctx,
	.remove_chanctx = mt7921_remove_chanctx,
	.change_chanctx = mt7921_change_chanctx,
	.assign_vif_chanctx = mt792x_assign_vif_chanctx,
	.unassign_vif_chanctx = mt792x_unassign_vif_chanctx,
	.mgd_prepare_tx = mt7921_mgd_prepare_tx,
	.mgd_complete_tx = mt7921_mgd_complete_tx,
};
EXPORT_SYMBOL_GPL(mt7921_ops);

MODULE_DESCRIPTION("MediaTek MT7921 core driver");
MODULE_LICENSE("Dual BSD/GPL");
MODULE_AUTHOR("Sean Wang <sean.wang@mediatek.com>");<|MERGE_RESOLUTION|>--- conflicted
+++ resolved
@@ -242,8 +242,6 @@
 
 	ieee80211_queue_delayed_work(mphy->hw, &mphy->mac_work,
 				     MT792x_WATCHDOG_TIME);
-<<<<<<< HEAD
-=======
 	if (mt76_is_mmio(mphy->dev)) {
 		err = mt7921_mcu_radio_led_ctrl(phy->dev, EXT_CMD_RADIO_LED_CTRL_ENABLE);
 		if (err)
@@ -253,7 +251,6 @@
 		if (err)
 			return err;
 	}
->>>>>>> 0c383648
 
 	return 0;
 }
@@ -271,8 +268,6 @@
 	return err;
 }
 
-<<<<<<< HEAD
-=======
 static void mt7921_stop(struct ieee80211_hw *hw)
 {
 	struct mt792x_dev *dev = mt792x_hw_dev(hw);
@@ -289,7 +284,6 @@
 	mt792x_stop(hw);
 }
 
->>>>>>> 0c383648
 static int
 mt7921_add_interface(struct ieee80211_hw *hw, struct ieee80211_vif *vif)
 {
@@ -1408,7 +1402,7 @@
 const struct ieee80211_ops mt7921_ops = {
 	.tx = mt792x_tx,
 	.start = mt7921_start,
-	.stop = mt792x_stop,
+	.stop = mt7921_stop,
 	.add_interface = mt7921_add_interface,
 	.remove_interface = mt792x_remove_interface,
 	.config = mt7921_config,
