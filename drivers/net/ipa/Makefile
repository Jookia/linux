--- conflicted
+++ resolved
@@ -13,9 +13,6 @@
 				ipa_resource.o ipa_qmi.o ipa_qmi_msg.o \
 				ipa_sysfs.o
 
-<<<<<<< HEAD
-=======
 ipa-y			+=	$(IPA_VERSIONS:%=reg/ipa_reg-v%.o)
 
->>>>>>> 7365df19
 ipa-y			+=	$(IPA_VERSIONS:%=data/ipa_data-v%.o)