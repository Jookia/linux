--- conflicted
+++ resolved
@@ -437,13 +437,8 @@
 			   MLXSW_SP1_SB_PR_CPU_SIZE, true, false),
 };
 
-<<<<<<< HEAD
-#define MLXSW_SP2_SB_PR_INGRESS_SIZE	40960000
-#define MLXSW_SP2_SB_PR_EGRESS_SIZE	40960000
-=======
 #define MLXSW_SP2_SB_PR_INGRESS_SIZE	38128752
 #define MLXSW_SP2_SB_PR_EGRESS_SIZE	38128752
->>>>>>> 4ff96fb5
 #define MLXSW_SP2_SB_PR_CPU_SIZE	(256 * 1000)
 
 /* Order according to mlxsw_sp2_sb_pool_dess */
