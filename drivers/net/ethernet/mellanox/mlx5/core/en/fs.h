/* SPDX-License-Identifier: GPL-2.0 OR Linux-OpenIB */
/* Copyright (c) 2018 Mellanox Technologies. */

#ifndef __MLX5E_FLOW_STEER_H__
#define __MLX5E_FLOW_STEER_H__

#include "mod_hdr.h"
#include "lib/fs_ttc.h"

struct mlx5e_post_act;
struct mlx5e_tc_table;

enum {
	MLX5E_TC_FT_LEVEL = 0,
	MLX5E_TC_TTC_FT_LEVEL,
	MLX5E_TC_MISS_LEVEL,
<<<<<<< HEAD
=======
};

enum {
	MLX5E_TC_PRIO = 0,
	MLX5E_NIC_PRIO
>>>>>>> 7365df19
};

struct mlx5e_flow_table {
	int num_groups;
	struct mlx5_flow_table *t;
	struct mlx5_flow_group **g;
};

struct mlx5e_l2_rule {
	u8  addr[ETH_ALEN + 2];
	struct mlx5_flow_handle *rule;
};

#define MLX5E_L2_ADDR_HASH_SIZE BIT(BITS_PER_BYTE)

struct mlx5e_promisc_table {
	struct mlx5e_flow_table	ft;
	struct mlx5_flow_handle	*rule;
};

/* Forward declaration and APIs to get private fields of vlan_table */
struct mlx5e_vlan_table;
unsigned long *mlx5e_vlan_get_active_svlans(struct mlx5e_vlan_table *vlan);
struct mlx5_flow_table *mlx5e_vlan_get_flowtable(struct mlx5e_vlan_table *vlan);

struct mlx5e_l2_table {
	struct mlx5e_flow_table    ft;
	struct hlist_head          netdev_uc[MLX5E_L2_ADDR_HASH_SIZE];
	struct hlist_head          netdev_mc[MLX5E_L2_ADDR_HASH_SIZE];
	struct mlx5e_l2_rule	   broadcast;
	struct mlx5e_l2_rule	   allmulti;
	struct mlx5_flow_handle    *trap_rule;
	bool                       broadcast_enabled;
	bool                       allmulti_enabled;
	bool                       promisc_enabled;
};

#define MLX5E_NUM_INDIR_TIRS (MLX5_NUM_TT - 1)

#define MLX5_HASH_IP		(MLX5_HASH_FIELD_SEL_SRC_IP   |\
				 MLX5_HASH_FIELD_SEL_DST_IP)
#define MLX5_HASH_IP_L4PORTS	(MLX5_HASH_FIELD_SEL_SRC_IP   |\
				 MLX5_HASH_FIELD_SEL_DST_IP   |\
				 MLX5_HASH_FIELD_SEL_L4_SPORT |\
				 MLX5_HASH_FIELD_SEL_L4_DPORT)
#define MLX5_HASH_IP_IPSEC_SPI	(MLX5_HASH_FIELD_SEL_SRC_IP   |\
				 MLX5_HASH_FIELD_SEL_DST_IP   |\
				 MLX5_HASH_FIELD_SEL_IPSEC_SPI)

/* NIC prio FTS */
enum {
	MLX5E_PROMISC_FT_LEVEL,
	MLX5E_VLAN_FT_LEVEL,
	MLX5E_L2_FT_LEVEL,
	MLX5E_TTC_FT_LEVEL,
	MLX5E_INNER_TTC_FT_LEVEL,
	MLX5E_FS_TT_UDP_FT_LEVEL = MLX5E_INNER_TTC_FT_LEVEL + 1,
	MLX5E_FS_TT_ANY_FT_LEVEL = MLX5E_INNER_TTC_FT_LEVEL + 1,
#ifdef CONFIG_MLX5_EN_TLS
	MLX5E_ACCEL_FS_TCP_FT_LEVEL = MLX5E_INNER_TTC_FT_LEVEL + 1,
#endif
#ifdef CONFIG_MLX5_EN_ARFS
	MLX5E_ARFS_FT_LEVEL = MLX5E_INNER_TTC_FT_LEVEL + 1,
#endif
#ifdef CONFIG_MLX5_EN_IPSEC
	MLX5E_ACCEL_FS_ESP_FT_LEVEL = MLX5E_INNER_TTC_FT_LEVEL + 1,
	MLX5E_ACCEL_FS_ESP_FT_ERR_LEVEL,
#endif
};

struct mlx5e_flow_steering;
struct mlx5e_rx_res;

#ifdef CONFIG_MLX5_EN_ARFS
struct mlx5e_arfs_tables;

int mlx5e_arfs_create_tables(struct mlx5e_flow_steering *fs,
			     struct mlx5e_rx_res *rx_res, bool ntuple);
void mlx5e_arfs_destroy_tables(struct mlx5e_flow_steering *fs, bool ntuple);
int mlx5e_arfs_enable(struct mlx5e_flow_steering *fs);
int mlx5e_arfs_disable(struct mlx5e_flow_steering *fs);
int mlx5e_rx_flow_steer(struct net_device *dev, const struct sk_buff *skb,
			u16 rxq_index, u32 flow_id);
#else
static inline int mlx5e_arfs_create_tables(struct mlx5e_flow_steering *fs,
					   struct mlx5e_rx_res *rx_res, bool ntuple)
{ return 0; }
static inline void mlx5e_arfs_destroy_tables(struct mlx5e_flow_steering *fs, bool ntuple) {}
static inline int mlx5e_arfs_enable(struct mlx5e_flow_steering *fs)
{ return -EOPNOTSUPP; }
static inline int mlx5e_arfs_disable(struct mlx5e_flow_steering *fs)
{ return -EOPNOTSUPP; }
#endif

#ifdef CONFIG_MLX5_EN_TLS
struct mlx5e_accel_fs_tcp;
#endif

struct mlx5e_profile;
struct mlx5e_fs_udp;
struct mlx5e_fs_any;
struct mlx5e_ptp_fs;

<<<<<<< HEAD
struct mlx5e_flow_steering {
	bool				state_destroy;
	bool				vlan_strip_disable;
	struct mlx5_core_dev		*mdev;
	struct mlx5_flow_namespace      *ns;
=======
void mlx5e_set_ttc_params(struct mlx5e_flow_steering *fs,
			  struct mlx5e_rx_res *rx_res,
			  struct ttc_params *ttc_params, bool tunnel);

void mlx5e_destroy_ttc_table(struct mlx5e_flow_steering *fs);
int mlx5e_create_ttc_table(struct mlx5e_flow_steering  *fs,
			   struct mlx5e_rx_res *rx_res);

void mlx5e_destroy_flow_table(struct mlx5e_flow_table *ft);

void mlx5e_enable_cvlan_filter(struct mlx5e_flow_steering *fs, bool promisc);
void mlx5e_disable_cvlan_filter(struct mlx5e_flow_steering *fs, bool promisc);

int mlx5e_create_flow_steering(struct mlx5e_flow_steering *fs,
			       struct mlx5e_rx_res *rx_res,
			       const struct mlx5e_profile *profile,
			       struct net_device *netdev);
void mlx5e_destroy_flow_steering(struct mlx5e_flow_steering *fs, bool ntuple,
				 const struct mlx5e_profile *profile);

struct mlx5e_flow_steering *mlx5e_fs_init(const struct mlx5e_profile *profile,
					  struct mlx5_core_dev *mdev,
					  bool state_destroy);
void mlx5e_fs_cleanup(struct mlx5e_flow_steering *fs);
struct mlx5e_vlan_table *mlx5e_fs_get_vlan(struct mlx5e_flow_steering *fs);
void mlx5e_fs_set_tc(struct mlx5e_flow_steering *fs, struct mlx5e_tc_table *tc);
struct mlx5e_tc_table *mlx5e_fs_get_tc(struct mlx5e_flow_steering *fs);
struct mlx5e_l2_table *mlx5e_fs_get_l2(struct mlx5e_flow_steering *fs);
struct mlx5_flow_namespace *mlx5e_fs_get_ns(struct mlx5e_flow_steering *fs, bool egress);
void mlx5e_fs_set_ns(struct mlx5e_flow_steering *fs, struct mlx5_flow_namespace *ns, bool egress);
>>>>>>> 7365df19
#ifdef CONFIG_MLX5_EN_RXNFC
struct mlx5e_ethtool_steering *mlx5e_fs_get_ethtool(struct mlx5e_flow_steering *fs);
#endif
<<<<<<< HEAD
	struct mlx5e_tc_table           *tc;
	struct mlx5e_promisc_table      promisc;
	struct mlx5e_vlan_table         *vlan;
	struct mlx5e_l2_table           l2;
	struct mlx5_ttc_table           *ttc;
	struct mlx5_ttc_table           *inner_ttc;
=======
struct mlx5_ttc_table *mlx5e_fs_get_ttc(struct mlx5e_flow_steering *fs, bool inner);
void mlx5e_fs_set_ttc(struct mlx5e_flow_steering *fs, struct mlx5_ttc_table *ttc, bool inner);
>>>>>>> 7365df19
#ifdef CONFIG_MLX5_EN_ARFS
struct mlx5e_arfs_tables *mlx5e_fs_get_arfs(struct mlx5e_flow_steering *fs);
void mlx5e_fs_set_arfs(struct mlx5e_flow_steering *fs, struct mlx5e_arfs_tables *arfs);
#endif
struct mlx5e_ptp_fs *mlx5e_fs_get_ptp(struct mlx5e_flow_steering *fs);
void mlx5e_fs_set_ptp(struct mlx5e_flow_steering *fs, struct mlx5e_ptp_fs *ptp_fs);
struct mlx5e_fs_any *mlx5e_fs_get_any(struct mlx5e_flow_steering *fs);
void mlx5e_fs_set_any(struct mlx5e_flow_steering *fs, struct mlx5e_fs_any *any);
struct mlx5e_fs_udp *mlx5e_fs_get_udp(struct mlx5e_flow_steering *fs);
void mlx5e_fs_set_udp(struct mlx5e_flow_steering *fs, struct mlx5e_fs_udp *udp);
#ifdef CONFIG_MLX5_EN_TLS
struct mlx5e_accel_fs_tcp *mlx5e_fs_get_accel_tcp(struct mlx5e_flow_steering *fs);
void mlx5e_fs_set_accel_tcp(struct mlx5e_flow_steering *fs, struct mlx5e_accel_fs_tcp *accel_tcp);
#endif
<<<<<<< HEAD
	struct mlx5e_fs_udp            *udp;
	struct mlx5e_fs_any            *any;
	struct mlx5e_ptp_fs            *ptp_fs;
};

void mlx5e_set_ttc_params(struct mlx5e_priv *priv,
			  struct ttc_params *ttc_params, bool tunnel);

void mlx5e_destroy_ttc_table(struct mlx5e_priv *priv);
int mlx5e_create_ttc_table(struct mlx5e_priv *priv);

void mlx5e_destroy_flow_table(struct mlx5e_flow_table *ft);

void mlx5e_enable_cvlan_filter(struct mlx5e_priv *priv);
void mlx5e_disable_cvlan_filter(struct mlx5e_priv *priv);

int mlx5e_create_flow_steering(struct mlx5e_priv *priv);
void mlx5e_destroy_flow_steering(struct mlx5e_priv *priv);

struct mlx5e_flow_steering *mlx5e_fs_init(const struct mlx5e_profile *profile,
					  struct mlx5_core_dev *mdev,
					  bool state_destroy);
void mlx5e_fs_cleanup(struct mlx5e_flow_steering *fs);

int mlx5e_add_vlan_trap(struct mlx5e_priv *priv, int  trap_id, int tir_num);
void mlx5e_remove_vlan_trap(struct mlx5e_priv *priv);
int mlx5e_add_mac_trap(struct mlx5e_priv *priv, int  trap_id, int tir_num);
void mlx5e_remove_mac_trap(struct mlx5e_priv *priv);
=======
void mlx5e_fs_set_state_destroy(struct mlx5e_flow_steering *fs, bool state_destroy);
void mlx5e_fs_set_vlan_strip_disable(struct mlx5e_flow_steering *fs, bool vlan_strip_disable);

struct mlx5_core_dev *mlx5e_fs_get_mdev(struct mlx5e_flow_steering *fs);
int mlx5e_add_vlan_trap(struct mlx5e_flow_steering *fs, int  trap_id, int tir_num);
void mlx5e_remove_vlan_trap(struct mlx5e_flow_steering *fs);
int mlx5e_add_mac_trap(struct mlx5e_flow_steering *fs, int  trap_id, int tir_num);
void mlx5e_remove_mac_trap(struct mlx5e_flow_steering *fs);
>>>>>>> 7365df19
void mlx5e_fs_set_rx_mode_work(struct mlx5e_flow_steering *fs, struct net_device *netdev);
int mlx5e_fs_vlan_rx_add_vid(struct mlx5e_flow_steering *fs,
			     struct net_device *netdev,
			     __be16 proto, u16 vid);
int mlx5e_fs_vlan_rx_kill_vid(struct mlx5e_flow_steering *fs,
			      struct net_device *netdev,
			      __be16 proto, u16 vid);
void mlx5e_fs_init_l2_addr(struct mlx5e_flow_steering *fs, struct net_device *netdev);
<<<<<<< HEAD
=======

#define fs_err(fs, fmt, ...) \
	mlx5_core_err(mlx5e_fs_get_mdev(fs), fmt, ##__VA_ARGS__)

#define fs_dbg(fs, fmt, ...) \
	mlx5_core_dbg(mlx5e_fs_get_mdev(fs), fmt, ##__VA_ARGS__)

#define fs_warn(fs, fmt, ...) \
	mlx5_core_warn(mlx5e_fs_get_mdev(fs), fmt, ##__VA_ARGS__)

#define fs_warn_once(fs, fmt, ...) \
	mlx5_core_warn_once(mlx5e_fs_get_mdev(fs), fmt, ##__VA_ARGS__)

>>>>>>> 7365df19
#endif /* __MLX5E_FLOW_STEER_H__ */
<|MERGE_RESOLUTION|>--- conflicted
+++ resolved
@@ -14,14 +14,11 @@
 	MLX5E_TC_FT_LEVEL = 0,
 	MLX5E_TC_TTC_FT_LEVEL,
 	MLX5E_TC_MISS_LEVEL,
-<<<<<<< HEAD
-=======
 };
 
 enum {
 	MLX5E_TC_PRIO = 0,
 	MLX5E_NIC_PRIO
->>>>>>> 7365df19
 };
 
 struct mlx5e_flow_table {
@@ -125,13 +122,6 @@
 struct mlx5e_fs_any;
 struct mlx5e_ptp_fs;
 
-<<<<<<< HEAD
-struct mlx5e_flow_steering {
-	bool				state_destroy;
-	bool				vlan_strip_disable;
-	struct mlx5_core_dev		*mdev;
-	struct mlx5_flow_namespace      *ns;
-=======
 void mlx5e_set_ttc_params(struct mlx5e_flow_steering *fs,
 			  struct mlx5e_rx_res *rx_res,
 			  struct ttc_params *ttc_params, bool tunnel);
@@ -162,21 +152,11 @@
 struct mlx5e_l2_table *mlx5e_fs_get_l2(struct mlx5e_flow_steering *fs);
 struct mlx5_flow_namespace *mlx5e_fs_get_ns(struct mlx5e_flow_steering *fs, bool egress);
 void mlx5e_fs_set_ns(struct mlx5e_flow_steering *fs, struct mlx5_flow_namespace *ns, bool egress);
->>>>>>> 7365df19
 #ifdef CONFIG_MLX5_EN_RXNFC
 struct mlx5e_ethtool_steering *mlx5e_fs_get_ethtool(struct mlx5e_flow_steering *fs);
 #endif
-<<<<<<< HEAD
-	struct mlx5e_tc_table           *tc;
-	struct mlx5e_promisc_table      promisc;
-	struct mlx5e_vlan_table         *vlan;
-	struct mlx5e_l2_table           l2;
-	struct mlx5_ttc_table           *ttc;
-	struct mlx5_ttc_table           *inner_ttc;
-=======
 struct mlx5_ttc_table *mlx5e_fs_get_ttc(struct mlx5e_flow_steering *fs, bool inner);
 void mlx5e_fs_set_ttc(struct mlx5e_flow_steering *fs, struct mlx5_ttc_table *ttc, bool inner);
->>>>>>> 7365df19
 #ifdef CONFIG_MLX5_EN_ARFS
 struct mlx5e_arfs_tables *mlx5e_fs_get_arfs(struct mlx5e_flow_steering *fs);
 void mlx5e_fs_set_arfs(struct mlx5e_flow_steering *fs, struct mlx5e_arfs_tables *arfs);
@@ -191,36 +171,6 @@
 struct mlx5e_accel_fs_tcp *mlx5e_fs_get_accel_tcp(struct mlx5e_flow_steering *fs);
 void mlx5e_fs_set_accel_tcp(struct mlx5e_flow_steering *fs, struct mlx5e_accel_fs_tcp *accel_tcp);
 #endif
-<<<<<<< HEAD
-	struct mlx5e_fs_udp            *udp;
-	struct mlx5e_fs_any            *any;
-	struct mlx5e_ptp_fs            *ptp_fs;
-};
-
-void mlx5e_set_ttc_params(struct mlx5e_priv *priv,
-			  struct ttc_params *ttc_params, bool tunnel);
-
-void mlx5e_destroy_ttc_table(struct mlx5e_priv *priv);
-int mlx5e_create_ttc_table(struct mlx5e_priv *priv);
-
-void mlx5e_destroy_flow_table(struct mlx5e_flow_table *ft);
-
-void mlx5e_enable_cvlan_filter(struct mlx5e_priv *priv);
-void mlx5e_disable_cvlan_filter(struct mlx5e_priv *priv);
-
-int mlx5e_create_flow_steering(struct mlx5e_priv *priv);
-void mlx5e_destroy_flow_steering(struct mlx5e_priv *priv);
-
-struct mlx5e_flow_steering *mlx5e_fs_init(const struct mlx5e_profile *profile,
-					  struct mlx5_core_dev *mdev,
-					  bool state_destroy);
-void mlx5e_fs_cleanup(struct mlx5e_flow_steering *fs);
-
-int mlx5e_add_vlan_trap(struct mlx5e_priv *priv, int  trap_id, int tir_num);
-void mlx5e_remove_vlan_trap(struct mlx5e_priv *priv);
-int mlx5e_add_mac_trap(struct mlx5e_priv *priv, int  trap_id, int tir_num);
-void mlx5e_remove_mac_trap(struct mlx5e_priv *priv);
-=======
 void mlx5e_fs_set_state_destroy(struct mlx5e_flow_steering *fs, bool state_destroy);
 void mlx5e_fs_set_vlan_strip_disable(struct mlx5e_flow_steering *fs, bool vlan_strip_disable);
 
@@ -229,7 +179,6 @@
 void mlx5e_remove_vlan_trap(struct mlx5e_flow_steering *fs);
 int mlx5e_add_mac_trap(struct mlx5e_flow_steering *fs, int  trap_id, int tir_num);
 void mlx5e_remove_mac_trap(struct mlx5e_flow_steering *fs);
->>>>>>> 7365df19
 void mlx5e_fs_set_rx_mode_work(struct mlx5e_flow_steering *fs, struct net_device *netdev);
 int mlx5e_fs_vlan_rx_add_vid(struct mlx5e_flow_steering *fs,
 			     struct net_device *netdev,
@@ -238,8 +187,6 @@
 			      struct net_device *netdev,
 			      __be16 proto, u16 vid);
 void mlx5e_fs_init_l2_addr(struct mlx5e_flow_steering *fs, struct net_device *netdev);
-<<<<<<< HEAD
-=======
 
 #define fs_err(fs, fmt, ...) \
 	mlx5_core_err(mlx5e_fs_get_mdev(fs), fmt, ##__VA_ARGS__)
@@ -253,5 +200,4 @@
 #define fs_warn_once(fs, fmt, ...) \
 	mlx5_core_warn_once(mlx5e_fs_get_mdev(fs), fmt, ##__VA_ARGS__)
 
->>>>>>> 7365df19
 #endif /* __MLX5E_FLOW_STEER_H__ */
