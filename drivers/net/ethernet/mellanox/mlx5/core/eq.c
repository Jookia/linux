--- conflicted
+++ resolved
@@ -830,46 +830,17 @@
 
 static int mlx5_cpumask_default_spread(int numa_node, int index)
 {
-<<<<<<< HEAD
-	const struct cpumask *prev = cpu_none_mask;
-	const struct cpumask *mask;
 	int found_cpu = 0;
 	int i = 0;
-	int cpu;
-=======
-	struct mlx5_eq_table *table = dev->priv.eq_table;
-	int ncomp_eqs;
-	u16 *cpus;
-	int ret;
 	int cpu, hop;
-	int i;
-
-	ncomp_eqs = table->num_comp_eqs;
-	cpus = kcalloc(ncomp_eqs, sizeof(*cpus), GFP_KERNEL);
-	if (!cpus)
-		return -ENOMEM;
->>>>>>> 94b15476
 
 	rcu_read_lock();
-<<<<<<< HEAD
-	for_each_numa_hop_mask(mask, numa_node) {
-		for_each_cpu_andnot(cpu, mask, prev) {
-			if (i++ == index) {
-				found_cpu = cpu;
-				goto spread_done;
-			}
+	for_each_numa_online_cpu(cpu, hop, numa_node) {
+		if (i++ == index) {
+			found_cpu = cpu;
+			break;
 		}
-		prev = mask;
-	}
-
-spread_done:
-=======
-	for_each_numa_online_cpu(cpu, hop, dev->priv.numa_node) {
-		cpus[i] = cpu;
-		if (++i == ncomp_eqs)
-			break;
-	}
->>>>>>> 94b15476
+	}
 	rcu_read_unlock();
 	return found_cpu;
 }
