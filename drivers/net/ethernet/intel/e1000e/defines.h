/* SPDX-License-Identifier: GPL-2.0 */
/* Copyright(c) 1999 - 2018 Intel Corporation. */

#ifndef _E1000_DEFINES_H_
#define _E1000_DEFINES_H_

/* Number of Transmit and Receive Descriptors must be a multiple of 8 */
#define REQ_TX_DESCRIPTOR_MULTIPLE  8
#define REQ_RX_DESCRIPTOR_MULTIPLE  8

/* Definitions for power management and wakeup registers */
/* Wake Up Control */
#define E1000_WUC_APME		0x00000001	/* APM Enable */
#define E1000_WUC_PME_EN	0x00000002	/* PME Enable */
#define E1000_WUC_PME_STATUS	0x00000004	/* PME Status */
#define E1000_WUC_APMPME	0x00000008	/* Assert PME on APM Wakeup */
#define E1000_WUC_PHY_WAKE	0x00000100	/* if PHY supports wakeup */

/* Wake Up Filter Control */
#define E1000_WUFC_LNKC 0x00000001 /* Link Status Change Wakeup Enable */
#define E1000_WUFC_MAG  0x00000002 /* Magic Packet Wakeup Enable */
#define E1000_WUFC_EX   0x00000004 /* Directed Exact Wakeup Enable */
#define E1000_WUFC_MC   0x00000008 /* Directed Multicast Wakeup Enable */
#define E1000_WUFC_BC   0x00000010 /* Broadcast Wakeup Enable */
#define E1000_WUFC_ARP  0x00000020 /* ARP Request Packet Wakeup Enable */

/* Wake Up Status */
#define E1000_WUS_LNKC         E1000_WUFC_LNKC
#define E1000_WUS_MAG          E1000_WUFC_MAG
#define E1000_WUS_EX           E1000_WUFC_EX
#define E1000_WUS_MC           E1000_WUFC_MC
#define E1000_WUS_BC           E1000_WUFC_BC

/* Extended Device Control */
#define E1000_CTRL_EXT_LPCD  0x00000004     /* LCD Power Cycle Done */
#define E1000_CTRL_EXT_SDP3_DATA 0x00000080 /* Value of SW Definable Pin 3 */
#define E1000_CTRL_EXT_FORCE_SMBUS 0x00000800 /* Force SMBus mode */
#define E1000_CTRL_EXT_EE_RST    0x00002000 /* Reinitialize from EEPROM */
#define E1000_CTRL_EXT_SPD_BYPS  0x00008000 /* Speed Select Bypass */
#define E1000_CTRL_EXT_RO_DIS    0x00020000 /* Relaxed Ordering disable */
#define E1000_CTRL_EXT_DMA_DYN_CLK_EN 0x00080000 /* DMA Dynamic Clock Gating */
#define E1000_CTRL_EXT_LINK_MODE_MASK 0x00C00000
#define E1000_CTRL_EXT_LINK_MODE_PCIE_SERDES  0x00C00000
#define E1000_CTRL_EXT_EIAME          0x01000000
#define E1000_CTRL_EXT_DRV_LOAD       0x10000000 /* Driver loaded bit for FW */
#define E1000_CTRL_EXT_IAME		0x08000000 /* Int ACK Auto-mask */
#define E1000_CTRL_EXT_PBA_CLR        0x80000000 /* PBA Clear */
#define E1000_CTRL_EXT_LSECCK         0x00001000
#define E1000_CTRL_EXT_PHYPDEN        0x00100000

/* Receive Descriptor bit definitions */
#define E1000_RXD_STAT_DD       0x01    /* Descriptor Done */
#define E1000_RXD_STAT_EOP      0x02    /* End of Packet */
#define E1000_RXD_STAT_IXSM     0x04    /* Ignore checksum */
#define E1000_RXD_STAT_VP       0x08    /* IEEE VLAN Packet */
#define E1000_RXD_STAT_UDPCS    0x10    /* UDP xsum calculated */
#define E1000_RXD_STAT_TCPCS    0x20    /* TCP xsum calculated */
#define E1000_RXD_ERR_CE        0x01    /* CRC Error */
#define E1000_RXD_ERR_SE        0x02    /* Symbol Error */
#define E1000_RXD_ERR_SEQ       0x04    /* Sequence Error */
#define E1000_RXD_ERR_CXE       0x10    /* Carrier Extension Error */
#define E1000_RXD_ERR_TCPE      0x20    /* TCP/UDP Checksum Error */
#define E1000_RXD_ERR_IPE       0x40    /* IP Checksum Error */
#define E1000_RXD_ERR_RXE       0x80    /* Rx Data Error */
#define E1000_RXD_SPC_VLAN_MASK 0x0FFF  /* VLAN ID is in lower 12 bits */

#define E1000_RXDEXT_STATERR_TST   0x00000100	/* Time Stamp taken */
#define E1000_RXDEXT_STATERR_CE    0x01000000
#define E1000_RXDEXT_STATERR_SE    0x02000000
#define E1000_RXDEXT_STATERR_SEQ   0x04000000
#define E1000_RXDEXT_STATERR_CXE   0x10000000
#define E1000_RXDEXT_STATERR_RXE   0x80000000

/* mask to determine if packets should be dropped due to frame errors */
#define E1000_RXD_ERR_FRAME_ERR_MASK ( \
	E1000_RXD_ERR_CE  |		\
	E1000_RXD_ERR_SE  |		\
	E1000_RXD_ERR_SEQ |		\
	E1000_RXD_ERR_CXE |		\
	E1000_RXD_ERR_RXE)

/* Same mask, but for extended and packet split descriptors */
#define E1000_RXDEXT_ERR_FRAME_ERR_MASK ( \
	E1000_RXDEXT_STATERR_CE  |	\
	E1000_RXDEXT_STATERR_SE  |	\
	E1000_RXDEXT_STATERR_SEQ |	\
	E1000_RXDEXT_STATERR_CXE |	\
	E1000_RXDEXT_STATERR_RXE)

#define E1000_MRQC_RSS_FIELD_MASK              0xFFFF0000
#define E1000_MRQC_RSS_FIELD_IPV4_TCP          0x00010000
#define E1000_MRQC_RSS_FIELD_IPV4              0x00020000
#define E1000_MRQC_RSS_FIELD_IPV6_TCP_EX       0x00040000
#define E1000_MRQC_RSS_FIELD_IPV6              0x00100000
#define E1000_MRQC_RSS_FIELD_IPV6_TCP          0x00200000

#define E1000_RXDPS_HDRSTAT_HDRSP              0x00008000

/* Management Control */
#define E1000_MANC_SMBUS_EN      0x00000001 /* SMBus Enabled - RO */
#define E1000_MANC_ASF_EN        0x00000002 /* ASF Enabled - RO */
#define E1000_MANC_ARP_EN        0x00002000 /* Enable ARP Request Filtering */
#define E1000_MANC_RCV_TCO_EN    0x00020000 /* Receive TCO Packets Enabled */
#define E1000_MANC_BLK_PHY_RST_ON_IDE   0x00040000 /* Block phy resets */
/* Enable MAC address filtering */
#define E1000_MANC_EN_MAC_ADDR_FILTER   0x00100000
/* Enable MNG packets to host memory */
#define E1000_MANC_EN_MNG2HOST   0x00200000

#define E1000_MANC2H_PORT_623    0x00000020 /* Port 0x26f */
#define E1000_MANC2H_PORT_664    0x00000040 /* Port 0x298 */
#define E1000_MDEF_PORT_623      0x00000800 /* Port 0x26f */
#define E1000_MDEF_PORT_664      0x00000400 /* Port 0x298 */

/* Receive Control */
#define E1000_RCTL_EN             0x00000002    /* enable */
#define E1000_RCTL_SBP            0x00000004    /* store bad packet */
#define E1000_RCTL_UPE            0x00000008    /* unicast promiscuous enable */
#define E1000_RCTL_MPE            0x00000010    /* multicast promiscuous enab */
#define E1000_RCTL_LPE            0x00000020    /* long packet enable */
#define E1000_RCTL_LBM_NO         0x00000000    /* no loopback mode */
#define E1000_RCTL_LBM_MAC        0x00000040    /* MAC loopback mode */
#define E1000_RCTL_LBM_TCVR       0x000000C0    /* tcvr loopback mode */
#define E1000_RCTL_DTYP_PS        0x00000400    /* Packet Split descriptor */
#define E1000_RCTL_RDMTS_HALF     0x00000000    /* Rx desc min threshold size */
#define E1000_RCTL_RDMTS_HEX      0x00010000
#define E1000_RCTL_MO_SHIFT       12            /* multicast offset shift */
#define E1000_RCTL_MO_3           0x00003000    /* multicast offset 15:4 */
#define E1000_RCTL_BAM            0x00008000    /* broadcast enable */
/* these buffer sizes are valid if E1000_RCTL_BSEX is 0 */
#define E1000_RCTL_SZ_2048        0x00000000    /* Rx buffer size 2048 */
#define E1000_RCTL_SZ_1024        0x00010000    /* Rx buffer size 1024 */
#define E1000_RCTL_SZ_512         0x00020000    /* Rx buffer size 512 */
#define E1000_RCTL_SZ_256         0x00030000    /* Rx buffer size 256 */
/* these buffer sizes are valid if E1000_RCTL_BSEX is 1 */
#define E1000_RCTL_SZ_16384       0x00010000    /* Rx buffer size 16384 */
#define E1000_RCTL_SZ_8192        0x00020000    /* Rx buffer size 8192 */
#define E1000_RCTL_SZ_4096        0x00030000    /* Rx buffer size 4096 */
#define E1000_RCTL_VFE            0x00040000    /* vlan filter enable */
#define E1000_RCTL_CFIEN          0x00080000    /* canonical form enable */
#define E1000_RCTL_CFI            0x00100000    /* canonical form indicator */
#define E1000_RCTL_DPF            0x00400000    /* Discard Pause Frames */
#define E1000_RCTL_PMCF           0x00800000    /* pass MAC control frames */
#define E1000_RCTL_BSEX           0x02000000    /* Buffer size extension */
#define E1000_RCTL_SECRC          0x04000000    /* Strip Ethernet CRC */

/* Use byte values for the following shift parameters
 * Usage:
 *     psrctl |= (((ROUNDUP(value0, 128) >> E1000_PSRCTL_BSIZE0_SHIFT) &
 *                  E1000_PSRCTL_BSIZE0_MASK) |
 *                ((ROUNDUP(value1, 1024) >> E1000_PSRCTL_BSIZE1_SHIFT) &
 *                  E1000_PSRCTL_BSIZE1_MASK) |
 *                ((ROUNDUP(value2, 1024) << E1000_PSRCTL_BSIZE2_SHIFT) &
 *                  E1000_PSRCTL_BSIZE2_MASK) |
 *                ((ROUNDUP(value3, 1024) << E1000_PSRCTL_BSIZE3_SHIFT) |;
 *                  E1000_PSRCTL_BSIZE3_MASK))
 * where value0 = [128..16256],  default=256
 *       value1 = [1024..64512], default=4096
 *       value2 = [0..64512],    default=4096
 *       value3 = [0..64512],    default=0
 */

#define E1000_PSRCTL_BSIZE0_MASK   0x0000007F
#define E1000_PSRCTL_BSIZE1_MASK   0x00003F00
#define E1000_PSRCTL_BSIZE2_MASK   0x003F0000
#define E1000_PSRCTL_BSIZE3_MASK   0x3F000000

#define E1000_PSRCTL_BSIZE0_SHIFT  7            /* Shift _right_ 7 */
#define E1000_PSRCTL_BSIZE1_SHIFT  2            /* Shift _right_ 2 */
#define E1000_PSRCTL_BSIZE2_SHIFT  6            /* Shift _left_ 6 */
#define E1000_PSRCTL_BSIZE3_SHIFT 14            /* Shift _left_ 14 */

/* SWFW_SYNC Definitions */
#define E1000_SWFW_EEP_SM   0x1
#define E1000_SWFW_PHY0_SM  0x2
#define E1000_SWFW_PHY1_SM  0x4
#define E1000_SWFW_CSR_SM   0x8

/* Device Control */
#define E1000_CTRL_FD       0x00000001  /* Full duplex.0=half; 1=full */
#define E1000_CTRL_GIO_MASTER_DISABLE 0x00000004 /*Blocks new Master requests */
#define E1000_CTRL_LRST     0x00000008  /* Link reset. 0=normal,1=reset */
#define E1000_CTRL_ASDE     0x00000020  /* Auto-speed detect enable */
#define E1000_CTRL_SLU      0x00000040  /* Set link up (Force Link) */
#define E1000_CTRL_ILOS     0x00000080  /* Invert Loss-Of Signal */
#define E1000_CTRL_SPD_SEL  0x00000300  /* Speed Select Mask */
#define E1000_CTRL_SPD_10   0x00000000  /* Force 10Mb */
#define E1000_CTRL_SPD_100  0x00000100  /* Force 100Mb */
#define E1000_CTRL_SPD_1000 0x00000200  /* Force 1Gb */
#define E1000_CTRL_FRCSPD   0x00000800  /* Force Speed */
#define E1000_CTRL_FRCDPX   0x00001000  /* Force Duplex */
#define E1000_CTRL_LANPHYPC_OVERRIDE 0x00010000 /* SW control of LANPHYPC */
#define E1000_CTRL_LANPHYPC_VALUE    0x00020000 /* SW value of LANPHYPC */
#define E1000_CTRL_MEHE     0x00080000  /* Memory Error Handling Enable */
#define E1000_CTRL_SWDPIN0  0x00040000  /* SWDPIN 0 value */
#define E1000_CTRL_SWDPIN1  0x00080000  /* SWDPIN 1 value */
#define E1000_CTRL_ADVD3WUC 0x00100000  /* D3 WUC */
#define E1000_CTRL_EN_PHY_PWR_MGMT 0x00200000 /* PHY PM enable */
#define E1000_CTRL_SWDPIO0  0x00400000  /* SWDPIN 0 Input or output */
#define E1000_CTRL_RST      0x04000000  /* Global reset */
#define E1000_CTRL_RFCE     0x08000000  /* Receive Flow Control enable */
#define E1000_CTRL_TFCE     0x10000000  /* Transmit flow control enable */
#define E1000_CTRL_VME      0x40000000  /* IEEE VLAN mode enable */
#define E1000_CTRL_PHY_RST  0x80000000  /* PHY Reset */

#define E1000_PCS_LCTL_FORCE_FCTRL	0x80

#define E1000_PCS_LSTS_AN_COMPLETE	0x10000

/* Device Status */
#define E1000_STATUS_FD         0x00000001      /* Full duplex.0=half,1=full */
#define E1000_STATUS_LU         0x00000002      /* Link up.0=no,1=link */
#define E1000_STATUS_FUNC_MASK  0x0000000C      /* PCI Function Mask */
#define E1000_STATUS_FUNC_SHIFT 2
#define E1000_STATUS_FUNC_1     0x00000004      /* Function 1 */
#define E1000_STATUS_TXOFF      0x00000010      /* transmission paused */
#define E1000_STATUS_SPEED_MASK 0x000000C0
#define E1000_STATUS_SPEED_10   0x00000000      /* Speed 10Mb/s */
#define E1000_STATUS_SPEED_100  0x00000040      /* Speed 100Mb/s */
#define E1000_STATUS_SPEED_1000 0x00000080      /* Speed 1000Mb/s */
#define E1000_STATUS_LAN_INIT_DONE 0x00000200   /* Lan Init Completion by NVM */
#define E1000_STATUS_PHYRA      0x00000400      /* PHY Reset Asserted */
#define E1000_STATUS_GIO_MASTER_ENABLE	0x00080000	/* Master Req status */

/* PCIm function state */
#define E1000_STATUS_PCIM_STATE	0x40000000

#define HALF_DUPLEX 1
#define FULL_DUPLEX 2

#define ADVERTISE_10_HALF                 0x0001
#define ADVERTISE_10_FULL                 0x0002
#define ADVERTISE_100_HALF                0x0004
#define ADVERTISE_100_FULL                0x0008
#define ADVERTISE_1000_HALF               0x0010 /* Not used, just FYI */
#define ADVERTISE_1000_FULL               0x0020

/* 1000/H is not supported, nor spec-compliant. */
#define E1000_ALL_SPEED_DUPLEX	( \
	ADVERTISE_10_HALF | ADVERTISE_10_FULL | ADVERTISE_100_HALF | \
	ADVERTISE_100_FULL | ADVERTISE_1000_FULL)
#define E1000_ALL_NOT_GIG	( \
	ADVERTISE_10_HALF | ADVERTISE_10_FULL | ADVERTISE_100_HALF | \
	ADVERTISE_100_FULL)
#define E1000_ALL_100_SPEED	(ADVERTISE_100_HALF | ADVERTISE_100_FULL)
#define E1000_ALL_10_SPEED	(ADVERTISE_10_HALF | ADVERTISE_10_FULL)
#define E1000_ALL_HALF_DUPLEX	(ADVERTISE_10_HALF | ADVERTISE_100_HALF)

#define AUTONEG_ADVERTISE_SPEED_DEFAULT   E1000_ALL_SPEED_DUPLEX

/* LED Control */
#define E1000_PHY_LED0_MODE_MASK          0x00000007
#define E1000_PHY_LED0_IVRT               0x00000008
#define E1000_PHY_LED0_MASK               0x0000001F

#define E1000_LEDCTL_LED0_MODE_MASK       0x0000000F
#define E1000_LEDCTL_LED0_MODE_SHIFT      0
#define E1000_LEDCTL_LED0_IVRT            0x00000040
#define E1000_LEDCTL_LED0_BLINK           0x00000080

#define E1000_LEDCTL_MODE_LINK_UP       0x2
#define E1000_LEDCTL_MODE_LED_ON        0xE
#define E1000_LEDCTL_MODE_LED_OFF       0xF

/* Transmit Descriptor bit definitions */
#define E1000_TXD_DTYP_D     0x00100000 /* Data Descriptor */
#define E1000_TXD_POPTS_IXSM 0x01       /* Insert IP checksum */
#define E1000_TXD_POPTS_TXSM 0x02       /* Insert TCP/UDP checksum */
#define E1000_TXD_CMD_EOP    0x01000000 /* End of Packet */
#define E1000_TXD_CMD_IFCS   0x02000000 /* Insert FCS (Ethernet CRC) */
#define E1000_TXD_CMD_IC     0x04000000 /* Insert Checksum */
#define E1000_TXD_CMD_RS     0x08000000 /* Report Status */
#define E1000_TXD_CMD_RPS    0x10000000 /* Report Packet Sent */
#define E1000_TXD_CMD_DEXT   0x20000000 /* Descriptor extension (0 = legacy) */
#define E1000_TXD_CMD_VLE    0x40000000 /* Add VLAN tag */
#define E1000_TXD_CMD_IDE    0x80000000 /* Enable Tidv register */
#define E1000_TXD_STAT_DD    0x00000001 /* Descriptor Done */
#define E1000_TXD_STAT_EC    0x00000002 /* Excess Collisions */
#define E1000_TXD_STAT_LC    0x00000004 /* Late Collisions */
#define E1000_TXD_STAT_TU    0x00000008 /* Transmit underrun */
#define E1000_TXD_CMD_TCP    0x01000000 /* TCP packet */
#define E1000_TXD_CMD_IP     0x02000000 /* IP packet */
#define E1000_TXD_CMD_TSE    0x04000000 /* TCP Seg enable */
#define E1000_TXD_STAT_TC    0x00000004 /* Tx Underrun */
#define E1000_TXD_EXTCMD_TSTAMP	0x00000010 /* IEEE1588 Timestamp packet */

/* Transmit Control */
#define E1000_TCTL_EN     0x00000002    /* enable Tx */
#define E1000_TCTL_PSP    0x00000008    /* pad short packets */
#define E1000_TCTL_CT     0x00000ff0    /* collision threshold */
#define E1000_TCTL_COLD   0x003ff000    /* collision distance */
#define E1000_TCTL_RTLC   0x01000000    /* Re-transmit on late collision */
#define E1000_TCTL_MULR   0x10000000    /* Multiple request support */

/* SerDes Control */
#define E1000_SCTL_DISABLE_SERDES_LOOPBACK 0x0400
#define E1000_SCTL_ENABLE_SERDES_LOOPBACK	0x0410

/* Receive Checksum Control */
#define E1000_RXCSUM_TUOFL     0x00000200   /* TCP / UDP checksum offload */
#define E1000_RXCSUM_IPPCSE    0x00001000   /* IP payload checksum enable */
#define E1000_RXCSUM_PCSD      0x00002000   /* packet checksum disabled */

/* Header split receive */
#define E1000_RFCTL_NFSW_DIS            0x00000040
#define E1000_RFCTL_NFSR_DIS            0x00000080
#define E1000_RFCTL_ACK_DIS             0x00001000
#define E1000_RFCTL_EXTEN               0x00008000
#define E1000_RFCTL_IPV6_EX_DIS         0x00010000
#define E1000_RFCTL_NEW_IPV6_EXT_DIS    0x00020000

/* Collision related configuration parameters */
#define E1000_COLLISION_THRESHOLD       15
#define E1000_CT_SHIFT                  4
#define E1000_COLLISION_DISTANCE        63
#define E1000_COLD_SHIFT                12

/* Default values for the transmit IPG register */
#define DEFAULT_82543_TIPG_IPGT_COPPER 8

#define E1000_TIPG_IPGT_MASK  0x000003FF

#define DEFAULT_82543_TIPG_IPGR1 8
#define E1000_TIPG_IPGR1_SHIFT  10

#define DEFAULT_82543_TIPG_IPGR2 6
#define DEFAULT_80003ES2LAN_TIPG_IPGR2 7
#define E1000_TIPG_IPGR2_SHIFT  20

#define MAX_JUMBO_FRAME_SIZE    0x3F00
#define E1000_TX_PTR_GAP		0x1F

/* Extended Configuration Control and Size */
#define E1000_EXTCNF_CTRL_MDIO_SW_OWNERSHIP      0x00000020
#define E1000_EXTCNF_CTRL_LCD_WRITE_ENABLE       0x00000001
#define E1000_EXTCNF_CTRL_OEM_WRITE_ENABLE       0x00000008
#define E1000_EXTCNF_CTRL_SWFLAG                 0x00000020
#define E1000_EXTCNF_CTRL_GATE_PHY_CFG           0x00000080
#define E1000_EXTCNF_SIZE_EXT_PCIE_LENGTH_MASK   0x00FF0000
#define E1000_EXTCNF_SIZE_EXT_PCIE_LENGTH_SHIFT          16
#define E1000_EXTCNF_CTRL_EXT_CNF_POINTER_MASK   0x0FFF0000
#define E1000_EXTCNF_CTRL_EXT_CNF_POINTER_SHIFT          16

#define E1000_PHY_CTRL_D0A_LPLU           0x00000002
#define E1000_PHY_CTRL_NOND0A_LPLU        0x00000004
#define E1000_PHY_CTRL_NOND0A_GBE_DISABLE 0x00000008
#define E1000_PHY_CTRL_GBE_DISABLE        0x00000040

#define E1000_KABGTXD_BGSQLBIAS           0x00050000

/* Low Power IDLE Control */
#define E1000_LPIC_LPIET_SHIFT		24	/* Low Power Idle Entry Time */

/* PBA constants */
#define E1000_PBA_8K  0x0008    /* 8KB */
#define E1000_PBA_16K 0x0010    /* 16KB */

#define E1000_PBA_RXA_MASK	0xFFFF

#define E1000_PBS_16K E1000_PBA_16K

/* Uncorrectable/correctable ECC Error counts and enable bits */
#define E1000_PBECCSTS_CORR_ERR_CNT_MASK	0x000000FF
#define E1000_PBECCSTS_UNCORR_ERR_CNT_MASK	0x0000FF00
#define E1000_PBECCSTS_UNCORR_ERR_CNT_SHIFT	8
#define E1000_PBECCSTS_ECC_ENABLE		0x00010000

#define IFS_MAX       80
#define IFS_MIN       40
#define IFS_RATIO     4
#define IFS_STEP      10
#define MIN_NUM_XMITS 1000

/* SW Semaphore Register */
#define E1000_SWSM_SMBI         0x00000001 /* Driver Semaphore bit */
#define E1000_SWSM_SWESMBI      0x00000002 /* FW Semaphore bit */
#define E1000_SWSM_DRV_LOAD     0x00000008 /* Driver Loaded Bit */

#define E1000_SWSM2_LOCK        0x00000002 /* Secondary driver semaphore bit */

/* Interrupt Cause Read */
#define E1000_ICR_TXDW          0x00000001 /* Transmit desc written back */
#define E1000_ICR_LSC           0x00000004 /* Link Status Change */
#define E1000_ICR_RXSEQ         0x00000008 /* Rx sequence error */
#define E1000_ICR_RXDMT0        0x00000010 /* Rx desc min. threshold (0) */
#define E1000_ICR_RXO           0x00000040 /* Receiver Overrun */
#define E1000_ICR_RXT0          0x00000080 /* Rx timer intr (ring 0) */
#define E1000_ICR_MDAC          0x00000200 /* MDIO Access Complete */
#define E1000_ICR_SRPD          0x00010000 /* Small Receive Packet Detected */
#define E1000_ICR_ACK           0x00020000 /* Receive ACK Frame Detected */
#define E1000_ICR_MNG           0x00040000 /* Manageability Event Detected */
#define E1000_ICR_ECCER         0x00400000 /* Uncorrectable ECC Error */
/* If this bit asserted, the driver should claim the interrupt */
#define E1000_ICR_INT_ASSERTED	0x80000000
#define E1000_ICR_RXQ0          0x00100000 /* Rx Queue 0 Interrupt */
#define E1000_ICR_RXQ1          0x00200000 /* Rx Queue 1 Interrupt */
#define E1000_ICR_TXQ0          0x00400000 /* Tx Queue 0 Interrupt */
#define E1000_ICR_TXQ1          0x00800000 /* Tx Queue 1 Interrupt */
#define E1000_ICR_OTHER         0x01000000 /* Other Interrupt */

/* PBA ECC Register */
#define E1000_PBA_ECC_COUNTER_MASK  0xFFF00000 /* ECC counter mask */
#define E1000_PBA_ECC_COUNTER_SHIFT 20         /* ECC counter shift value */
#define E1000_PBA_ECC_CORR_EN       0x00000001 /* ECC correction enable */
#define E1000_PBA_ECC_STAT_CLR      0x00000002 /* Clear ECC error counter */
#define E1000_PBA_ECC_INT_EN        0x00000004 /* Enable ICR bit 5 for ECC */

/* This defines the bits that are set in the Interrupt Mask
 * Set/Read Register.  Each bit is documented below:
 *   o RXT0   = Receiver Timer Interrupt (ring 0)
 *   o TXDW   = Transmit Descriptor Written Back
 *   o RXDMT0 = Receive Descriptor Minimum Threshold hit (ring 0)
 *   o RXSEQ  = Receive Sequence Error
 *   o LSC    = Link Status Change
 */
#define IMS_ENABLE_MASK ( \
	E1000_IMS_RXT0   |    \
	E1000_IMS_TXDW   |    \
	E1000_IMS_RXDMT0 |    \
	E1000_IMS_RXSEQ  |    \
	E1000_IMS_LSC)

/* These are all of the events related to the OTHER interrupt.
 */
#define IMS_OTHER_MASK ( \
	E1000_IMS_LSC  | \
	E1000_IMS_RXO  | \
	E1000_IMS_MDAC | \
	E1000_IMS_SRPD | \
	E1000_IMS_ACK  | \
	E1000_IMS_MNG)

/* Interrupt Mask Set */
#define E1000_IMS_TXDW      E1000_ICR_TXDW      /* Transmit desc written back */
#define E1000_IMS_LSC       E1000_ICR_LSC       /* Link Status Change */
#define E1000_IMS_RXSEQ     E1000_ICR_RXSEQ     /* Rx sequence error */
#define E1000_IMS_RXDMT0    E1000_ICR_RXDMT0    /* Rx desc min. threshold */
#define E1000_IMS_RXO       E1000_ICR_RXO       /* Receiver Overrun */
#define E1000_IMS_RXT0      E1000_ICR_RXT0      /* Rx timer intr */
#define E1000_IMS_MDAC      E1000_ICR_MDAC      /* MDIO Access Complete */
#define E1000_IMS_SRPD      E1000_ICR_SRPD      /* Small Receive Packet */
#define E1000_IMS_ACK       E1000_ICR_ACK       /* Receive ACK Frame Detected */
#define E1000_IMS_MNG       E1000_ICR_MNG       /* Manageability Event */
#define E1000_IMS_ECCER     E1000_ICR_ECCER     /* Uncorrectable ECC Error */
#define E1000_IMS_RXQ0      E1000_ICR_RXQ0      /* Rx Queue 0 Interrupt */
#define E1000_IMS_RXQ1      E1000_ICR_RXQ1      /* Rx Queue 1 Interrupt */
#define E1000_IMS_TXQ0      E1000_ICR_TXQ0      /* Tx Queue 0 Interrupt */
#define E1000_IMS_TXQ1      E1000_ICR_TXQ1      /* Tx Queue 1 Interrupt */
#define E1000_IMS_OTHER     E1000_ICR_OTHER     /* Other Interrupt */

/* Interrupt Cause Set */
#define E1000_ICS_LSC       E1000_ICR_LSC       /* Link Status Change */
#define E1000_ICS_RXSEQ     E1000_ICR_RXSEQ     /* Rx sequence error */
#define E1000_ICS_RXDMT0    E1000_ICR_RXDMT0    /* Rx desc min. threshold */
#define E1000_ICS_OTHER     E1000_ICR_OTHER     /* Other Interrupt */

/* Transmit Descriptor Control */
#define E1000_TXDCTL_PTHRESH 0x0000003F /* TXDCTL Prefetch Threshold */
#define E1000_TXDCTL_HTHRESH 0x00003F00 /* TXDCTL Host Threshold */
#define E1000_TXDCTL_WTHRESH 0x003F0000 /* TXDCTL Writeback Threshold */
#define E1000_TXDCTL_GRAN    0x01000000 /* TXDCTL Granularity */
#define E1000_TXDCTL_FULL_TX_DESC_WB 0x01010000 /* GRAN=1, WTHRESH=1 */
#define E1000_TXDCTL_MAX_TX_DESC_PREFETCH 0x0100001F /* GRAN=1, PTHRESH=31 */
/* Enable the counting of desc. still to be processed. */
#define E1000_TXDCTL_COUNT_DESC 0x00400000

/* Flow Control Constants */
#define FLOW_CONTROL_ADDRESS_LOW  0x00C28001
#define FLOW_CONTROL_ADDRESS_HIGH 0x00000100
#define FLOW_CONTROL_TYPE         0x8808

/* 802.1q VLAN Packet Size */
#define E1000_VLAN_FILTER_TBL_SIZE 128  /* VLAN Filter Table (4096 bits) */

/* Receive Address
 * Number of high/low register pairs in the RAR. The RAR (Receive Address
 * Registers) holds the directed and multicast addresses that we monitor.
 * Technically, we have 16 spots.  However, we reserve one of these spots
 * (RAR[15]) for our directed address used by controllers with
 * manageability enabled, allowing us room for 15 multicast addresses.
 */
#define E1000_RAR_ENTRIES     15
#define E1000_RAH_AV  0x80000000        /* Receive descriptor valid */
#define E1000_RAL_MAC_ADDR_LEN 4
#define E1000_RAH_MAC_ADDR_LEN 2

/* Error Codes */
#define E1000_ERR_NVM      1
#define E1000_ERR_PHY      2
#define E1000_ERR_CONFIG   3
#define E1000_ERR_PARAM    4
#define E1000_ERR_MAC_INIT 5
#define E1000_ERR_PHY_TYPE 6
#define E1000_ERR_RESET   9
#define E1000_ERR_MASTER_REQUESTS_PENDING 10
#define E1000_ERR_HOST_INTERFACE_COMMAND 11
#define E1000_BLK_PHY_RESET   12
#define E1000_ERR_SWFW_SYNC 13
#define E1000_NOT_IMPLEMENTED 14
#define E1000_ERR_INVALID_ARGUMENT  16
#define E1000_ERR_NO_SPACE          17
#define E1000_ERR_NVM_PBA_SECTION   18

/* Loop limit on how long we wait for auto-negotiation to complete */
#define FIBER_LINK_UP_LIMIT               50
#define COPPER_LINK_UP_LIMIT              10
#define PHY_AUTO_NEG_LIMIT                45
#define PHY_FORCE_LIMIT                   20
/* Number of 100 microseconds we wait for PCI Express master disable */
#define MASTER_DISABLE_TIMEOUT      800
/* Number of milliseconds we wait for PHY configuration done after MAC reset */
#define PHY_CFG_TIMEOUT             100
/* Number of 2 milliseconds we wait for acquiring MDIO ownership. */
#define MDIO_OWNERSHIP_TIMEOUT      10
/* Number of milliseconds for NVM auto read done after MAC reset. */
#define AUTO_READ_DONE_TIMEOUT      10

/* Flow Control */
#define E1000_FCRTH_RTH  0x0000FFF8     /* Mask Bits[15:3] for RTH */
#define E1000_FCRTL_RTL  0x0000FFF8     /* Mask Bits[15:3] for RTL */
#define E1000_FCRTL_XONE 0x80000000     /* Enable XON frame transmission */

/* Transmit Configuration Word */
#define E1000_TXCW_FD         0x00000020        /* TXCW full duplex */
#define E1000_TXCW_PAUSE      0x00000080        /* TXCW sym pause request */
#define E1000_TXCW_ASM_DIR    0x00000100        /* TXCW astm pause direction */
#define E1000_TXCW_PAUSE_MASK 0x00000180        /* TXCW pause request mask */
#define E1000_TXCW_ANE        0x80000000        /* Auto-neg enable */

/* Receive Configuration Word */
#define E1000_RXCW_CW         0x0000ffff        /* RxConfigWord mask */
#define E1000_RXCW_IV         0x08000000        /* Receive config invalid */
#define E1000_RXCW_C          0x20000000        /* Receive config */
#define E1000_RXCW_SYNCH      0x40000000        /* Receive config synch */

/* HH Time Sync */
#define E1000_TSYNCTXCTL_MAX_ALLOWED_DLY_MASK	0x0000F000 /* max delay */
#define E1000_TSYNCTXCTL_SYNC_COMP		0x40000000 /* sync complete */
#define E1000_TSYNCTXCTL_START_SYNC		0x80000000 /* initiate sync */

#define E1000_TSYNCTXCTL_VALID		0x00000001 /* Tx timestamp valid */
#define E1000_TSYNCTXCTL_ENABLED	0x00000010 /* enable Tx timestamping */

#define E1000_TSYNCRXCTL_VALID		0x00000001 /* Rx timestamp valid */
#define E1000_TSYNCRXCTL_TYPE_MASK	0x0000000E /* Rx type mask */
#define E1000_TSYNCRXCTL_TYPE_L2_V2	0x00
#define E1000_TSYNCRXCTL_TYPE_L4_V1	0x02
#define E1000_TSYNCRXCTL_TYPE_L2_L4_V2	0x04
#define E1000_TSYNCRXCTL_TYPE_ALL	0x08
#define E1000_TSYNCRXCTL_TYPE_EVENT_V2	0x0A
#define E1000_TSYNCRXCTL_ENABLED	0x00000010 /* enable Rx timestamping */
#define E1000_TSYNCRXCTL_SYSCFI		0x00000020 /* Sys clock frequency */

#define E1000_RXMTRL_PTP_V1_SYNC_MESSAGE	0x00000000
#define E1000_RXMTRL_PTP_V1_DELAY_REQ_MESSAGE	0x00010000

#define E1000_RXMTRL_PTP_V2_SYNC_MESSAGE	0x00000000
#define E1000_RXMTRL_PTP_V2_DELAY_REQ_MESSAGE	0x01000000

#define E1000_TIMINCA_INCPERIOD_SHIFT	24
#define E1000_TIMINCA_INCVALUE_MASK	0x00FFFFFF

/* PCI Express Control */
#define E1000_GCR_RXD_NO_SNOOP          0x00000001
#define E1000_GCR_RXDSCW_NO_SNOOP       0x00000002
#define E1000_GCR_RXDSCR_NO_SNOOP       0x00000004
#define E1000_GCR_TXD_NO_SNOOP          0x00000008
#define E1000_GCR_TXDSCW_NO_SNOOP       0x00000010
#define E1000_GCR_TXDSCR_NO_SNOOP       0x00000020

#define PCIE_NO_SNOOP_ALL (E1000_GCR_RXD_NO_SNOOP         | \
			   E1000_GCR_RXDSCW_NO_SNOOP      | \
			   E1000_GCR_RXDSCR_NO_SNOOP      | \
			   E1000_GCR_TXD_NO_SNOOP         | \
			   E1000_GCR_TXDSCW_NO_SNOOP      | \
			   E1000_GCR_TXDSCR_NO_SNOOP)

/* NVM Control */
#define E1000_EECD_SK        0x00000001 /* NVM Clock */
#define E1000_EECD_CS        0x00000002 /* NVM Chip Select */
#define E1000_EECD_DI        0x00000004 /* NVM Data In */
#define E1000_EECD_DO        0x00000008 /* NVM Data Out */
#define E1000_EECD_REQ       0x00000040 /* NVM Access Request */
#define E1000_EECD_GNT       0x00000080 /* NVM Access Grant */
#define E1000_EECD_PRES      0x00000100 /* NVM Present */
#define E1000_EECD_SIZE      0x00000200 /* NVM Size (0=64 word 1=256 word) */
/* NVM Addressing bits based on type (0-small, 1-large) */
#define E1000_EECD_ADDR_BITS 0x00000400
#define E1000_NVM_GRANT_ATTEMPTS   1000 /* NVM # attempts to gain grant */
#define E1000_EECD_AUTO_RD          0x00000200  /* NVM Auto Read done */
#define E1000_EECD_SIZE_EX_MASK     0x00007800  /* NVM Size */
#define E1000_EECD_SIZE_EX_SHIFT     11
#define E1000_EECD_FLUPD     0x00080000 /* Update FLASH */
#define E1000_EECD_AUPDEN    0x00100000 /* Enable Autonomous FLASH update */
#define E1000_EECD_SEC1VAL   0x00400000 /* Sector One Valid */
#define E1000_EECD_SEC1VAL_VALID_MASK (E1000_EECD_AUTO_RD | E1000_EECD_PRES)

#define E1000_NVM_RW_REG_DATA	16	/* Offset to data in NVM r/w regs */
#define E1000_NVM_RW_REG_DONE	2	/* Offset to READ/WRITE done bit */
#define E1000_NVM_RW_REG_START	1	/* Start operation */
#define E1000_NVM_RW_ADDR_SHIFT	2	/* Shift to the address bits */
#define E1000_NVM_POLL_WRITE	1	/* Flag for polling write complete */
#define E1000_NVM_POLL_READ	0	/* Flag for polling read complete */
#define E1000_FLASH_UPDATES	2000

/* NVM Word Offsets */
#define NVM_COMPAT                 0x0003
#define NVM_ID_LED_SETTINGS        0x0004
#define NVM_FUTURE_INIT_WORD1      0x0019
#define NVM_COMPAT_VALID_CSUM      0x0001
#define NVM_FUTURE_INIT_WORD1_VALID_CSUM	0x0040

#define NVM_INIT_CONTROL2_REG      0x000F
#define NVM_INIT_CONTROL3_PORT_B   0x0014
#define NVM_INIT_3GIO_3            0x001A
#define NVM_INIT_CONTROL3_PORT_A   0x0024
#define NVM_CFG                    0x0012
#define NVM_ALT_MAC_ADDR_PTR       0x0037
#define NVM_CHECKSUM_REG           0x003F

#define E1000_NVM_CFG_DONE_PORT_0  0x40000 /* MNG config cycle done */
#define E1000_NVM_CFG_DONE_PORT_1  0x80000 /* ...for second port */

/* Mask bits for fields in Word 0x0f of the NVM */
#define NVM_WORD0F_PAUSE_MASK       0x3000
#define NVM_WORD0F_PAUSE            0x1000
#define NVM_WORD0F_ASM_DIR          0x2000

/* Mask bits for fields in Word 0x1a of the NVM */
#define NVM_WORD1A_ASPM_MASK  0x000C

/* Mask bits for fields in Word 0x03 of the EEPROM */
#define NVM_COMPAT_LOM    0x0800

/* length of string needed to store PBA number */
#define E1000_PBANUM_LENGTH             11

/* For checksumming, the sum of all words in the NVM should equal 0xBABA. */
#define NVM_SUM                    0xBABA

/* PBA (printed board assembly) number words */
#define NVM_PBA_OFFSET_0           8
#define NVM_PBA_OFFSET_1           9
#define NVM_PBA_PTR_GUARD          0xFAFA
#define NVM_WORD_SIZE_BASE_SHIFT   6

/* NVM Commands - SPI */
#define NVM_MAX_RETRY_SPI          5000 /* Max wait of 5ms, for RDY signal */
#define NVM_READ_OPCODE_SPI        0x03 /* NVM read opcode */
#define NVM_WRITE_OPCODE_SPI       0x02 /* NVM write opcode */
#define NVM_A8_OPCODE_SPI          0x08 /* opcode bit-3 = address bit-8 */
#define NVM_WREN_OPCODE_SPI        0x06 /* NVM set Write Enable latch */
#define NVM_RDSR_OPCODE_SPI        0x05 /* NVM read Status register */

/* SPI NVM Status Register */
#define NVM_STATUS_RDY_SPI         0x01

/* Word definitions for ID LED Settings */
#define ID_LED_RESERVED_0000 0x0000
#define ID_LED_RESERVED_FFFF 0xFFFF
#define ID_LED_DEFAULT       ((ID_LED_OFF1_ON2  << 12) | \
			      (ID_LED_OFF1_OFF2 <<  8) | \
			      (ID_LED_DEF1_DEF2 <<  4) | \
			      (ID_LED_DEF1_DEF2))
#define ID_LED_DEF1_DEF2     0x1
#define ID_LED_DEF1_ON2      0x2
#define ID_LED_DEF1_OFF2     0x3
#define ID_LED_ON1_DEF2      0x4
#define ID_LED_ON1_ON2       0x5
#define ID_LED_ON1_OFF2      0x6
#define ID_LED_OFF1_DEF2     0x7
#define ID_LED_OFF1_ON2      0x8
#define ID_LED_OFF1_OFF2     0x9

#define IGP_ACTIVITY_LED_MASK   0xFFFFF0FF
#define IGP_ACTIVITY_LED_ENABLE 0x0300
#define IGP_LED3_MODE           0x07000000

/* PCI/PCI-X/PCI-EX Config space */
#define PCI_HEADER_TYPE_REGISTER     0x0E
<<<<<<< HEAD

#define PCI_HEADER_TYPE_MULTIFUNC    0x80
=======
>>>>>>> 0c383648

#define PHY_REVISION_MASK      0xFFFFFFF0
#define MAX_PHY_REG_ADDRESS    0x1F  /* 5 bit address bus (0-0x1F) */
#define MAX_PHY_MULTI_PAGE_REG 0xF

/* Bit definitions for valid PHY IDs.
 * I = Integrated
 * E = External
 */
#define M88E1000_E_PHY_ID    0x01410C50
#define M88E1000_I_PHY_ID    0x01410C30
#define M88E1011_I_PHY_ID    0x01410C20
#define IGP01E1000_I_PHY_ID  0x02A80380
#define M88E1111_I_PHY_ID    0x01410CC0
#define GG82563_E_PHY_ID     0x01410CA0
#define IGP03E1000_E_PHY_ID  0x02A80390
#define IFE_E_PHY_ID         0x02A80330
#define IFE_PLUS_E_PHY_ID    0x02A80320
#define IFE_C_E_PHY_ID       0x02A80310
#define BME1000_E_PHY_ID     0x01410CB0
#define BME1000_E_PHY_ID_R2  0x01410CB1
#define I82577_E_PHY_ID      0x01540050
#define I82578_E_PHY_ID      0x004DD040
#define I82579_E_PHY_ID      0x01540090
#define I217_E_PHY_ID        0x015400A0

/* M88E1000 Specific Registers */
#define M88E1000_PHY_SPEC_CTRL     0x10  /* PHY Specific Control Register */
#define M88E1000_PHY_SPEC_STATUS   0x11  /* PHY Specific Status Register */
#define M88E1000_EXT_PHY_SPEC_CTRL 0x14  /* Extended PHY Specific Control */

#define M88E1000_PHY_PAGE_SELECT   0x1D  /* Reg 29 for page number setting */
#define M88E1000_PHY_GEN_CONTROL   0x1E  /* Its meaning depends on reg 29 */

/* M88E1000 PHY Specific Control Register */
#define M88E1000_PSCR_POLARITY_REVERSAL 0x0002 /* 1=Polarity Reversal enabled */
#define M88E1000_PSCR_MDI_MANUAL_MODE  0x0000  /* MDI Crossover Mode bits 6:5 */
					       /* Manual MDI configuration */
#define M88E1000_PSCR_MDIX_MANUAL_MODE 0x0020  /* Manual MDIX configuration */
/* 1000BASE-T: Auto crossover, 100BASE-TX/10BASE-T: MDI Mode */
#define M88E1000_PSCR_AUTO_X_1000T     0x0040
/* Auto crossover enabled all speeds */
#define M88E1000_PSCR_AUTO_X_MODE      0x0060
#define M88E1000_PSCR_ASSERT_CRS_ON_TX 0x0800 /* 1=Assert CRS on Transmit */

/* M88E1000 PHY Specific Status Register */
#define M88E1000_PSSR_REV_POLARITY       0x0002 /* 1=Polarity reversed */
#define M88E1000_PSSR_DOWNSHIFT          0x0020 /* 1=Downshifted */
#define M88E1000_PSSR_MDIX               0x0040 /* 1=MDIX; 0=MDI */
/* 0=<50M; 1=50-80M; 2=80-110M; 3=110-140M; 4=>140M */
#define M88E1000_PSSR_CABLE_LENGTH       0x0380
#define M88E1000_PSSR_SPEED              0xC000 /* Speed, bits 14:15 */
#define M88E1000_PSSR_1000MBS            0x8000 /* 10=1000Mbs */

#define M88E1000_PSSR_CABLE_LENGTH_SHIFT 7

/* Number of times we will attempt to autonegotiate before downshifting if we
 * are the master
 */
#define M88E1000_EPSCR_MASTER_DOWNSHIFT_MASK 0x0C00
#define M88E1000_EPSCR_MASTER_DOWNSHIFT_1X   0x0000
/* Number of times we will attempt to autonegotiate before downshifting if we
 * are the slave
 */
#define M88E1000_EPSCR_SLAVE_DOWNSHIFT_MASK  0x0300
#define M88E1000_EPSCR_SLAVE_DOWNSHIFT_1X    0x0100
#define M88E1000_EPSCR_TX_CLK_25      0x0070 /* 25  MHz TX_CLK */

/* M88EC018 Rev 2 specific DownShift settings */
#define M88EC018_EPSCR_DOWNSHIFT_COUNTER_MASK  0x0E00
#define M88EC018_EPSCR_DOWNSHIFT_COUNTER_5X    0x0800

#define I82578_EPSCR_DOWNSHIFT_ENABLE          0x0020
#define I82578_EPSCR_DOWNSHIFT_COUNTER_MASK    0x001C

/* BME1000 PHY Specific Control Register */
#define BME1000_PSCR_ENABLE_DOWNSHIFT   0x0800 /* 1 = enable downshift */

/* Bits...
 * 15-5: page
 * 4-0: register offset
 */
#define GG82563_PAGE_SHIFT        5
#define GG82563_REG(page, reg)    \
	(((page) << GG82563_PAGE_SHIFT) | ((reg) & MAX_PHY_REG_ADDRESS))
#define GG82563_MIN_ALT_REG       30

/* GG82563 Specific Registers */
#define GG82563_PHY_SPEC_CTRL           \
	GG82563_REG(0, 16) /* PHY Specific Control */
#define GG82563_PHY_PAGE_SELECT         \
	GG82563_REG(0, 22) /* Page Select */
#define GG82563_PHY_SPEC_CTRL_2         \
	GG82563_REG(0, 26) /* PHY Specific Control 2 */
#define GG82563_PHY_PAGE_SELECT_ALT     \
	GG82563_REG(0, 29) /* Alternate Page Select */

#define GG82563_PHY_MAC_SPEC_CTRL       \
	GG82563_REG(2, 21) /* MAC Specific Control Register */

#define GG82563_PHY_DSP_DISTANCE    \
	GG82563_REG(5, 26) /* DSP Distance */

/* Page 193 - Port Control Registers */
#define GG82563_PHY_KMRN_MODE_CTRL   \
	GG82563_REG(193, 16) /* Kumeran Mode Control */
#define GG82563_PHY_PWR_MGMT_CTRL       \
	GG82563_REG(193, 20) /* Power Management Control */

/* Page 194 - KMRN Registers */
#define GG82563_PHY_INBAND_CTRL         \
	GG82563_REG(194, 18) /* Inband Control */

/* MDI Control */
#define E1000_MDIC_REG_MASK	0x001F0000
#define E1000_MDIC_REG_SHIFT 16
#define E1000_MDIC_PHY_SHIFT 21
#define E1000_MDIC_OP_WRITE  0x04000000
#define E1000_MDIC_OP_READ   0x08000000
#define E1000_MDIC_READY     0x10000000
#define E1000_MDIC_ERROR     0x40000000

/* SerDes Control */
#define E1000_GEN_POLL_TIMEOUT          640

#endif /* _E1000_DEFINES_H_ */<|MERGE_RESOLUTION|>--- conflicted
+++ resolved
@@ -678,11 +678,6 @@
 
 /* PCI/PCI-X/PCI-EX Config space */
 #define PCI_HEADER_TYPE_REGISTER     0x0E
-<<<<<<< HEAD
-
-#define PCI_HEADER_TYPE_MULTIFUNC    0x80
-=======
->>>>>>> 0c383648
 
 #define PHY_REVISION_MASK      0xFFFFFFF0
 #define MAX_PHY_REG_ADDRESS    0x1F  /* 5 bit address bus (0-0x1F) */
