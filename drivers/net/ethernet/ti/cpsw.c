--- conflicted
+++ resolved
@@ -1637,12 +1637,7 @@
 	ndev->netdev_ops = &cpsw_netdev_ops;
 	ndev->ethtool_ops = &cpsw_ethtool_ops;
 	netif_napi_add(ndev, &cpsw->napi_rx,
-<<<<<<< HEAD
-		       cpsw->quirk_irq ? cpsw_rx_poll : cpsw_rx_mq_poll,
-		       NAPI_POLL_WEIGHT);
-=======
 		       cpsw->quirk_irq ? cpsw_rx_poll : cpsw_rx_mq_poll);
->>>>>>> 7365df19
 	netif_napi_add_tx(ndev, &cpsw->napi_tx,
 			  cpsw->quirk_irq ? cpsw_tx_poll : cpsw_tx_mq_poll);
 
