--- conflicted
+++ resolved
@@ -56,10 +56,7 @@
 	tristate "Analogix ANX7411 Type-C DRP Port controller driver"
 	depends on I2C
 	depends on USB_ROLE_SWITCH
-<<<<<<< HEAD
-=======
 	depends on POWER_SUPPLY
->>>>>>> 7365df19
 	help
 	  Say Y or M here if your system has Analogix ANX7411 Type-C DRP Port
 	  controller driver.
