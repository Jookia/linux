--- conflicted
+++ resolved
@@ -160,11 +160,6 @@
 		return -EHOSTUNREACH;
 
 	return v6_ops->route_me_harder(net, skb);
-<<<<<<< HEAD
-#else
-	return ip6_route_me_harder(net, skb);
-#endif
-=======
 #elif IS_BUILTIN(CONFIG_IPV6)
 	return ip6_route_me_harder(net, skb);
 #else
@@ -203,7 +198,6 @@
 #endif
 #endif
 	return 0;
->>>>>>> 4ff96fb5
 }
 
 __sum16 nf_ip6_checksum(struct sk_buff *skb, unsigned int hook,
