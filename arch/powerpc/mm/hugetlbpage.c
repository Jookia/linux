/*
 * PPC Huge TLB Page Support for Kernel.
 *
 * Copyright (C) 2003 David Gibson, IBM Corporation.
 * Copyright (C) 2011 Becky Bruce, Freescale Semiconductor
 *
 * Based on the IA-32 version:
 * Copyright (C) 2002, Rohit Seth <rohit.seth@intel.com>
 */

#include <linux/mm.h>
#include <linux/io.h>
#include <linux/slab.h>
#include <linux/hugetlb.h>
#include <linux/export.h>
#include <linux/of_fdt.h>
#include <linux/memblock.h>
#include <linux/moduleparam.h>
#include <linux/swap.h>
#include <linux/swapops.h>
#include <linux/kmemleak.h>
#include <asm/pgtable.h>
#include <asm/pgalloc.h>
#include <asm/tlb.h>
#include <asm/setup.h>
#include <asm/hugetlb.h>
#include <asm/pte-walk.h>

bool hugetlb_disabled = false;

#define hugepd_none(hpd)	(hpd_val(hpd) == 0)

#define PTE_T_ORDER	(__builtin_ffs(sizeof(pte_t)) - __builtin_ffs(sizeof(void *)))

pte_t *huge_pte_offset(struct mm_struct *mm, unsigned long addr, unsigned long sz)
{
	/*
	 * Only called for hugetlbfs pages, hence can ignore THP and the
	 * irq disabled walk.
	 */
	return __find_linux_pte(mm->pgd, addr, NULL, NULL);
}

static int __hugepte_alloc(struct mm_struct *mm, hugepd_t *hpdp,
			   unsigned long address, unsigned int pdshift,
			   unsigned int pshift, spinlock_t *ptl)
{
	struct kmem_cache *cachep;
	pte_t *new;
	int i;
	int num_hugepd;

	if (pshift >= pdshift) {
		cachep = PGT_CACHE(PTE_T_ORDER);
		num_hugepd = 1 << (pshift - pdshift);
	} else if (IS_ENABLED(CONFIG_PPC_8xx)) {
		cachep = PGT_CACHE(PTE_INDEX_SIZE);
		num_hugepd = 1;
	} else {
		cachep = PGT_CACHE(pdshift - pshift);
		num_hugepd = 1;
	}

	new = kmem_cache_alloc(cachep, pgtable_gfp_flags(mm, GFP_KERNEL));

	BUG_ON(pshift > HUGEPD_SHIFT_MASK);
	BUG_ON((unsigned long)new & HUGEPD_SHIFT_MASK);

	if (! new)
		return -ENOMEM;

	/*
	 * Make sure other cpus find the hugepd set only after a
	 * properly initialized page table is visible to them.
	 * For more details look for comment in __pte_alloc().
	 */
	smp_wmb();

	spin_lock(ptl);
	/*
	 * We have multiple higher-level entries that point to the same
	 * actual pte location.  Fill in each as we go and backtrack on error.
	 * We need all of these so the DTLB pgtable walk code can find the
	 * right higher-level entry without knowing if it's a hugepage or not.
	 */
	for (i = 0; i < num_hugepd; i++, hpdp++) {
		if (unlikely(!hugepd_none(*hpdp)))
			break;
		hugepd_populate(hpdp, new, pshift);
	}
	/* If we bailed from the for loop early, an error occurred, clean up */
	if (i < num_hugepd) {
		for (i = i - 1 ; i >= 0; i--, hpdp--)
			*hpdp = __hugepd(0);
		kmem_cache_free(cachep, new);
	} else {
		kmemleak_ignore(new);
	}
	spin_unlock(ptl);
	return 0;
}

/*
 * At this point we do the placement change only for BOOK3S 64. This would
 * possibly work on other subarchs.
 */
pte_t *huge_pte_alloc(struct mm_struct *mm, unsigned long addr, unsigned long sz)
{
	pgd_t *pg;
	pud_t *pu;
	pmd_t *pm;
	hugepd_t *hpdp = NULL;
	unsigned pshift = __ffs(sz);
	unsigned pdshift = PGDIR_SHIFT;
	spinlock_t *ptl;

	addr &= ~(sz-1);
	pg = pgd_offset(mm, addr);

#ifdef CONFIG_PPC_BOOK3S_64
	if (pshift == PGDIR_SHIFT)
		/* 16GB huge page */
		return (pte_t *) pg;
	else if (pshift > PUD_SHIFT) {
		/*
		 * We need to use hugepd table
		 */
		ptl = &mm->page_table_lock;
		hpdp = (hugepd_t *)pg;
	} else {
		pdshift = PUD_SHIFT;
		pu = pud_alloc(mm, pg, addr);
		if (pshift == PUD_SHIFT)
			return (pte_t *)pu;
		else if (pshift > PMD_SHIFT) {
			ptl = pud_lockptr(mm, pu);
			hpdp = (hugepd_t *)pu;
		} else {
			pdshift = PMD_SHIFT;
			pm = pmd_alloc(mm, pu, addr);
			if (pshift == PMD_SHIFT)
				/* 16MB hugepage */
				return (pte_t *)pm;
			else {
				ptl = pmd_lockptr(mm, pm);
				hpdp = (hugepd_t *)pm;
			}
		}
	}
#else
	if (pshift >= PGDIR_SHIFT) {
		ptl = &mm->page_table_lock;
		hpdp = (hugepd_t *)pg;
	} else {
		pdshift = PUD_SHIFT;
		pu = pud_alloc(mm, pg, addr);
		if (pshift >= PUD_SHIFT) {
			ptl = pud_lockptr(mm, pu);
			hpdp = (hugepd_t *)pu;
		} else {
			pdshift = PMD_SHIFT;
			pm = pmd_alloc(mm, pu, addr);
			ptl = pmd_lockptr(mm, pm);
			hpdp = (hugepd_t *)pm;
		}
	}
#endif
	if (!hpdp)
		return NULL;

	BUG_ON(!hugepd_none(*hpdp) && !hugepd_ok(*hpdp));

	if (hugepd_none(*hpdp) && __hugepte_alloc(mm, hpdp, addr,
						  pdshift, pshift, ptl))
		return NULL;

	return hugepte_offset(*hpdp, addr, pdshift);
}

#ifdef CONFIG_PPC_BOOK3S_64
/*
 * Tracks gpages after the device tree is scanned and before the
 * huge_boot_pages list is ready on pseries.
 */
#define MAX_NUMBER_GPAGES	1024
__initdata static u64 gpage_freearray[MAX_NUMBER_GPAGES];
__initdata static unsigned nr_gpages;

/*
 * Build list of addresses of gigantic pages.  This function is used in early
 * boot before the buddy allocator is setup.
 */
void __init pseries_add_gpage(u64 addr, u64 page_size, unsigned long number_of_pages)
{
	if (!addr)
		return;
	while (number_of_pages > 0) {
		gpage_freearray[nr_gpages] = addr;
		nr_gpages++;
		number_of_pages--;
		addr += page_size;
	}
}

int __init pseries_alloc_bootmem_huge_page(struct hstate *hstate)
{
	struct huge_bootmem_page *m;
	if (nr_gpages == 0)
		return 0;
	m = phys_to_virt(gpage_freearray[--nr_gpages]);
	gpage_freearray[nr_gpages] = 0;
	list_add(&m->list, &huge_boot_pages);
	m->hstate = hstate;
	return 1;
}
#endif


int __init alloc_bootmem_huge_page(struct hstate *h)
{

#ifdef CONFIG_PPC_BOOK3S_64
	if (firmware_has_feature(FW_FEATURE_LPAR) && !radix_enabled())
		return pseries_alloc_bootmem_huge_page(h);
#endif
	return __alloc_bootmem_huge_page(h);
}

#ifndef CONFIG_PPC_BOOK3S_64
#define HUGEPD_FREELIST_SIZE \
	((PAGE_SIZE - sizeof(struct hugepd_freelist)) / sizeof(pte_t))

struct hugepd_freelist {
	struct rcu_head	rcu;
	unsigned int index;
	void *ptes[0];
};

static DEFINE_PER_CPU(struct hugepd_freelist *, hugepd_freelist_cur);

static void hugepd_free_rcu_callback(struct rcu_head *head)
{
	struct hugepd_freelist *batch =
		container_of(head, struct hugepd_freelist, rcu);
	unsigned int i;

	for (i = 0; i < batch->index; i++)
		kmem_cache_free(PGT_CACHE(PTE_T_ORDER), batch->ptes[i]);

	free_page((unsigned long)batch);
}

static void hugepd_free(struct mmu_gather *tlb, void *hugepte)
{
	struct hugepd_freelist **batchp;

	batchp = &get_cpu_var(hugepd_freelist_cur);

	if (atomic_read(&tlb->mm->mm_users) < 2 ||
	    mm_is_thread_local(tlb->mm)) {
		kmem_cache_free(PGT_CACHE(PTE_T_ORDER), hugepte);
		put_cpu_var(hugepd_freelist_cur);
		return;
	}

	if (*batchp == NULL) {
		*batchp = (struct hugepd_freelist *)__get_free_page(GFP_ATOMIC);
		(*batchp)->index = 0;
	}

	(*batchp)->ptes[(*batchp)->index++] = hugepte;
	if ((*batchp)->index == HUGEPD_FREELIST_SIZE) {
		call_rcu(&(*batchp)->rcu, hugepd_free_rcu_callback);
		*batchp = NULL;
	}
	put_cpu_var(hugepd_freelist_cur);
}
#else
static inline void hugepd_free(struct mmu_gather *tlb, void *hugepte) {}
#endif

static void free_hugepd_range(struct mmu_gather *tlb, hugepd_t *hpdp, int pdshift,
			      unsigned long start, unsigned long end,
			      unsigned long floor, unsigned long ceiling)
{
	pte_t *hugepte = hugepd_page(*hpdp);
	int i;

	unsigned long pdmask = ~((1UL << pdshift) - 1);
	unsigned int num_hugepd = 1;
	unsigned int shift = hugepd_shift(*hpdp);

	/* Note: On fsl the hpdp may be the first of several */
	if (shift > pdshift)
		num_hugepd = 1 << (shift - pdshift);

	start &= pdmask;
	if (start < floor)
		return;
	if (ceiling) {
		ceiling &= pdmask;
		if (! ceiling)
			return;
	}
	if (end - 1 > ceiling - 1)
		return;

	for (i = 0; i < num_hugepd; i++, hpdp++)
		*hpdp = __hugepd(0);

	if (shift >= pdshift)
		hugepd_free(tlb, hugepte);
	else if (IS_ENABLED(CONFIG_PPC_8xx))
		pgtable_free_tlb(tlb, hugepte,
				 get_hugepd_cache_index(PTE_INDEX_SIZE));
	else
		pgtable_free_tlb(tlb, hugepte,
				 get_hugepd_cache_index(pdshift - shift));
}

static void hugetlb_free_pmd_range(struct mmu_gather *tlb, pud_t *pud,
				   unsigned long addr, unsigned long end,
				   unsigned long floor, unsigned long ceiling)
{
	pmd_t *pmd;
	unsigned long next;
	unsigned long start;

	start = addr;
	do {
		unsigned long more;

		pmd = pmd_offset(pud, addr);
		next = pmd_addr_end(addr, end);
		if (!is_hugepd(__hugepd(pmd_val(*pmd)))) {
			/*
			 * if it is not hugepd pointer, we should already find
			 * it cleared.
			 */
			WARN_ON(!pmd_none_or_clear_bad(pmd));
			continue;
		}
		/*
		 * Increment next by the size of the huge mapping since
		 * there may be more than one entry at this level for a
		 * single hugepage, but all of them point to
		 * the same kmem cache that holds the hugepte.
		 */
		more = addr + (1 << hugepd_shift(*(hugepd_t *)pmd));
		if (more > next)
			next = more;

		free_hugepd_range(tlb, (hugepd_t *)pmd, PMD_SHIFT,
				  addr, next, floor, ceiling);
	} while (addr = next, addr != end);

	start &= PUD_MASK;
	if (start < floor)
		return;
	if (ceiling) {
		ceiling &= PUD_MASK;
		if (!ceiling)
			return;
	}
	if (end - 1 > ceiling - 1)
		return;

	pmd = pmd_offset(pud, start);
	pud_clear(pud);
	pmd_free_tlb(tlb, pmd, start);
	mm_dec_nr_pmds(tlb->mm);
}

static void hugetlb_free_pud_range(struct mmu_gather *tlb, pgd_t *pgd,
				   unsigned long addr, unsigned long end,
				   unsigned long floor, unsigned long ceiling)
{
	pud_t *pud;
	unsigned long next;
	unsigned long start;

	start = addr;
	do {
		pud = pud_offset(pgd, addr);
		next = pud_addr_end(addr, end);
		if (!is_hugepd(__hugepd(pud_val(*pud)))) {
			if (pud_none_or_clear_bad(pud))
				continue;
			hugetlb_free_pmd_range(tlb, pud, addr, next, floor,
					       ceiling);
		} else {
			unsigned long more;
			/*
			 * Increment next by the size of the huge mapping since
			 * there may be more than one entry at this level for a
			 * single hugepage, but all of them point to
			 * the same kmem cache that holds the hugepte.
			 */
			more = addr + (1 << hugepd_shift(*(hugepd_t *)pud));
			if (more > next)
				next = more;

			free_hugepd_range(tlb, (hugepd_t *)pud, PUD_SHIFT,
					  addr, next, floor, ceiling);
		}
	} while (addr = next, addr != end);

	start &= PGDIR_MASK;
	if (start < floor)
		return;
	if (ceiling) {
		ceiling &= PGDIR_MASK;
		if (!ceiling)
			return;
	}
	if (end - 1 > ceiling - 1)
		return;

	pud = pud_offset(pgd, start);
	pgd_clear(pgd);
	pud_free_tlb(tlb, pud, start);
	mm_dec_nr_puds(tlb->mm);
}

/*
 * This function frees user-level page tables of a process.
 */
void hugetlb_free_pgd_range(struct mmu_gather *tlb,
			    unsigned long addr, unsigned long end,
			    unsigned long floor, unsigned long ceiling)
{
	pgd_t *pgd;
	unsigned long next;

	/*
	 * Because there are a number of different possible pagetable
	 * layouts for hugepage ranges, we limit knowledge of how
	 * things should be laid out to the allocation path
	 * (huge_pte_alloc(), above).  Everything else works out the
	 * structure as it goes from information in the hugepd
	 * pointers.  That means that we can't here use the
	 * optimization used in the normal page free_pgd_range(), of
	 * checking whether we're actually covering a large enough
	 * range to have to do anything at the top level of the walk
	 * instead of at the bottom.
	 *
	 * To make sense of this, you should probably go read the big
	 * block comment at the top of the normal free_pgd_range(),
	 * too.
	 */

	do {
		next = pgd_addr_end(addr, end);
		pgd = pgd_offset(tlb->mm, addr);
		if (!is_hugepd(__hugepd(pgd_val(*pgd)))) {
			if (pgd_none_or_clear_bad(pgd))
				continue;
			hugetlb_free_pud_range(tlb, pgd, addr, next, floor, ceiling);
		} else {
			unsigned long more;
			/*
			 * Increment next by the size of the huge mapping since
			 * there may be more than one entry at the pgd level
			 * for a single hugepage, but all of them point to the
			 * same kmem cache that holds the hugepte.
			 */
			more = addr + (1 << hugepd_shift(*(hugepd_t *)pgd));
			if (more > next)
				next = more;

			free_hugepd_range(tlb, (hugepd_t *)pgd, PGDIR_SHIFT,
					  addr, next, floor, ceiling);
		}
	} while (addr = next, addr != end);
}

struct page *follow_huge_pd(struct vm_area_struct *vma,
			    unsigned long address, hugepd_t hpd,
			    int flags, int pdshift)
{
	pte_t *ptep;
	spinlock_t *ptl;
	struct page *page = NULL;
	unsigned long mask;
	int shift = hugepd_shift(hpd);
	struct mm_struct *mm = vma->vm_mm;

retry:
	/*
	 * hugepage directory entries are protected by mm->page_table_lock
	 * Use this instead of huge_pte_lockptr
	 */
	ptl = &mm->page_table_lock;
	spin_lock(ptl);

	ptep = hugepte_offset(hpd, address, pdshift);
	if (pte_present(*ptep)) {
		mask = (1UL << shift) - 1;
		page = pte_page(*ptep);
		page += ((address & mask) >> PAGE_SHIFT);
		if (flags & FOLL_GET)
			get_page(page);
	} else {
		if (is_hugetlb_entry_migration(*ptep)) {
			spin_unlock(ptl);
			__migration_entry_wait(mm, ptep, ptl);
			goto retry;
		}
	}
	spin_unlock(ptl);
	return page;
}

static unsigned long hugepte_addr_end(unsigned long addr, unsigned long end,
				      unsigned long sz)
{
	unsigned long __boundary = (addr + sz) & ~(sz-1);
	return (__boundary - 1 < end - 1) ? __boundary : end;
}

#ifdef CONFIG_PPC_MM_SLICES
unsigned long hugetlb_get_unmapped_area(struct file *file, unsigned long addr,
					unsigned long len, unsigned long pgoff,
					unsigned long flags)
{
	struct hstate *hstate = hstate_file(file);
	int mmu_psize = shift_to_mmu_psize(huge_page_shift(hstate));

#ifdef CONFIG_PPC_RADIX_MMU
	if (radix_enabled())
		return radix__hugetlb_get_unmapped_area(file, addr, len,
						       pgoff, flags);
#endif
	return slice_get_unmapped_area(addr, len, flags, mmu_psize, 1);
}
#endif

unsigned long vma_mmu_pagesize(struct vm_area_struct *vma)
{
	/* With radix we don't use slice, so derive it from vma*/
	if (IS_ENABLED(CONFIG_PPC_MM_SLICES) && !radix_enabled()) {
		unsigned int psize = get_slice_psize(vma->vm_mm, vma->vm_start);

		return 1UL << mmu_psize_to_shift(psize);
	}
	return vma_kernel_pagesize(vma);
}

static int __init add_huge_page_size(unsigned long long size)
{
	int shift = __ffs(size);
	int mmu_psize;

	/* Check that it is a page size supported by the hardware and
	 * that it fits within pagetable and slice limits. */
	if (size <= PAGE_SIZE || !is_power_of_2(size))
		return -EINVAL;

	mmu_psize = check_and_get_huge_psize(shift);
	if (mmu_psize < 0)
		return -EINVAL;

	BUG_ON(mmu_psize_defs[mmu_psize].shift != shift);

	/* Return if huge page size has already been setup */
	if (size_to_hstate(size))
		return 0;

	hugetlb_add_hstate(shift - PAGE_SHIFT);

	return 0;
}

static int __init hugepage_setup_sz(char *str)
{
	unsigned long long size;

	size = memparse(str, &str);

	if (add_huge_page_size(size) != 0) {
		hugetlb_bad_size();
		pr_err("Invalid huge page size specified(%llu)\n", size);
	}

	return 1;
}
__setup("hugepagesz=", hugepage_setup_sz);

static int __init hugetlbpage_init(void)
{
	int psize;

	if (hugetlb_disabled) {
		pr_info("HugeTLB support is disabled!\n");
		return 0;
	}

	if (IS_ENABLED(CONFIG_PPC_BOOK3S_64) && !radix_enabled() &&
	    !mmu_has_feature(MMU_FTR_16M_PAGE))
		return -ENODEV;

	for (psize = 0; psize < MMU_PAGE_COUNT; ++psize) {
		unsigned shift;
		unsigned pdshift;

		if (!mmu_psize_defs[psize].shift)
			continue;

		shift = mmu_psize_to_shift(psize);

#ifdef CONFIG_PPC_BOOK3S_64
		if (shift > PGDIR_SHIFT)
			continue;
		else if (shift > PUD_SHIFT)
			pdshift = PGDIR_SHIFT;
		else if (shift > PMD_SHIFT)
			pdshift = PUD_SHIFT;
		else
			pdshift = PMD_SHIFT;
#else
		if (shift < PUD_SHIFT)
			pdshift = PMD_SHIFT;
		else if (shift < PGDIR_SHIFT)
			pdshift = PUD_SHIFT;
		else
			pdshift = PGDIR_SHIFT;
#endif

		if (add_huge_page_size(1ULL << shift) < 0)
			continue;
		/*
		 * if we have pdshift and shift value same, we don't
		 * use pgt cache for hugepd.
		 */
		if (pdshift > shift && IS_ENABLED(CONFIG_PPC_8xx))
			pgtable_cache_add(PTE_INDEX_SIZE);
		else if (pdshift > shift)
			pgtable_cache_add(pdshift - shift);
<<<<<<< HEAD
#if defined(CONFIG_PPC_FSL_BOOK3E) || defined(CONFIG_PPC_8xx)
		else
			pgtable_cache_add(PTE_T_ORDER);
#endif
=======
		else if (IS_ENABLED(CONFIG_PPC_FSL_BOOK3E) || IS_ENABLED(CONFIG_PPC_8xx))
			pgtable_cache_add(PTE_T_ORDER);
>>>>>>> 0ecfebd2
	}

	if (IS_ENABLED(CONFIG_HUGETLB_PAGE_SIZE_VARIABLE))
		hugetlbpage_init_default();

	return 0;
}

arch_initcall(hugetlbpage_init);

void flush_dcache_icache_hugepage(struct page *page)
{
	int i;
	void *start;

	BUG_ON(!PageCompound(page));

	for (i = 0; i < (1UL << compound_order(page)); i++) {
		if (!PageHighMem(page)) {
			__flush_dcache_icache(page_address(page+i));
		} else {
			start = kmap_atomic(page+i);
			__flush_dcache_icache(start);
			kunmap_atomic(start);
		}
	}
}

static int gup_hugepte(pte_t *ptep, unsigned long sz, unsigned long addr,
		       unsigned long end, int write, struct page **pages, int *nr)
{
	unsigned long pte_end;
	struct page *head, *page;
	pte_t pte;
	int refs;

	pte_end = (addr + sz) & ~(sz-1);
	if (pte_end < end)
		end = pte_end;

	pte = READ_ONCE(*ptep);

	if (!pte_access_permitted(pte, write))
		return 0;

	/* hugepages are never "special" */
	VM_BUG_ON(!pfn_valid(pte_pfn(pte)));

	refs = 0;
	head = pte_page(pte);

	page = head + ((addr & (sz-1)) >> PAGE_SHIFT);
	do {
		VM_BUG_ON(compound_head(page) != head);
		pages[*nr] = page;
		(*nr)++;
		page++;
		refs++;
	} while (addr += PAGE_SIZE, addr != end);

	if (!page_cache_add_speculative(head, refs)) {
		*nr -= refs;
		return 0;
	}

	if (unlikely(pte_val(pte) != pte_val(*ptep))) {
		/* Could be optimized better */
		*nr -= refs;
		while (refs--)
			put_page(head);
		return 0;
	}

	return 1;
}

int gup_huge_pd(hugepd_t hugepd, unsigned long addr, unsigned int pdshift,
		unsigned long end, int write, struct page **pages, int *nr)
{
	pte_t *ptep;
	unsigned long sz = 1UL << hugepd_shift(hugepd);
	unsigned long next;

	ptep = hugepte_offset(hugepd, addr, pdshift);
	do {
		next = hugepte_addr_end(addr, end, sz);
		if (!gup_hugepte(ptep, sz, addr, end, write, pages, nr))
			return 0;
	} while (ptep++, addr = next, addr != end);

	return 1;
}<|MERGE_RESOLUTION|>--- conflicted
+++ resolved
@@ -636,15 +636,8 @@
 			pgtable_cache_add(PTE_INDEX_SIZE);
 		else if (pdshift > shift)
 			pgtable_cache_add(pdshift - shift);
-<<<<<<< HEAD
-#if defined(CONFIG_PPC_FSL_BOOK3E) || defined(CONFIG_PPC_8xx)
-		else
-			pgtable_cache_add(PTE_T_ORDER);
-#endif
-=======
 		else if (IS_ENABLED(CONFIG_PPC_FSL_BOOK3E) || IS_ENABLED(CONFIG_PPC_8xx))
 			pgtable_cache_add(PTE_T_ORDER);
->>>>>>> 0ecfebd2
 	}
 
 	if (IS_ENABLED(CONFIG_HUGETLB_PAGE_SIZE_VARIABLE))
