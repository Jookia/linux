--- conflicted
+++ resolved
@@ -132,7 +132,6 @@
  */
 #ifdef CONFIG_RETHUNK
 
-<<<<<<< HEAD
 /*
  * srso_untrain_ret_alias() and srso_safe_ret_alias() are placed at
  * special addresses:
@@ -149,7 +148,7 @@
  * As a result, srso_safe_ret_alias() becomes a safe return.
  */
 #ifdef CONFIG_CPU_SRSO
-	.section .text.__x86.rethunk_untrain
+	.section .text..__x86.rethunk_untrain
 
 SYM_START(srso_untrain_ret_alias, SYM_L_GLOBAL, SYM_A_NONE)
 	ANNOTATE_NOENDBR
@@ -159,7 +158,7 @@
 SYM_FUNC_END(srso_untrain_ret_alias)
 __EXPORT_THUNK(srso_untrain_ret_alias)
 
-	.section .text.__x86.rethunk_safe
+	.section .text..__x86.rethunk_safe
 #endif
 
 /* Needs a definition for the __x86_return_thunk alternative below. */
@@ -173,10 +172,7 @@
 	int3
 SYM_FUNC_END(srso_safe_ret_alias)
 
-	.section .text.__x86.return_thunk
-=======
 	.section .text..__x86.return_thunk
->>>>>>> 90483103
 
 /*
  * Safety details here pertain to the AMD Zen{1,2} microarchitecture:
