--- conflicted
+++ resolved
@@ -115,12 +115,7 @@
 {
 	unsigned long pc = 0;
 
-<<<<<<< HEAD
-	if (likely(task && task != current && !task_is_running(task)))
-		walk_stackframe(task, NULL, save_wchan, &pc);
-=======
 	walk_stackframe(task, NULL, save_wchan, &pc);
->>>>>>> df0cc57e
 	return pc;
 }
 
