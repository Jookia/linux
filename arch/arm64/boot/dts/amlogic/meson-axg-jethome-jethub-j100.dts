// SPDX-License-Identifier: (GPL-2.0+ OR MIT)
/*
 * Copyright (c) 2022 Vyacheslav Bocharov <adeep@lexina.in>
 * Copyright (c) 2022 JetHome
 * Author: Vyacheslav Bocharov <adeep@lexina.in>
 */

/dts-v1/;

#include "meson-axg-jethome-jethub-j1xx.dtsi"

/ {
	compatible = "jethome,jethub-j100", "amlogic,a113d", "amlogic,meson-axg";
<<<<<<< HEAD
	model = "JetHome JetHub J100";
	aliases {
		serial0 = &uart_AO;   /* Console */
		serial2 = &uart_AO_B; /* External UART (Wireless Module) */
		ethernet0 = &ethmac;
	};

	chosen {
		stdout-path = "serial0:115200n8";
	};
=======
	model = "JetHome JetHub D1 (J100)";
>>>>>>> 7365df19

	/* 1024MB RAM */
	memory@0 {
		device_type = "memory";
		reg = <0x0 0x0 0x0 0x40000000>;
	};
<<<<<<< HEAD

	reserved-memory {
		linux,cma {
			size = <0x0 0x400000>;
		};
	};

	emmc_pwrseq: emmc-pwrseq {
		compatible = "mmc-pwrseq-emmc";
		reset-gpios = <&gpio BOOT_9 GPIO_ACTIVE_LOW>;
	};

	vcc_3v3: regulator-vcc_3v3 {
		compatible = "regulator-fixed";
		regulator-name = "VCC_3V3";
		regulator-min-microvolt = <3300000>;
		regulator-max-microvolt = <3300000>;
		vin-supply = <&vddao_3v3>;
		regulator-always-on;
	};

	vcc_5v: regulator-vcc_5v {
		compatible = "regulator-fixed";
		regulator-name = "VCC5V";
		regulator-min-microvolt = <5000000>;
		regulator-max-microvolt = <5000000>;
		regulator-always-on;
	};

	vddao_3v3: regulator-vddao_3v3 {
		compatible = "regulator-fixed";
		regulator-name = "VDDAO_3V3";
		regulator-min-microvolt = <3300000>;
		regulator-max-microvolt = <3300000>;
		vin-supply = <&vcc_5v>;
		regulator-always-on;
	};

	vddio_ao18: regulator-vddio_ao18 {
		compatible = "regulator-fixed";
		regulator-name = "VDDIO_AO18";
		regulator-min-microvolt = <1800000>;
		regulator-max-microvolt = <1800000>;
		vin-supply = <&vddao_3v3>;
		regulator-always-on;
	};

	vddio_boot: regulator-vddio_boot {
		compatible = "regulator-fixed";
		regulator-name = "VDDIO_BOOT";
		regulator-min-microvolt = <3300000>;
		regulator-max-microvolt = <3300000>;
		vin-supply = <&vddao_3v3>;
		regulator-always-on;
	};

	vccq_1v8: regulator-vccq_1v8 {
		compatible = "regulator-fixed";
		regulator-name = "VCCQ_1V8";
		regulator-min-microvolt = <1800000>;
		regulator-max-microvolt = <1800000>;
		vin-supply = <&vddao_3v3>;
		regulator-always-on;
	};

	usb_pwr: regulator-usb_pwr {
		compatible = "regulator-fixed";
		regulator-name = "USB_PWR";
		regulator-min-microvolt = <5000000>;
		regulator-max-microvolt = <5000000>;
		vin-supply = <&vcc_5v>;
		regulator-always-on;
	};

	sdio_pwrseq: sdio-pwrseq {
		compatible = "mmc-pwrseq-simple";
		reset-gpios = <&gpio GPIOX_7 GPIO_ACTIVE_LOW>;
		clocks = <&wifi32k>;
		clock-names = "ext_clock";
	};

	wifi32k: wifi32k {
		compatible = "pwm-clock";
		#clock-cells = <0>;
		clock-frequency = <32768>;
		pwms = <&pwm_ab 0 30518 0>; /* PWM_A at 32.768KHz */
	};

	thermal-zones {
		cpu_thermal: cpu-thermal {
			polling-delay-passive = <250>;
			polling-delay = <1000>;
			thermal-sensors = <&scpi_sensors 0>;
			trips {
				cpu_passive: cpu-passive {
					temperature = <70000>; /* millicelsius */
					hysteresis = <2000>; /* millicelsius */
					type = "passive";
				};

				cpu_hot: cpu-hot {
					temperature = <80000>; /* millicelsius */
					hysteresis = <2000>; /* millicelsius */
					type = "hot";
				};

				cpu_critical: cpu-critical {
					temperature = <100000>; /* millicelsius */
					hysteresis = <2000>; /* millicelsius */
					type = "critical";
				};
			};

			cpu_cooling_maps: cooling-maps {
				map0 {
					trip = <&cpu_passive>;
					cooling-device = <&cpu0 THERMAL_NO_LIMIT THERMAL_NO_LIMIT>,
							<&cpu1 THERMAL_NO_LIMIT THERMAL_NO_LIMIT>,
							<&cpu2 THERMAL_NO_LIMIT THERMAL_NO_LIMIT>,
							<&cpu3 THERMAL_NO_LIMIT THERMAL_NO_LIMIT>;
				};

				map1 {
					trip = <&cpu_hot>;
					cooling-device = <&cpu0 THERMAL_NO_LIMIT THERMAL_NO_LIMIT>,
							<&cpu1 THERMAL_NO_LIMIT THERMAL_NO_LIMIT>,
							<&cpu2 THERMAL_NO_LIMIT THERMAL_NO_LIMIT>,
							<&cpu3 THERMAL_NO_LIMIT THERMAL_NO_LIMIT>;
				};
			};
		};
	};

	onewire {
		compatible = "w1-gpio";
		gpios = <&gpio GPIOA_14 GPIO_ACTIVE_HIGH>;
		#gpio-cells = <1>;
	};
};

&efuse {
	sn: sn@32 {
		reg = <0x32 0x20>;
	};

	eth_mac: eth_mac@0 {
		reg = <0x0 0x6>;
	};

	bt_mac: bt_mac@6 {
		reg = <0x6 0x6>;
	};

	wifi_mac: wifi_mac@c {
		reg = <0xc 0x6>;
	};

	bid: bid@12 {
		reg = <0x12 0x20>;
	};
=======
>>>>>>> 7365df19
};


/* wifi module */
&sd_emmc_b {
<<<<<<< HEAD
	status = "okay";
	#address-cells = <1>;
	#size-cells = <0>;

	pinctrl-0 = <&sdio_pins>;
	pinctrl-1 = <&sdio_clk_gate_pins>;
	pinctrl-names = "default", "clk-gate";

	bus-width = <4>;
	cap-sd-highspeed;
	max-frequency = <50000000>;
=======
>>>>>>> 7365df19
	non-removable;

	brcmf: wifi@1 {
		reg = <1>;
		compatible = "brcm,bcm4329-fmac";
	};
};

<<<<<<< HEAD
/* emmc storage */
&sd_emmc_c {
	status = "okay";
	pinctrl-0 = <&emmc_pins>, <&emmc_ds_pins>;
	pinctrl-1 = <&emmc_clk_gate_pins>;
	pinctrl-names = "default", "clk-gate";

	bus-width = <8>;
	cap-mmc-highspeed;
	max-frequency = <200000000>;
	non-removable;
	disable-wp;
	mmc-ddr-1_8v;
	mmc-hs200-1_8v;

	mmc-pwrseq = <&emmc_pwrseq>;

	vmmc-supply = <&vcc_3v3>;
	vqmmc-supply = <&vccq_1v8>;
};

=======
>>>>>>> 7365df19
/* UART Bluetooth */
&uart_B {
	bluetooth {
		compatible = "brcm,bcm43438-bt";
		shutdown-gpios = <&gpio GPIOZ_7 GPIO_ACTIVE_HIGH>;
	};
};<|MERGE_RESOLUTION|>--- conflicted
+++ resolved
@@ -11,208 +11,18 @@
 
 / {
 	compatible = "jethome,jethub-j100", "amlogic,a113d", "amlogic,meson-axg";
-<<<<<<< HEAD
-	model = "JetHome JetHub J100";
-	aliases {
-		serial0 = &uart_AO;   /* Console */
-		serial2 = &uart_AO_B; /* External UART (Wireless Module) */
-		ethernet0 = &ethmac;
-	};
-
-	chosen {
-		stdout-path = "serial0:115200n8";
-	};
-=======
 	model = "JetHome JetHub D1 (J100)";
->>>>>>> 7365df19
 
 	/* 1024MB RAM */
 	memory@0 {
 		device_type = "memory";
 		reg = <0x0 0x0 0x0 0x40000000>;
 	};
-<<<<<<< HEAD
-
-	reserved-memory {
-		linux,cma {
-			size = <0x0 0x400000>;
-		};
-	};
-
-	emmc_pwrseq: emmc-pwrseq {
-		compatible = "mmc-pwrseq-emmc";
-		reset-gpios = <&gpio BOOT_9 GPIO_ACTIVE_LOW>;
-	};
-
-	vcc_3v3: regulator-vcc_3v3 {
-		compatible = "regulator-fixed";
-		regulator-name = "VCC_3V3";
-		regulator-min-microvolt = <3300000>;
-		regulator-max-microvolt = <3300000>;
-		vin-supply = <&vddao_3v3>;
-		regulator-always-on;
-	};
-
-	vcc_5v: regulator-vcc_5v {
-		compatible = "regulator-fixed";
-		regulator-name = "VCC5V";
-		regulator-min-microvolt = <5000000>;
-		regulator-max-microvolt = <5000000>;
-		regulator-always-on;
-	};
-
-	vddao_3v3: regulator-vddao_3v3 {
-		compatible = "regulator-fixed";
-		regulator-name = "VDDAO_3V3";
-		regulator-min-microvolt = <3300000>;
-		regulator-max-microvolt = <3300000>;
-		vin-supply = <&vcc_5v>;
-		regulator-always-on;
-	};
-
-	vddio_ao18: regulator-vddio_ao18 {
-		compatible = "regulator-fixed";
-		regulator-name = "VDDIO_AO18";
-		regulator-min-microvolt = <1800000>;
-		regulator-max-microvolt = <1800000>;
-		vin-supply = <&vddao_3v3>;
-		regulator-always-on;
-	};
-
-	vddio_boot: regulator-vddio_boot {
-		compatible = "regulator-fixed";
-		regulator-name = "VDDIO_BOOT";
-		regulator-min-microvolt = <3300000>;
-		regulator-max-microvolt = <3300000>;
-		vin-supply = <&vddao_3v3>;
-		regulator-always-on;
-	};
-
-	vccq_1v8: regulator-vccq_1v8 {
-		compatible = "regulator-fixed";
-		regulator-name = "VCCQ_1V8";
-		regulator-min-microvolt = <1800000>;
-		regulator-max-microvolt = <1800000>;
-		vin-supply = <&vddao_3v3>;
-		regulator-always-on;
-	};
-
-	usb_pwr: regulator-usb_pwr {
-		compatible = "regulator-fixed";
-		regulator-name = "USB_PWR";
-		regulator-min-microvolt = <5000000>;
-		regulator-max-microvolt = <5000000>;
-		vin-supply = <&vcc_5v>;
-		regulator-always-on;
-	};
-
-	sdio_pwrseq: sdio-pwrseq {
-		compatible = "mmc-pwrseq-simple";
-		reset-gpios = <&gpio GPIOX_7 GPIO_ACTIVE_LOW>;
-		clocks = <&wifi32k>;
-		clock-names = "ext_clock";
-	};
-
-	wifi32k: wifi32k {
-		compatible = "pwm-clock";
-		#clock-cells = <0>;
-		clock-frequency = <32768>;
-		pwms = <&pwm_ab 0 30518 0>; /* PWM_A at 32.768KHz */
-	};
-
-	thermal-zones {
-		cpu_thermal: cpu-thermal {
-			polling-delay-passive = <250>;
-			polling-delay = <1000>;
-			thermal-sensors = <&scpi_sensors 0>;
-			trips {
-				cpu_passive: cpu-passive {
-					temperature = <70000>; /* millicelsius */
-					hysteresis = <2000>; /* millicelsius */
-					type = "passive";
-				};
-
-				cpu_hot: cpu-hot {
-					temperature = <80000>; /* millicelsius */
-					hysteresis = <2000>; /* millicelsius */
-					type = "hot";
-				};
-
-				cpu_critical: cpu-critical {
-					temperature = <100000>; /* millicelsius */
-					hysteresis = <2000>; /* millicelsius */
-					type = "critical";
-				};
-			};
-
-			cpu_cooling_maps: cooling-maps {
-				map0 {
-					trip = <&cpu_passive>;
-					cooling-device = <&cpu0 THERMAL_NO_LIMIT THERMAL_NO_LIMIT>,
-							<&cpu1 THERMAL_NO_LIMIT THERMAL_NO_LIMIT>,
-							<&cpu2 THERMAL_NO_LIMIT THERMAL_NO_LIMIT>,
-							<&cpu3 THERMAL_NO_LIMIT THERMAL_NO_LIMIT>;
-				};
-
-				map1 {
-					trip = <&cpu_hot>;
-					cooling-device = <&cpu0 THERMAL_NO_LIMIT THERMAL_NO_LIMIT>,
-							<&cpu1 THERMAL_NO_LIMIT THERMAL_NO_LIMIT>,
-							<&cpu2 THERMAL_NO_LIMIT THERMAL_NO_LIMIT>,
-							<&cpu3 THERMAL_NO_LIMIT THERMAL_NO_LIMIT>;
-				};
-			};
-		};
-	};
-
-	onewire {
-		compatible = "w1-gpio";
-		gpios = <&gpio GPIOA_14 GPIO_ACTIVE_HIGH>;
-		#gpio-cells = <1>;
-	};
-};
-
-&efuse {
-	sn: sn@32 {
-		reg = <0x32 0x20>;
-	};
-
-	eth_mac: eth_mac@0 {
-		reg = <0x0 0x6>;
-	};
-
-	bt_mac: bt_mac@6 {
-		reg = <0x6 0x6>;
-	};
-
-	wifi_mac: wifi_mac@c {
-		reg = <0xc 0x6>;
-	};
-
-	bid: bid@12 {
-		reg = <0x12 0x20>;
-	};
-=======
->>>>>>> 7365df19
 };
 
 
 /* wifi module */
 &sd_emmc_b {
-<<<<<<< HEAD
-	status = "okay";
-	#address-cells = <1>;
-	#size-cells = <0>;
-
-	pinctrl-0 = <&sdio_pins>;
-	pinctrl-1 = <&sdio_clk_gate_pins>;
-	pinctrl-names = "default", "clk-gate";
-
-	bus-width = <4>;
-	cap-sd-highspeed;
-	max-frequency = <50000000>;
-=======
->>>>>>> 7365df19
 	non-removable;
 
 	brcmf: wifi@1 {
@@ -221,30 +31,6 @@
 	};
 };
 
-<<<<<<< HEAD
-/* emmc storage */
-&sd_emmc_c {
-	status = "okay";
-	pinctrl-0 = <&emmc_pins>, <&emmc_ds_pins>;
-	pinctrl-1 = <&emmc_clk_gate_pins>;
-	pinctrl-names = "default", "clk-gate";
-
-	bus-width = <8>;
-	cap-mmc-highspeed;
-	max-frequency = <200000000>;
-	non-removable;
-	disable-wp;
-	mmc-ddr-1_8v;
-	mmc-hs200-1_8v;
-
-	mmc-pwrseq = <&emmc_pwrseq>;
-
-	vmmc-supply = <&vcc_3v3>;
-	vqmmc-supply = <&vccq_1v8>;
-};
-
-=======
->>>>>>> 7365df19
 /* UART Bluetooth */
 &uart_B {
 	bluetooth {
