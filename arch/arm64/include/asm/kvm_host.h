--- conflicted
+++ resolved
@@ -610,12 +610,6 @@
 	/* Cache some mmu pages needed inside spinlock regions */
 	struct kvm_mmu_memory_cache mmu_page_cache;
 
-<<<<<<< HEAD
-	/* feature flags */
-	DECLARE_BITMAP(features, KVM_VCPU_MAX_FEATURES);
-
-=======
->>>>>>> 5c47251e
 	/* Virtual SError ESR to restore when HCR_EL2.VSE is set */
 	u64 vsesr_el2;
 
