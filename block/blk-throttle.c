// SPDX-License-Identifier: GPL-2.0
/*
 * Interface for controlling IO bandwidth on a request queue
 *
 * Copyright (C) 2010 Vivek Goyal <vgoyal@redhat.com>
 */

#include <linux/module.h>
#include <linux/slab.h>
#include <linux/blkdev.h>
#include <linux/bio.h>
#include <linux/blktrace_api.h>
#include "blk.h"
#include "blk-cgroup-rwstat.h"
#include "blk-stat.h"
#include "blk-throttle.h"

/* Max dispatch from a group in 1 round */
#define THROTL_GRP_QUANTUM 8

/* Total max dispatch from all groups in one round */
#define THROTL_QUANTUM 32

/* Throttling is performed over a slice and after that slice is renewed */
#define DFL_THROTL_SLICE_HD (HZ / 10)
#define DFL_THROTL_SLICE_SSD (HZ / 50)
#define MAX_THROTL_SLICE (HZ)
#define MAX_IDLE_TIME (5L * 1000 * 1000) /* 5 s */
#define MIN_THROTL_BPS (320 * 1024)
#define MIN_THROTL_IOPS (10)
#define DFL_LATENCY_TARGET (-1L)
#define DFL_IDLE_THRESHOLD (0)
#define DFL_HD_BASELINE_LATENCY (4000L) /* 4ms */
#define LATENCY_FILTERED_SSD (0)
/*
 * For HD, very small latency comes from sequential IO. Such IO is helpless to
 * help determine if its IO is impacted by others, hence we ignore the IO
 */
#define LATENCY_FILTERED_HD (1000L) /* 1ms */

/* A workqueue to queue throttle related work */
static struct workqueue_struct *kthrotld_workqueue;

#define rb_entry_tg(node)	rb_entry((node), struct throtl_grp, rb_node)

/* We measure latency for request size from <= 4k to >= 1M */
#define LATENCY_BUCKET_SIZE 9

struct latency_bucket {
	unsigned long total_latency; /* ns / 1024 */
	int samples;
};

struct avg_latency_bucket {
	unsigned long latency; /* ns / 1024 */
	bool valid;
};

struct throtl_data
{
	/* service tree for active throtl groups */
	struct throtl_service_queue service_queue;

	struct request_queue *queue;

	/* Total Number of queued bios on READ and WRITE lists */
	unsigned int nr_queued[2];

	unsigned int throtl_slice;

	/* Work for dispatching throttled bios */
	struct work_struct dispatch_work;
	unsigned int limit_index;
	bool limit_valid[LIMIT_CNT];

	unsigned long low_upgrade_time;
	unsigned long low_downgrade_time;

	unsigned int scale;

	struct latency_bucket tmp_buckets[2][LATENCY_BUCKET_SIZE];
	struct avg_latency_bucket avg_buckets[2][LATENCY_BUCKET_SIZE];
	struct latency_bucket __percpu *latency_buckets[2];
	unsigned long last_calculate_time;
	unsigned long filtered_latency;

	bool track_bio_latency;
};

static void throtl_pending_timer_fn(struct timer_list *t);

static inline struct blkcg_gq *tg_to_blkg(struct throtl_grp *tg)
{
	return pd_to_blkg(&tg->pd);
}

/**
 * sq_to_tg - return the throl_grp the specified service queue belongs to
 * @sq: the throtl_service_queue of interest
 *
 * Return the throtl_grp @sq belongs to.  If @sq is the top-level one
 * embedded in throtl_data, %NULL is returned.
 */
static struct throtl_grp *sq_to_tg(struct throtl_service_queue *sq)
{
	if (sq && sq->parent_sq)
		return container_of(sq, struct throtl_grp, service_queue);
	else
		return NULL;
}

/**
 * sq_to_td - return throtl_data the specified service queue belongs to
 * @sq: the throtl_service_queue of interest
 *
 * A service_queue can be embedded in either a throtl_grp or throtl_data.
 * Determine the associated throtl_data accordingly and return it.
 */
static struct throtl_data *sq_to_td(struct throtl_service_queue *sq)
{
	struct throtl_grp *tg = sq_to_tg(sq);

	if (tg)
		return tg->td;
	else
		return container_of(sq, struct throtl_data, service_queue);
}

/*
 * cgroup's limit in LIMIT_MAX is scaled if low limit is set. This scale is to
 * make the IO dispatch more smooth.
 * Scale up: linearly scale up according to elapsed time since upgrade. For
 *           every throtl_slice, the limit scales up 1/2 .low limit till the
 *           limit hits .max limit
 * Scale down: exponentially scale down if a cgroup doesn't hit its .low limit
 */
static uint64_t throtl_adjusted_limit(uint64_t low, struct throtl_data *td)
{
	/* arbitrary value to avoid too big scale */
	if (td->scale < 4096 && time_after_eq(jiffies,
	    td->low_upgrade_time + td->scale * td->throtl_slice))
		td->scale = (jiffies - td->low_upgrade_time) / td->throtl_slice;

	return low + (low >> 1) * td->scale;
}

static uint64_t tg_bps_limit(struct throtl_grp *tg, int rw)
{
	struct blkcg_gq *blkg = tg_to_blkg(tg);
	struct throtl_data *td;
	uint64_t ret;

	if (cgroup_subsys_on_dfl(io_cgrp_subsys) && !blkg->parent)
		return U64_MAX;

	td = tg->td;
	ret = tg->bps[rw][td->limit_index];
	if (ret == 0 && td->limit_index == LIMIT_LOW) {
		/* intermediate node or iops isn't 0 */
		if (!list_empty(&blkg->blkcg->css.children) ||
		    tg->iops[rw][td->limit_index])
			return U64_MAX;
		else
			return MIN_THROTL_BPS;
	}

	if (td->limit_index == LIMIT_MAX && tg->bps[rw][LIMIT_LOW] &&
	    tg->bps[rw][LIMIT_LOW] != tg->bps[rw][LIMIT_MAX]) {
		uint64_t adjusted;

		adjusted = throtl_adjusted_limit(tg->bps[rw][LIMIT_LOW], td);
		ret = min(tg->bps[rw][LIMIT_MAX], adjusted);
	}
	return ret;
}

static unsigned int tg_iops_limit(struct throtl_grp *tg, int rw)
{
	struct blkcg_gq *blkg = tg_to_blkg(tg);
	struct throtl_data *td;
	unsigned int ret;

	if (cgroup_subsys_on_dfl(io_cgrp_subsys) && !blkg->parent)
		return UINT_MAX;

	td = tg->td;
	ret = tg->iops[rw][td->limit_index];
	if (ret == 0 && tg->td->limit_index == LIMIT_LOW) {
		/* intermediate node or bps isn't 0 */
		if (!list_empty(&blkg->blkcg->css.children) ||
		    tg->bps[rw][td->limit_index])
			return UINT_MAX;
		else
			return MIN_THROTL_IOPS;
	}

	if (td->limit_index == LIMIT_MAX && tg->iops[rw][LIMIT_LOW] &&
	    tg->iops[rw][LIMIT_LOW] != tg->iops[rw][LIMIT_MAX]) {
		uint64_t adjusted;

		adjusted = throtl_adjusted_limit(tg->iops[rw][LIMIT_LOW], td);
		if (adjusted > UINT_MAX)
			adjusted = UINT_MAX;
		ret = min_t(unsigned int, tg->iops[rw][LIMIT_MAX], adjusted);
	}
	return ret;
}

#define request_bucket_index(sectors) \
	clamp_t(int, order_base_2(sectors) - 3, 0, LATENCY_BUCKET_SIZE - 1)

/**
 * throtl_log - log debug message via blktrace
 * @sq: the service_queue being reported
 * @fmt: printf format string
 * @args: printf args
 *
 * The messages are prefixed with "throtl BLKG_NAME" if @sq belongs to a
 * throtl_grp; otherwise, just "throtl".
 */
#define throtl_log(sq, fmt, args...)	do {				\
	struct throtl_grp *__tg = sq_to_tg((sq));			\
	struct throtl_data *__td = sq_to_td((sq));			\
									\
	(void)__td;							\
	if (likely(!blk_trace_note_message_enabled(__td->queue)))	\
		break;							\
	if ((__tg)) {							\
		blk_add_cgroup_trace_msg(__td->queue,			\
			&tg_to_blkg(__tg)->blkcg->css, "throtl " fmt, ##args);\
	} else {							\
		blk_add_trace_msg(__td->queue, "throtl " fmt, ##args);	\
	}								\
} while (0)

static inline unsigned int throtl_bio_data_size(struct bio *bio)
{
	/* assume it's one sector */
	if (unlikely(bio_op(bio) == REQ_OP_DISCARD))
		return 512;
	return bio->bi_iter.bi_size;
}

static void throtl_qnode_init(struct throtl_qnode *qn, struct throtl_grp *tg)
{
	INIT_LIST_HEAD(&qn->node);
	bio_list_init(&qn->bios);
	qn->tg = tg;
}

/**
 * throtl_qnode_add_bio - add a bio to a throtl_qnode and activate it
 * @bio: bio being added
 * @qn: qnode to add bio to
 * @queued: the service_queue->queued[] list @qn belongs to
 *
 * Add @bio to @qn and put @qn on @queued if it's not already on.
 * @qn->tg's reference count is bumped when @qn is activated.  See the
 * comment on top of throtl_qnode definition for details.
 */
static void throtl_qnode_add_bio(struct bio *bio, struct throtl_qnode *qn,
				 struct list_head *queued)
{
	bio_list_add(&qn->bios, bio);
	if (list_empty(&qn->node)) {
		list_add_tail(&qn->node, queued);
		blkg_get(tg_to_blkg(qn->tg));
	}
}

/**
 * throtl_peek_queued - peek the first bio on a qnode list
 * @queued: the qnode list to peek
 */
static struct bio *throtl_peek_queued(struct list_head *queued)
{
	struct throtl_qnode *qn;
	struct bio *bio;

	if (list_empty(queued))
		return NULL;

	qn = list_first_entry(queued, struct throtl_qnode, node);
	bio = bio_list_peek(&qn->bios);
	WARN_ON_ONCE(!bio);
	return bio;
}

/**
 * throtl_pop_queued - pop the first bio form a qnode list
 * @queued: the qnode list to pop a bio from
 * @tg_to_put: optional out argument for throtl_grp to put
 *
 * Pop the first bio from the qnode list @queued.  After popping, the first
 * qnode is removed from @queued if empty or moved to the end of @queued so
 * that the popping order is round-robin.
 *
 * When the first qnode is removed, its associated throtl_grp should be put
 * too.  If @tg_to_put is NULL, this function automatically puts it;
 * otherwise, *@tg_to_put is set to the throtl_grp to put and the caller is
 * responsible for putting it.
 */
static struct bio *throtl_pop_queued(struct list_head *queued,
				     struct throtl_grp **tg_to_put)
{
	struct throtl_qnode *qn;
	struct bio *bio;

	if (list_empty(queued))
		return NULL;

	qn = list_first_entry(queued, struct throtl_qnode, node);
	bio = bio_list_pop(&qn->bios);
	WARN_ON_ONCE(!bio);

	if (bio_list_empty(&qn->bios)) {
		list_del_init(&qn->node);
		if (tg_to_put)
			*tg_to_put = qn->tg;
		else
			blkg_put(tg_to_blkg(qn->tg));
	} else {
		list_move_tail(&qn->node, queued);
	}

	return bio;
}

/* init a service_queue, assumes the caller zeroed it */
static void throtl_service_queue_init(struct throtl_service_queue *sq)
{
	INIT_LIST_HEAD(&sq->queued[READ]);
	INIT_LIST_HEAD(&sq->queued[WRITE]);
	sq->pending_tree = RB_ROOT_CACHED;
	timer_setup(&sq->pending_timer, throtl_pending_timer_fn, 0);
}

static struct blkg_policy_data *throtl_pd_alloc(struct gendisk *disk,
		struct blkcg *blkcg, gfp_t gfp)
{
	struct throtl_grp *tg;
	int rw;

	tg = kzalloc_node(sizeof(*tg), gfp, disk->node_id);
	if (!tg)
		return NULL;

	if (blkg_rwstat_init(&tg->stat_bytes, gfp))
		goto err_free_tg;

	if (blkg_rwstat_init(&tg->stat_ios, gfp))
		goto err_exit_stat_bytes;

	throtl_service_queue_init(&tg->service_queue);

	for (rw = READ; rw <= WRITE; rw++) {
		throtl_qnode_init(&tg->qnode_on_self[rw], tg);
		throtl_qnode_init(&tg->qnode_on_parent[rw], tg);
	}

	RB_CLEAR_NODE(&tg->rb_node);
	tg->bps[READ][LIMIT_MAX] = U64_MAX;
	tg->bps[WRITE][LIMIT_MAX] = U64_MAX;
	tg->iops[READ][LIMIT_MAX] = UINT_MAX;
	tg->iops[WRITE][LIMIT_MAX] = UINT_MAX;
	tg->bps_conf[READ][LIMIT_MAX] = U64_MAX;
	tg->bps_conf[WRITE][LIMIT_MAX] = U64_MAX;
	tg->iops_conf[READ][LIMIT_MAX] = UINT_MAX;
	tg->iops_conf[WRITE][LIMIT_MAX] = UINT_MAX;
	/* LIMIT_LOW will have default value 0 */

	tg->latency_target = DFL_LATENCY_TARGET;
	tg->latency_target_conf = DFL_LATENCY_TARGET;
	tg->idletime_threshold = DFL_IDLE_THRESHOLD;
	tg->idletime_threshold_conf = DFL_IDLE_THRESHOLD;

	return &tg->pd;

err_exit_stat_bytes:
	blkg_rwstat_exit(&tg->stat_bytes);
err_free_tg:
	kfree(tg);
	return NULL;
}

static void throtl_pd_init(struct blkg_policy_data *pd)
{
	struct throtl_grp *tg = pd_to_tg(pd);
	struct blkcg_gq *blkg = tg_to_blkg(tg);
	struct throtl_data *td = blkg->q->td;
	struct throtl_service_queue *sq = &tg->service_queue;

	/*
	 * If on the default hierarchy, we switch to properly hierarchical
	 * behavior where limits on a given throtl_grp are applied to the
	 * whole subtree rather than just the group itself.  e.g. If 16M
	 * read_bps limit is set on a parent group, summary bps of
	 * parent group and its subtree groups can't exceed 16M for the
	 * device.
	 *
	 * If not on the default hierarchy, the broken flat hierarchy
	 * behavior is retained where all throtl_grps are treated as if
	 * they're all separate root groups right below throtl_data.
	 * Limits of a group don't interact with limits of other groups
	 * regardless of the position of the group in the hierarchy.
	 */
	sq->parent_sq = &td->service_queue;
	if (cgroup_subsys_on_dfl(io_cgrp_subsys) && blkg->parent)
		sq->parent_sq = &blkg_to_tg(blkg->parent)->service_queue;
	tg->td = td;
}

/*
 * Set has_rules[] if @tg or any of its parents have limits configured.
 * This doesn't require walking up to the top of the hierarchy as the
 * parent's has_rules[] is guaranteed to be correct.
 */
static void tg_update_has_rules(struct throtl_grp *tg)
{
	struct throtl_grp *parent_tg = sq_to_tg(tg->service_queue.parent_sq);
	struct throtl_data *td = tg->td;
	int rw;

	for (rw = READ; rw <= WRITE; rw++) {
		tg->has_rules_iops[rw] =
			(parent_tg && parent_tg->has_rules_iops[rw]) ||
			(td->limit_valid[td->limit_index] &&
			  tg_iops_limit(tg, rw) != UINT_MAX);
		tg->has_rules_bps[rw] =
			(parent_tg && parent_tg->has_rules_bps[rw]) ||
			(td->limit_valid[td->limit_index] &&
			 (tg_bps_limit(tg, rw) != U64_MAX));
	}
}

static void throtl_pd_online(struct blkg_policy_data *pd)
{
	struct throtl_grp *tg = pd_to_tg(pd);
	/*
	 * We don't want new groups to escape the limits of its ancestors.
	 * Update has_rules[] after a new group is brought online.
	 */
	tg_update_has_rules(tg);
}

#ifdef CONFIG_BLK_DEV_THROTTLING_LOW
static void blk_throtl_update_limit_valid(struct throtl_data *td)
{
	struct cgroup_subsys_state *pos_css;
	struct blkcg_gq *blkg;
	bool low_valid = false;

	rcu_read_lock();
	blkg_for_each_descendant_post(blkg, pos_css, td->queue->root_blkg) {
		struct throtl_grp *tg = blkg_to_tg(blkg);

		if (tg->bps[READ][LIMIT_LOW] || tg->bps[WRITE][LIMIT_LOW] ||
		    tg->iops[READ][LIMIT_LOW] || tg->iops[WRITE][LIMIT_LOW]) {
			low_valid = true;
			break;
		}
	}
	rcu_read_unlock();

	td->limit_valid[LIMIT_LOW] = low_valid;
}
#else
static inline void blk_throtl_update_limit_valid(struct throtl_data *td)
{
}
#endif

static void throtl_upgrade_state(struct throtl_data *td);
static void throtl_pd_offline(struct blkg_policy_data *pd)
{
	struct throtl_grp *tg = pd_to_tg(pd);

	tg->bps[READ][LIMIT_LOW] = 0;
	tg->bps[WRITE][LIMIT_LOW] = 0;
	tg->iops[READ][LIMIT_LOW] = 0;
	tg->iops[WRITE][LIMIT_LOW] = 0;

	blk_throtl_update_limit_valid(tg->td);

	if (!tg->td->limit_valid[tg->td->limit_index])
		throtl_upgrade_state(tg->td);
}

static void throtl_pd_free(struct blkg_policy_data *pd)
{
	struct throtl_grp *tg = pd_to_tg(pd);

	del_timer_sync(&tg->service_queue.pending_timer);
	blkg_rwstat_exit(&tg->stat_bytes);
	blkg_rwstat_exit(&tg->stat_ios);
	kfree(tg);
}

static struct throtl_grp *
throtl_rb_first(struct throtl_service_queue *parent_sq)
{
	struct rb_node *n;

	n = rb_first_cached(&parent_sq->pending_tree);
	WARN_ON_ONCE(!n);
	if (!n)
		return NULL;
	return rb_entry_tg(n);
}

static void throtl_rb_erase(struct rb_node *n,
			    struct throtl_service_queue *parent_sq)
{
	rb_erase_cached(n, &parent_sq->pending_tree);
	RB_CLEAR_NODE(n);
}

static void update_min_dispatch_time(struct throtl_service_queue *parent_sq)
{
	struct throtl_grp *tg;

	tg = throtl_rb_first(parent_sq);
	if (!tg)
		return;

	parent_sq->first_pending_disptime = tg->disptime;
}

static void tg_service_queue_add(struct throtl_grp *tg)
{
	struct throtl_service_queue *parent_sq = tg->service_queue.parent_sq;
	struct rb_node **node = &parent_sq->pending_tree.rb_root.rb_node;
	struct rb_node *parent = NULL;
	struct throtl_grp *__tg;
	unsigned long key = tg->disptime;
	bool leftmost = true;

	while (*node != NULL) {
		parent = *node;
		__tg = rb_entry_tg(parent);

		if (time_before(key, __tg->disptime))
			node = &parent->rb_left;
		else {
			node = &parent->rb_right;
			leftmost = false;
		}
	}

	rb_link_node(&tg->rb_node, parent, node);
	rb_insert_color_cached(&tg->rb_node, &parent_sq->pending_tree,
			       leftmost);
}

static void throtl_enqueue_tg(struct throtl_grp *tg)
{
	if (!(tg->flags & THROTL_TG_PENDING)) {
		tg_service_queue_add(tg);
		tg->flags |= THROTL_TG_PENDING;
		tg->service_queue.parent_sq->nr_pending++;
	}
}

static void throtl_dequeue_tg(struct throtl_grp *tg)
{
	if (tg->flags & THROTL_TG_PENDING) {
		struct throtl_service_queue *parent_sq =
			tg->service_queue.parent_sq;

		throtl_rb_erase(&tg->rb_node, parent_sq);
		--parent_sq->nr_pending;
		tg->flags &= ~THROTL_TG_PENDING;
	}
}

/* Call with queue lock held */
static void throtl_schedule_pending_timer(struct throtl_service_queue *sq,
					  unsigned long expires)
{
	unsigned long max_expire = jiffies + 8 * sq_to_td(sq)->throtl_slice;

	/*
	 * Since we are adjusting the throttle limit dynamically, the sleep
	 * time calculated according to previous limit might be invalid. It's
	 * possible the cgroup sleep time is very long and no other cgroups
	 * have IO running so notify the limit changes. Make sure the cgroup
	 * doesn't sleep too long to avoid the missed notification.
	 */
	if (time_after(expires, max_expire))
		expires = max_expire;
	mod_timer(&sq->pending_timer, expires);
	throtl_log(sq, "schedule timer. delay=%lu jiffies=%lu",
		   expires - jiffies, jiffies);
}

/**
 * throtl_schedule_next_dispatch - schedule the next dispatch cycle
 * @sq: the service_queue to schedule dispatch for
 * @force: force scheduling
 *
 * Arm @sq->pending_timer so that the next dispatch cycle starts on the
 * dispatch time of the first pending child.  Returns %true if either timer
 * is armed or there's no pending child left.  %false if the current
 * dispatch window is still open and the caller should continue
 * dispatching.
 *
 * If @force is %true, the dispatch timer is always scheduled and this
 * function is guaranteed to return %true.  This is to be used when the
 * caller can't dispatch itself and needs to invoke pending_timer
 * unconditionally.  Note that forced scheduling is likely to induce short
 * delay before dispatch starts even if @sq->first_pending_disptime is not
 * in the future and thus shouldn't be used in hot paths.
 */
static bool throtl_schedule_next_dispatch(struct throtl_service_queue *sq,
					  bool force)
{
	/* any pending children left? */
	if (!sq->nr_pending)
		return true;

	update_min_dispatch_time(sq);

	/* is the next dispatch time in the future? */
	if (force || time_after(sq->first_pending_disptime, jiffies)) {
		throtl_schedule_pending_timer(sq, sq->first_pending_disptime);
		return true;
	}

	/* tell the caller to continue dispatching */
	return false;
}

static inline void throtl_start_new_slice_with_credit(struct throtl_grp *tg,
		bool rw, unsigned long start)
{
	tg->bytes_disp[rw] = 0;
	tg->io_disp[rw] = 0;
	tg->carryover_bytes[rw] = 0;
	tg->carryover_ios[rw] = 0;

	/*
	 * Previous slice has expired. We must have trimmed it after last
	 * bio dispatch. That means since start of last slice, we never used
	 * that bandwidth. Do try to make use of that bandwidth while giving
	 * credit.
	 */
	if (time_after(start, tg->slice_start[rw]))
		tg->slice_start[rw] = start;

	tg->slice_end[rw] = jiffies + tg->td->throtl_slice;
	throtl_log(&tg->service_queue,
		   "[%c] new slice with credit start=%lu end=%lu jiffies=%lu",
		   rw == READ ? 'R' : 'W', tg->slice_start[rw],
		   tg->slice_end[rw], jiffies);
}

static inline void throtl_start_new_slice(struct throtl_grp *tg, bool rw,
					  bool clear_carryover)
{
	tg->bytes_disp[rw] = 0;
	tg->io_disp[rw] = 0;
	tg->slice_start[rw] = jiffies;
	tg->slice_end[rw] = jiffies + tg->td->throtl_slice;
	if (clear_carryover) {
		tg->carryover_bytes[rw] = 0;
		tg->carryover_ios[rw] = 0;
	}

	throtl_log(&tg->service_queue,
		   "[%c] new slice start=%lu end=%lu jiffies=%lu",
		   rw == READ ? 'R' : 'W', tg->slice_start[rw],
		   tg->slice_end[rw], jiffies);
}

static inline void throtl_set_slice_end(struct throtl_grp *tg, bool rw,
					unsigned long jiffy_end)
{
	tg->slice_end[rw] = roundup(jiffy_end, tg->td->throtl_slice);
}

static inline void throtl_extend_slice(struct throtl_grp *tg, bool rw,
				       unsigned long jiffy_end)
{
	throtl_set_slice_end(tg, rw, jiffy_end);
	throtl_log(&tg->service_queue,
		   "[%c] extend slice start=%lu end=%lu jiffies=%lu",
		   rw == READ ? 'R' : 'W', tg->slice_start[rw],
		   tg->slice_end[rw], jiffies);
}

/* Determine if previously allocated or extended slice is complete or not */
static bool throtl_slice_used(struct throtl_grp *tg, bool rw)
{
	if (time_in_range(jiffies, tg->slice_start[rw], tg->slice_end[rw]))
		return false;

	return true;
}

static unsigned int calculate_io_allowed(u32 iops_limit,
					 unsigned long jiffy_elapsed)
{
	unsigned int io_allowed;
	u64 tmp;

	/*
	 * jiffy_elapsed should not be a big value as minimum iops can be
	 * 1 then at max jiffy elapsed should be equivalent of 1 second as we
	 * will allow dispatch after 1 second and after that slice should
	 * have been trimmed.
	 */

	tmp = (u64)iops_limit * jiffy_elapsed;
	do_div(tmp, HZ);

	if (tmp > UINT_MAX)
		io_allowed = UINT_MAX;
	else
		io_allowed = tmp;

	return io_allowed;
}

static u64 calculate_bytes_allowed(u64 bps_limit, unsigned long jiffy_elapsed)
{
<<<<<<< HEAD
=======
	/*
	 * Can result be wider than 64 bits?
	 * We check against 62, not 64, due to ilog2 truncation.
	 */
	if (ilog2(bps_limit) + ilog2(jiffy_elapsed) - ilog2(HZ) > 62)
		return U64_MAX;
>>>>>>> 740329d7
	return mul_u64_u64_div_u64(bps_limit, (u64)jiffy_elapsed, (u64)HZ);
}

/* Trim the used slices and adjust slice start accordingly */
static inline void throtl_trim_slice(struct throtl_grp *tg, bool rw)
{
	unsigned long time_elapsed;
	long long bytes_trim;
	int io_trim;

	BUG_ON(time_before(tg->slice_end[rw], tg->slice_start[rw]));

	/*
	 * If bps are unlimited (-1), then time slice don't get
	 * renewed. Don't try to trim the slice if slice is used. A new
	 * slice will start when appropriate.
	 */
	if (throtl_slice_used(tg, rw))
		return;

	/*
	 * A bio has been dispatched. Also adjust slice_end. It might happen
	 * that initially cgroup limit was very low resulting in high
	 * slice_end, but later limit was bumped up and bio was dispatched
	 * sooner, then we need to reduce slice_end. A high bogus slice_end
	 * is bad because it does not allow new slice to start.
	 */

	throtl_set_slice_end(tg, rw, jiffies + tg->td->throtl_slice);

	time_elapsed = rounddown(jiffies - tg->slice_start[rw],
				 tg->td->throtl_slice);
	if (!time_elapsed)
		return;

	bytes_trim = calculate_bytes_allowed(tg_bps_limit(tg, rw),
					     time_elapsed) +
		     tg->carryover_bytes[rw];
	io_trim = calculate_io_allowed(tg_iops_limit(tg, rw), time_elapsed) +
		  tg->carryover_ios[rw];
	if (bytes_trim <= 0 && io_trim <= 0)
		return;

	tg->carryover_bytes[rw] = 0;
	if ((long long)tg->bytes_disp[rw] >= bytes_trim)
		tg->bytes_disp[rw] -= bytes_trim;
	else
		tg->bytes_disp[rw] = 0;

	tg->carryover_ios[rw] = 0;
	if ((int)tg->io_disp[rw] >= io_trim)
		tg->io_disp[rw] -= io_trim;
	else
		tg->io_disp[rw] = 0;

	tg->slice_start[rw] += time_elapsed;

	throtl_log(&tg->service_queue,
		   "[%c] trim slice nr=%lu bytes=%lld io=%d start=%lu end=%lu jiffies=%lu",
		   rw == READ ? 'R' : 'W', time_elapsed / tg->td->throtl_slice,
		   bytes_trim, io_trim, tg->slice_start[rw], tg->slice_end[rw],
		   jiffies);
}

static void __tg_update_carryover(struct throtl_grp *tg, bool rw)
{
	unsigned long jiffy_elapsed = jiffies - tg->slice_start[rw];
	u64 bps_limit = tg_bps_limit(tg, rw);
	u32 iops_limit = tg_iops_limit(tg, rw);

	/*
	 * If config is updated while bios are still throttled, calculate and
	 * accumulate how many bytes/ios are waited across changes. And
	 * carryover_bytes/ios will be used to calculate new wait time under new
	 * configuration.
	 */
	if (bps_limit != U64_MAX)
		tg->carryover_bytes[rw] +=
			calculate_bytes_allowed(bps_limit, jiffy_elapsed) -
			tg->bytes_disp[rw];
	if (iops_limit != UINT_MAX)
		tg->carryover_ios[rw] +=
			calculate_io_allowed(iops_limit, jiffy_elapsed) -
			tg->io_disp[rw];
}

static void tg_update_carryover(struct throtl_grp *tg)
{
	if (tg->service_queue.nr_queued[READ])
		__tg_update_carryover(tg, READ);
	if (tg->service_queue.nr_queued[WRITE])
		__tg_update_carryover(tg, WRITE);

	/* see comments in struct throtl_grp for meaning of these fields. */
	throtl_log(&tg->service_queue, "%s: %lld %lld %d %d\n", __func__,
		   tg->carryover_bytes[READ], tg->carryover_bytes[WRITE],
		   tg->carryover_ios[READ], tg->carryover_ios[WRITE]);
}

static unsigned long tg_within_iops_limit(struct throtl_grp *tg, struct bio *bio,
				 u32 iops_limit)
{
	bool rw = bio_data_dir(bio);
	int io_allowed;
	unsigned long jiffy_elapsed, jiffy_wait, jiffy_elapsed_rnd;

	if (iops_limit == UINT_MAX) {
		return 0;
	}

	jiffy_elapsed = jiffies - tg->slice_start[rw];

	/* Round up to the next throttle slice, wait time must be nonzero */
	jiffy_elapsed_rnd = roundup(jiffy_elapsed + 1, tg->td->throtl_slice);
	io_allowed = calculate_io_allowed(iops_limit, jiffy_elapsed_rnd) +
		     tg->carryover_ios[rw];
	if (io_allowed > 0 && tg->io_disp[rw] + 1 <= io_allowed)
		return 0;

	/* Calc approx time to dispatch */
	jiffy_wait = jiffy_elapsed_rnd - jiffy_elapsed;
	return jiffy_wait;
}

static unsigned long tg_within_bps_limit(struct throtl_grp *tg, struct bio *bio,
				u64 bps_limit)
{
	bool rw = bio_data_dir(bio);
	long long bytes_allowed;
	u64 extra_bytes;
	unsigned long jiffy_elapsed, jiffy_wait, jiffy_elapsed_rnd;
	unsigned int bio_size = throtl_bio_data_size(bio);

	/* no need to throttle if this bio's bytes have been accounted */
	if (bps_limit == U64_MAX || bio_flagged(bio, BIO_BPS_THROTTLED)) {
		return 0;
	}

	jiffy_elapsed = jiffy_elapsed_rnd = jiffies - tg->slice_start[rw];

	/* Slice has just started. Consider one slice interval */
	if (!jiffy_elapsed)
		jiffy_elapsed_rnd = tg->td->throtl_slice;

	jiffy_elapsed_rnd = roundup(jiffy_elapsed_rnd, tg->td->throtl_slice);
	bytes_allowed = calculate_bytes_allowed(bps_limit, jiffy_elapsed_rnd) +
			tg->carryover_bytes[rw];
	if (bytes_allowed > 0 && tg->bytes_disp[rw] + bio_size <= bytes_allowed)
		return 0;

	/* Calc approx time to dispatch */
	extra_bytes = tg->bytes_disp[rw] + bio_size - bytes_allowed;
	jiffy_wait = div64_u64(extra_bytes * HZ, bps_limit);

	if (!jiffy_wait)
		jiffy_wait = 1;

	/*
	 * This wait time is without taking into consideration the rounding
	 * up we did. Add that time also.
	 */
	jiffy_wait = jiffy_wait + (jiffy_elapsed_rnd - jiffy_elapsed);
	return jiffy_wait;
}

/*
 * Returns whether one can dispatch a bio or not. Also returns approx number
 * of jiffies to wait before this bio is with-in IO rate and can be dispatched
 */
static bool tg_may_dispatch(struct throtl_grp *tg, struct bio *bio,
			    unsigned long *wait)
{
	bool rw = bio_data_dir(bio);
	unsigned long bps_wait = 0, iops_wait = 0, max_wait = 0;
	u64 bps_limit = tg_bps_limit(tg, rw);
	u32 iops_limit = tg_iops_limit(tg, rw);

	/*
 	 * Currently whole state machine of group depends on first bio
	 * queued in the group bio list. So one should not be calling
	 * this function with a different bio if there are other bios
	 * queued.
	 */
	BUG_ON(tg->service_queue.nr_queued[rw] &&
	       bio != throtl_peek_queued(&tg->service_queue.queued[rw]));

	/* If tg->bps = -1, then BW is unlimited */
	if ((bps_limit == U64_MAX && iops_limit == UINT_MAX) ||
	    tg->flags & THROTL_TG_CANCELING) {
		if (wait)
			*wait = 0;
		return true;
	}

	/*
	 * If previous slice expired, start a new one otherwise renew/extend
	 * existing slice to make sure it is at least throtl_slice interval
	 * long since now. New slice is started only for empty throttle group.
	 * If there is queued bio, that means there should be an active
	 * slice and it should be extended instead.
	 */
	if (throtl_slice_used(tg, rw) && !(tg->service_queue.nr_queued[rw]))
		throtl_start_new_slice(tg, rw, true);
	else {
		if (time_before(tg->slice_end[rw],
		    jiffies + tg->td->throtl_slice))
			throtl_extend_slice(tg, rw,
				jiffies + tg->td->throtl_slice);
	}

	bps_wait = tg_within_bps_limit(tg, bio, bps_limit);
	iops_wait = tg_within_iops_limit(tg, bio, iops_limit);
	if (bps_wait + iops_wait == 0) {
		if (wait)
			*wait = 0;
		return true;
	}

	max_wait = max(bps_wait, iops_wait);

	if (wait)
		*wait = max_wait;

	if (time_before(tg->slice_end[rw], jiffies + max_wait))
		throtl_extend_slice(tg, rw, jiffies + max_wait);

	return false;
}

static void throtl_charge_bio(struct throtl_grp *tg, struct bio *bio)
{
	bool rw = bio_data_dir(bio);
	unsigned int bio_size = throtl_bio_data_size(bio);

	/* Charge the bio to the group */
	if (!bio_flagged(bio, BIO_BPS_THROTTLED)) {
		tg->bytes_disp[rw] += bio_size;
		tg->last_bytes_disp[rw] += bio_size;
	}

	tg->io_disp[rw]++;
	tg->last_io_disp[rw]++;
}

/**
 * throtl_add_bio_tg - add a bio to the specified throtl_grp
 * @bio: bio to add
 * @qn: qnode to use
 * @tg: the target throtl_grp
 *
 * Add @bio to @tg's service_queue using @qn.  If @qn is not specified,
 * tg->qnode_on_self[] is used.
 */
static void throtl_add_bio_tg(struct bio *bio, struct throtl_qnode *qn,
			      struct throtl_grp *tg)
{
	struct throtl_service_queue *sq = &tg->service_queue;
	bool rw = bio_data_dir(bio);

	if (!qn)
		qn = &tg->qnode_on_self[rw];

	/*
	 * If @tg doesn't currently have any bios queued in the same
	 * direction, queueing @bio can change when @tg should be
	 * dispatched.  Mark that @tg was empty.  This is automatically
	 * cleared on the next tg_update_disptime().
	 */
	if (!sq->nr_queued[rw])
		tg->flags |= THROTL_TG_WAS_EMPTY;

	throtl_qnode_add_bio(bio, qn, &sq->queued[rw]);

	sq->nr_queued[rw]++;
	throtl_enqueue_tg(tg);
}

static void tg_update_disptime(struct throtl_grp *tg)
{
	struct throtl_service_queue *sq = &tg->service_queue;
	unsigned long read_wait = -1, write_wait = -1, min_wait = -1, disptime;
	struct bio *bio;

	bio = throtl_peek_queued(&sq->queued[READ]);
	if (bio)
		tg_may_dispatch(tg, bio, &read_wait);

	bio = throtl_peek_queued(&sq->queued[WRITE]);
	if (bio)
		tg_may_dispatch(tg, bio, &write_wait);

	min_wait = min(read_wait, write_wait);
	disptime = jiffies + min_wait;

	/* Update dispatch time */
	throtl_rb_erase(&tg->rb_node, tg->service_queue.parent_sq);
	tg->disptime = disptime;
	tg_service_queue_add(tg);

	/* see throtl_add_bio_tg() */
	tg->flags &= ~THROTL_TG_WAS_EMPTY;
}

static void start_parent_slice_with_credit(struct throtl_grp *child_tg,
					struct throtl_grp *parent_tg, bool rw)
{
	if (throtl_slice_used(parent_tg, rw)) {
		throtl_start_new_slice_with_credit(parent_tg, rw,
				child_tg->slice_start[rw]);
	}

}

static void tg_dispatch_one_bio(struct throtl_grp *tg, bool rw)
{
	struct throtl_service_queue *sq = &tg->service_queue;
	struct throtl_service_queue *parent_sq = sq->parent_sq;
	struct throtl_grp *parent_tg = sq_to_tg(parent_sq);
	struct throtl_grp *tg_to_put = NULL;
	struct bio *bio;

	/*
	 * @bio is being transferred from @tg to @parent_sq.  Popping a bio
	 * from @tg may put its reference and @parent_sq might end up
	 * getting released prematurely.  Remember the tg to put and put it
	 * after @bio is transferred to @parent_sq.
	 */
	bio = throtl_pop_queued(&sq->queued[rw], &tg_to_put);
	sq->nr_queued[rw]--;

	throtl_charge_bio(tg, bio);

	/*
	 * If our parent is another tg, we just need to transfer @bio to
	 * the parent using throtl_add_bio_tg().  If our parent is
	 * @td->service_queue, @bio is ready to be issued.  Put it on its
	 * bio_lists[] and decrease total number queued.  The caller is
	 * responsible for issuing these bios.
	 */
	if (parent_tg) {
		throtl_add_bio_tg(bio, &tg->qnode_on_parent[rw], parent_tg);
		start_parent_slice_with_credit(tg, parent_tg, rw);
	} else {
		bio_set_flag(bio, BIO_BPS_THROTTLED);
		throtl_qnode_add_bio(bio, &tg->qnode_on_parent[rw],
				     &parent_sq->queued[rw]);
		BUG_ON(tg->td->nr_queued[rw] <= 0);
		tg->td->nr_queued[rw]--;
	}

	throtl_trim_slice(tg, rw);

	if (tg_to_put)
		blkg_put(tg_to_blkg(tg_to_put));
}

static int throtl_dispatch_tg(struct throtl_grp *tg)
{
	struct throtl_service_queue *sq = &tg->service_queue;
	unsigned int nr_reads = 0, nr_writes = 0;
	unsigned int max_nr_reads = THROTL_GRP_QUANTUM * 3 / 4;
	unsigned int max_nr_writes = THROTL_GRP_QUANTUM - max_nr_reads;
	struct bio *bio;

	/* Try to dispatch 75% READS and 25% WRITES */

	while ((bio = throtl_peek_queued(&sq->queued[READ])) &&
	       tg_may_dispatch(tg, bio, NULL)) {

		tg_dispatch_one_bio(tg, bio_data_dir(bio));
		nr_reads++;

		if (nr_reads >= max_nr_reads)
			break;
	}

	while ((bio = throtl_peek_queued(&sq->queued[WRITE])) &&
	       tg_may_dispatch(tg, bio, NULL)) {

		tg_dispatch_one_bio(tg, bio_data_dir(bio));
		nr_writes++;

		if (nr_writes >= max_nr_writes)
			break;
	}

	return nr_reads + nr_writes;
}

static int throtl_select_dispatch(struct throtl_service_queue *parent_sq)
{
	unsigned int nr_disp = 0;

	while (1) {
		struct throtl_grp *tg;
		struct throtl_service_queue *sq;

		if (!parent_sq->nr_pending)
			break;

		tg = throtl_rb_first(parent_sq);
		if (!tg)
			break;

		if (time_before(jiffies, tg->disptime))
			break;

		nr_disp += throtl_dispatch_tg(tg);

		sq = &tg->service_queue;
		if (sq->nr_queued[READ] || sq->nr_queued[WRITE])
			tg_update_disptime(tg);
		else
			throtl_dequeue_tg(tg);

		if (nr_disp >= THROTL_QUANTUM)
			break;
	}

	return nr_disp;
}

static bool throtl_can_upgrade(struct throtl_data *td,
	struct throtl_grp *this_tg);
/**
 * throtl_pending_timer_fn - timer function for service_queue->pending_timer
 * @t: the pending_timer member of the throtl_service_queue being serviced
 *
 * This timer is armed when a child throtl_grp with active bio's become
 * pending and queued on the service_queue's pending_tree and expires when
 * the first child throtl_grp should be dispatched.  This function
 * dispatches bio's from the children throtl_grps to the parent
 * service_queue.
 *
 * If the parent's parent is another throtl_grp, dispatching is propagated
 * by either arming its pending_timer or repeating dispatch directly.  If
 * the top-level service_tree is reached, throtl_data->dispatch_work is
 * kicked so that the ready bio's are issued.
 */
static void throtl_pending_timer_fn(struct timer_list *t)
{
	struct throtl_service_queue *sq = from_timer(sq, t, pending_timer);
	struct throtl_grp *tg = sq_to_tg(sq);
	struct throtl_data *td = sq_to_td(sq);
	struct throtl_service_queue *parent_sq;
	struct request_queue *q;
	bool dispatched;
	int ret;

	/* throtl_data may be gone, so figure out request queue by blkg */
	if (tg)
		q = tg->pd.blkg->q;
	else
		q = td->queue;

	spin_lock_irq(&q->queue_lock);

	if (!q->root_blkg)
		goto out_unlock;

	if (throtl_can_upgrade(td, NULL))
		throtl_upgrade_state(td);

again:
	parent_sq = sq->parent_sq;
	dispatched = false;

	while (true) {
		throtl_log(sq, "dispatch nr_queued=%u read=%u write=%u",
			   sq->nr_queued[READ] + sq->nr_queued[WRITE],
			   sq->nr_queued[READ], sq->nr_queued[WRITE]);

		ret = throtl_select_dispatch(sq);
		if (ret) {
			throtl_log(sq, "bios disp=%u", ret);
			dispatched = true;
		}

		if (throtl_schedule_next_dispatch(sq, false))
			break;

		/* this dispatch windows is still open, relax and repeat */
		spin_unlock_irq(&q->queue_lock);
		cpu_relax();
		spin_lock_irq(&q->queue_lock);
	}

	if (!dispatched)
		goto out_unlock;

	if (parent_sq) {
		/* @parent_sq is another throl_grp, propagate dispatch */
		if (tg->flags & THROTL_TG_WAS_EMPTY) {
			tg_update_disptime(tg);
			if (!throtl_schedule_next_dispatch(parent_sq, false)) {
				/* window is already open, repeat dispatching */
				sq = parent_sq;
				tg = sq_to_tg(sq);
				goto again;
			}
		}
	} else {
		/* reached the top-level, queue issuing */
		queue_work(kthrotld_workqueue, &td->dispatch_work);
	}
out_unlock:
	spin_unlock_irq(&q->queue_lock);
}

/**
 * blk_throtl_dispatch_work_fn - work function for throtl_data->dispatch_work
 * @work: work item being executed
 *
 * This function is queued for execution when bios reach the bio_lists[]
 * of throtl_data->service_queue.  Those bios are ready and issued by this
 * function.
 */
static void blk_throtl_dispatch_work_fn(struct work_struct *work)
{
	struct throtl_data *td = container_of(work, struct throtl_data,
					      dispatch_work);
	struct throtl_service_queue *td_sq = &td->service_queue;
	struct request_queue *q = td->queue;
	struct bio_list bio_list_on_stack;
	struct bio *bio;
	struct blk_plug plug;
	int rw;

	bio_list_init(&bio_list_on_stack);

	spin_lock_irq(&q->queue_lock);
	for (rw = READ; rw <= WRITE; rw++)
		while ((bio = throtl_pop_queued(&td_sq->queued[rw], NULL)))
			bio_list_add(&bio_list_on_stack, bio);
	spin_unlock_irq(&q->queue_lock);

	if (!bio_list_empty(&bio_list_on_stack)) {
		blk_start_plug(&plug);
		while ((bio = bio_list_pop(&bio_list_on_stack)))
			submit_bio_noacct_nocheck(bio);
		blk_finish_plug(&plug);
	}
}

static u64 tg_prfill_conf_u64(struct seq_file *sf, struct blkg_policy_data *pd,
			      int off)
{
	struct throtl_grp *tg = pd_to_tg(pd);
	u64 v = *(u64 *)((void *)tg + off);

	if (v == U64_MAX)
		return 0;
	return __blkg_prfill_u64(sf, pd, v);
}

static u64 tg_prfill_conf_uint(struct seq_file *sf, struct blkg_policy_data *pd,
			       int off)
{
	struct throtl_grp *tg = pd_to_tg(pd);
	unsigned int v = *(unsigned int *)((void *)tg + off);

	if (v == UINT_MAX)
		return 0;
	return __blkg_prfill_u64(sf, pd, v);
}

static int tg_print_conf_u64(struct seq_file *sf, void *v)
{
	blkcg_print_blkgs(sf, css_to_blkcg(seq_css(sf)), tg_prfill_conf_u64,
			  &blkcg_policy_throtl, seq_cft(sf)->private, false);
	return 0;
}

static int tg_print_conf_uint(struct seq_file *sf, void *v)
{
	blkcg_print_blkgs(sf, css_to_blkcg(seq_css(sf)), tg_prfill_conf_uint,
			  &blkcg_policy_throtl, seq_cft(sf)->private, false);
	return 0;
}

static void tg_conf_updated(struct throtl_grp *tg, bool global)
{
	struct throtl_service_queue *sq = &tg->service_queue;
	struct cgroup_subsys_state *pos_css;
	struct blkcg_gq *blkg;

	throtl_log(&tg->service_queue,
		   "limit change rbps=%llu wbps=%llu riops=%u wiops=%u",
		   tg_bps_limit(tg, READ), tg_bps_limit(tg, WRITE),
		   tg_iops_limit(tg, READ), tg_iops_limit(tg, WRITE));

	/*
	 * Update has_rules[] flags for the updated tg's subtree.  A tg is
	 * considered to have rules if either the tg itself or any of its
	 * ancestors has rules.  This identifies groups without any
	 * restrictions in the whole hierarchy and allows them to bypass
	 * blk-throttle.
	 */
	blkg_for_each_descendant_pre(blkg, pos_css,
			global ? tg->td->queue->root_blkg : tg_to_blkg(tg)) {
		struct throtl_grp *this_tg = blkg_to_tg(blkg);
		struct throtl_grp *parent_tg;

		tg_update_has_rules(this_tg);
		/* ignore root/second level */
		if (!cgroup_subsys_on_dfl(io_cgrp_subsys) || !blkg->parent ||
		    !blkg->parent->parent)
			continue;
		parent_tg = blkg_to_tg(blkg->parent);
		/*
		 * make sure all children has lower idle time threshold and
		 * higher latency target
		 */
		this_tg->idletime_threshold = min(this_tg->idletime_threshold,
				parent_tg->idletime_threshold);
		this_tg->latency_target = max(this_tg->latency_target,
				parent_tg->latency_target);
	}

	/*
	 * We're already holding queue_lock and know @tg is valid.  Let's
	 * apply the new config directly.
	 *
	 * Restart the slices for both READ and WRITES. It might happen
	 * that a group's limit are dropped suddenly and we don't want to
	 * account recently dispatched IO with new low rate.
	 */
	throtl_start_new_slice(tg, READ, false);
	throtl_start_new_slice(tg, WRITE, false);

	if (tg->flags & THROTL_TG_PENDING) {
		tg_update_disptime(tg);
		throtl_schedule_next_dispatch(sq->parent_sq, true);
	}
}

static ssize_t tg_set_conf(struct kernfs_open_file *of,
			   char *buf, size_t nbytes, loff_t off, bool is_u64)
{
	struct blkcg *blkcg = css_to_blkcg(of_css(of));
	struct blkg_conf_ctx ctx;
	struct throtl_grp *tg;
	int ret;
	u64 v;

	blkg_conf_init(&ctx, buf);

	ret = blkg_conf_prep(blkcg, &blkcg_policy_throtl, &ctx);
	if (ret)
		goto out_finish;

	ret = -EINVAL;
	if (sscanf(ctx.body, "%llu", &v) != 1)
		goto out_finish;
	if (!v)
		v = U64_MAX;

	tg = blkg_to_tg(ctx.blkg);
	tg_update_carryover(tg);

	if (is_u64)
		*(u64 *)((void *)tg + of_cft(of)->private) = v;
	else
		*(unsigned int *)((void *)tg + of_cft(of)->private) = v;

	tg_conf_updated(tg, false);
	ret = 0;
out_finish:
	blkg_conf_exit(&ctx);
	return ret ?: nbytes;
}

static ssize_t tg_set_conf_u64(struct kernfs_open_file *of,
			       char *buf, size_t nbytes, loff_t off)
{
	return tg_set_conf(of, buf, nbytes, off, true);
}

static ssize_t tg_set_conf_uint(struct kernfs_open_file *of,
				char *buf, size_t nbytes, loff_t off)
{
	return tg_set_conf(of, buf, nbytes, off, false);
}

static int tg_print_rwstat(struct seq_file *sf, void *v)
{
	blkcg_print_blkgs(sf, css_to_blkcg(seq_css(sf)),
			  blkg_prfill_rwstat, &blkcg_policy_throtl,
			  seq_cft(sf)->private, true);
	return 0;
}

static u64 tg_prfill_rwstat_recursive(struct seq_file *sf,
				      struct blkg_policy_data *pd, int off)
{
	struct blkg_rwstat_sample sum;

	blkg_rwstat_recursive_sum(pd_to_blkg(pd), &blkcg_policy_throtl, off,
				  &sum);
	return __blkg_prfill_rwstat(sf, pd, &sum);
}

static int tg_print_rwstat_recursive(struct seq_file *sf, void *v)
{
	blkcg_print_blkgs(sf, css_to_blkcg(seq_css(sf)),
			  tg_prfill_rwstat_recursive, &blkcg_policy_throtl,
			  seq_cft(sf)->private, true);
	return 0;
}

static struct cftype throtl_legacy_files[] = {
	{
		.name = "throttle.read_bps_device",
		.private = offsetof(struct throtl_grp, bps[READ][LIMIT_MAX]),
		.seq_show = tg_print_conf_u64,
		.write = tg_set_conf_u64,
	},
	{
		.name = "throttle.write_bps_device",
		.private = offsetof(struct throtl_grp, bps[WRITE][LIMIT_MAX]),
		.seq_show = tg_print_conf_u64,
		.write = tg_set_conf_u64,
	},
	{
		.name = "throttle.read_iops_device",
		.private = offsetof(struct throtl_grp, iops[READ][LIMIT_MAX]),
		.seq_show = tg_print_conf_uint,
		.write = tg_set_conf_uint,
	},
	{
		.name = "throttle.write_iops_device",
		.private = offsetof(struct throtl_grp, iops[WRITE][LIMIT_MAX]),
		.seq_show = tg_print_conf_uint,
		.write = tg_set_conf_uint,
	},
	{
		.name = "throttle.io_service_bytes",
		.private = offsetof(struct throtl_grp, stat_bytes),
		.seq_show = tg_print_rwstat,
	},
	{
		.name = "throttle.io_service_bytes_recursive",
		.private = offsetof(struct throtl_grp, stat_bytes),
		.seq_show = tg_print_rwstat_recursive,
	},
	{
		.name = "throttle.io_serviced",
		.private = offsetof(struct throtl_grp, stat_ios),
		.seq_show = tg_print_rwstat,
	},
	{
		.name = "throttle.io_serviced_recursive",
		.private = offsetof(struct throtl_grp, stat_ios),
		.seq_show = tg_print_rwstat_recursive,
	},
	{ }	/* terminate */
};

static u64 tg_prfill_limit(struct seq_file *sf, struct blkg_policy_data *pd,
			 int off)
{
	struct throtl_grp *tg = pd_to_tg(pd);
	const char *dname = blkg_dev_name(pd->blkg);
	char bufs[4][21] = { "max", "max", "max", "max" };
	u64 bps_dft;
	unsigned int iops_dft;
	char idle_time[26] = "";
	char latency_time[26] = "";

	if (!dname)
		return 0;

	if (off == LIMIT_LOW) {
		bps_dft = 0;
		iops_dft = 0;
	} else {
		bps_dft = U64_MAX;
		iops_dft = UINT_MAX;
	}

	if (tg->bps_conf[READ][off] == bps_dft &&
	    tg->bps_conf[WRITE][off] == bps_dft &&
	    tg->iops_conf[READ][off] == iops_dft &&
	    tg->iops_conf[WRITE][off] == iops_dft &&
	    (off != LIMIT_LOW ||
	     (tg->idletime_threshold_conf == DFL_IDLE_THRESHOLD &&
	      tg->latency_target_conf == DFL_LATENCY_TARGET)))
		return 0;

	if (tg->bps_conf[READ][off] != U64_MAX)
		snprintf(bufs[0], sizeof(bufs[0]), "%llu",
			tg->bps_conf[READ][off]);
	if (tg->bps_conf[WRITE][off] != U64_MAX)
		snprintf(bufs[1], sizeof(bufs[1]), "%llu",
			tg->bps_conf[WRITE][off]);
	if (tg->iops_conf[READ][off] != UINT_MAX)
		snprintf(bufs[2], sizeof(bufs[2]), "%u",
			tg->iops_conf[READ][off]);
	if (tg->iops_conf[WRITE][off] != UINT_MAX)
		snprintf(bufs[3], sizeof(bufs[3]), "%u",
			tg->iops_conf[WRITE][off]);
	if (off == LIMIT_LOW) {
		if (tg->idletime_threshold_conf == ULONG_MAX)
			strcpy(idle_time, " idle=max");
		else
			snprintf(idle_time, sizeof(idle_time), " idle=%lu",
				tg->idletime_threshold_conf);

		if (tg->latency_target_conf == ULONG_MAX)
			strcpy(latency_time, " latency=max");
		else
			snprintf(latency_time, sizeof(latency_time),
				" latency=%lu", tg->latency_target_conf);
	}

	seq_printf(sf, "%s rbps=%s wbps=%s riops=%s wiops=%s%s%s\n",
		   dname, bufs[0], bufs[1], bufs[2], bufs[3], idle_time,
		   latency_time);
	return 0;
}

static int tg_print_limit(struct seq_file *sf, void *v)
{
	blkcg_print_blkgs(sf, css_to_blkcg(seq_css(sf)), tg_prfill_limit,
			  &blkcg_policy_throtl, seq_cft(sf)->private, false);
	return 0;
}

static ssize_t tg_set_limit(struct kernfs_open_file *of,
			  char *buf, size_t nbytes, loff_t off)
{
	struct blkcg *blkcg = css_to_blkcg(of_css(of));
	struct blkg_conf_ctx ctx;
	struct throtl_grp *tg;
	u64 v[4];
	unsigned long idle_time;
	unsigned long latency_time;
	int ret;
	int index = of_cft(of)->private;

	blkg_conf_init(&ctx, buf);

	ret = blkg_conf_prep(blkcg, &blkcg_policy_throtl, &ctx);
	if (ret)
		goto out_finish;

	tg = blkg_to_tg(ctx.blkg);
	tg_update_carryover(tg);

	v[0] = tg->bps_conf[READ][index];
	v[1] = tg->bps_conf[WRITE][index];
	v[2] = tg->iops_conf[READ][index];
	v[3] = tg->iops_conf[WRITE][index];

	idle_time = tg->idletime_threshold_conf;
	latency_time = tg->latency_target_conf;
	while (true) {
		char tok[27];	/* wiops=18446744073709551616 */
		char *p;
		u64 val = U64_MAX;
		int len;

		if (sscanf(ctx.body, "%26s%n", tok, &len) != 1)
			break;
		if (tok[0] == '\0')
			break;
		ctx.body += len;

		ret = -EINVAL;
		p = tok;
		strsep(&p, "=");
		if (!p || (sscanf(p, "%llu", &val) != 1 && strcmp(p, "max")))
			goto out_finish;

		ret = -ERANGE;
		if (!val)
			goto out_finish;

		ret = -EINVAL;
		if (!strcmp(tok, "rbps") && val > 1)
			v[0] = val;
		else if (!strcmp(tok, "wbps") && val > 1)
			v[1] = val;
		else if (!strcmp(tok, "riops") && val > 1)
			v[2] = min_t(u64, val, UINT_MAX);
		else if (!strcmp(tok, "wiops") && val > 1)
			v[3] = min_t(u64, val, UINT_MAX);
		else if (off == LIMIT_LOW && !strcmp(tok, "idle"))
			idle_time = val;
		else if (off == LIMIT_LOW && !strcmp(tok, "latency"))
			latency_time = val;
		else
			goto out_finish;
	}

	tg->bps_conf[READ][index] = v[0];
	tg->bps_conf[WRITE][index] = v[1];
	tg->iops_conf[READ][index] = v[2];
	tg->iops_conf[WRITE][index] = v[3];

	if (index == LIMIT_MAX) {
		tg->bps[READ][index] = v[0];
		tg->bps[WRITE][index] = v[1];
		tg->iops[READ][index] = v[2];
		tg->iops[WRITE][index] = v[3];
	}
	tg->bps[READ][LIMIT_LOW] = min(tg->bps_conf[READ][LIMIT_LOW],
		tg->bps_conf[READ][LIMIT_MAX]);
	tg->bps[WRITE][LIMIT_LOW] = min(tg->bps_conf[WRITE][LIMIT_LOW],
		tg->bps_conf[WRITE][LIMIT_MAX]);
	tg->iops[READ][LIMIT_LOW] = min(tg->iops_conf[READ][LIMIT_LOW],
		tg->iops_conf[READ][LIMIT_MAX]);
	tg->iops[WRITE][LIMIT_LOW] = min(tg->iops_conf[WRITE][LIMIT_LOW],
		tg->iops_conf[WRITE][LIMIT_MAX]);
	tg->idletime_threshold_conf = idle_time;
	tg->latency_target_conf = latency_time;

	/* force user to configure all settings for low limit  */
	if (!(tg->bps[READ][LIMIT_LOW] || tg->iops[READ][LIMIT_LOW] ||
	      tg->bps[WRITE][LIMIT_LOW] || tg->iops[WRITE][LIMIT_LOW]) ||
	    tg->idletime_threshold_conf == DFL_IDLE_THRESHOLD ||
	    tg->latency_target_conf == DFL_LATENCY_TARGET) {
		tg->bps[READ][LIMIT_LOW] = 0;
		tg->bps[WRITE][LIMIT_LOW] = 0;
		tg->iops[READ][LIMIT_LOW] = 0;
		tg->iops[WRITE][LIMIT_LOW] = 0;
		tg->idletime_threshold = DFL_IDLE_THRESHOLD;
		tg->latency_target = DFL_LATENCY_TARGET;
	} else if (index == LIMIT_LOW) {
		tg->idletime_threshold = tg->idletime_threshold_conf;
		tg->latency_target = tg->latency_target_conf;
	}

	blk_throtl_update_limit_valid(tg->td);
	if (tg->td->limit_valid[LIMIT_LOW]) {
		if (index == LIMIT_LOW)
			tg->td->limit_index = LIMIT_LOW;
	} else
		tg->td->limit_index = LIMIT_MAX;
	tg_conf_updated(tg, index == LIMIT_LOW &&
		tg->td->limit_valid[LIMIT_LOW]);
	ret = 0;
out_finish:
	blkg_conf_exit(&ctx);
	return ret ?: nbytes;
}

static struct cftype throtl_files[] = {
#ifdef CONFIG_BLK_DEV_THROTTLING_LOW
	{
		.name = "low",
		.flags = CFTYPE_NOT_ON_ROOT,
		.seq_show = tg_print_limit,
		.write = tg_set_limit,
		.private = LIMIT_LOW,
	},
#endif
	{
		.name = "max",
		.flags = CFTYPE_NOT_ON_ROOT,
		.seq_show = tg_print_limit,
		.write = tg_set_limit,
		.private = LIMIT_MAX,
	},
	{ }	/* terminate */
};

static void throtl_shutdown_wq(struct request_queue *q)
{
	struct throtl_data *td = q->td;

	cancel_work_sync(&td->dispatch_work);
}

struct blkcg_policy blkcg_policy_throtl = {
	.dfl_cftypes		= throtl_files,
	.legacy_cftypes		= throtl_legacy_files,

	.pd_alloc_fn		= throtl_pd_alloc,
	.pd_init_fn		= throtl_pd_init,
	.pd_online_fn		= throtl_pd_online,
	.pd_offline_fn		= throtl_pd_offline,
	.pd_free_fn		= throtl_pd_free,
};

void blk_throtl_cancel_bios(struct gendisk *disk)
{
	struct request_queue *q = disk->queue;
	struct cgroup_subsys_state *pos_css;
	struct blkcg_gq *blkg;

	spin_lock_irq(&q->queue_lock);
	/*
	 * queue_lock is held, rcu lock is not needed here technically.
	 * However, rcu lock is still held to emphasize that following
	 * path need RCU protection and to prevent warning from lockdep.
	 */
	rcu_read_lock();
	blkg_for_each_descendant_post(blkg, pos_css, q->root_blkg) {
		struct throtl_grp *tg = blkg_to_tg(blkg);
		struct throtl_service_queue *sq = &tg->service_queue;

		/*
		 * Set the flag to make sure throtl_pending_timer_fn() won't
		 * stop until all throttled bios are dispatched.
		 */
		tg->flags |= THROTL_TG_CANCELING;

		/*
		 * Do not dispatch cgroup without THROTL_TG_PENDING or cgroup
		 * will be inserted to service queue without THROTL_TG_PENDING
		 * set in tg_update_disptime below. Then IO dispatched from
		 * child in tg_dispatch_one_bio will trigger double insertion
		 * and corrupt the tree.
		 */
		if (!(tg->flags & THROTL_TG_PENDING))
			continue;

		/*
		 * Update disptime after setting the above flag to make sure
		 * throtl_select_dispatch() won't exit without dispatching.
		 */
		tg_update_disptime(tg);

		throtl_schedule_pending_timer(sq, jiffies + 1);
	}
	rcu_read_unlock();
	spin_unlock_irq(&q->queue_lock);
}

#ifdef CONFIG_BLK_DEV_THROTTLING_LOW
static unsigned long __tg_last_low_overflow_time(struct throtl_grp *tg)
{
	unsigned long rtime = jiffies, wtime = jiffies;

	if (tg->bps[READ][LIMIT_LOW] || tg->iops[READ][LIMIT_LOW])
		rtime = tg->last_low_overflow_time[READ];
	if (tg->bps[WRITE][LIMIT_LOW] || tg->iops[WRITE][LIMIT_LOW])
		wtime = tg->last_low_overflow_time[WRITE];
	return min(rtime, wtime);
}

static unsigned long tg_last_low_overflow_time(struct throtl_grp *tg)
{
	struct throtl_service_queue *parent_sq;
	struct throtl_grp *parent = tg;
	unsigned long ret = __tg_last_low_overflow_time(tg);

	while (true) {
		parent_sq = parent->service_queue.parent_sq;
		parent = sq_to_tg(parent_sq);
		if (!parent)
			break;

		/*
		 * The parent doesn't have low limit, it always reaches low
		 * limit. Its overflow time is useless for children
		 */
		if (!parent->bps[READ][LIMIT_LOW] &&
		    !parent->iops[READ][LIMIT_LOW] &&
		    !parent->bps[WRITE][LIMIT_LOW] &&
		    !parent->iops[WRITE][LIMIT_LOW])
			continue;
		if (time_after(__tg_last_low_overflow_time(parent), ret))
			ret = __tg_last_low_overflow_time(parent);
	}
	return ret;
}

static bool throtl_tg_is_idle(struct throtl_grp *tg)
{
	/*
	 * cgroup is idle if:
	 * - single idle is too long, longer than a fixed value (in case user
	 *   configure a too big threshold) or 4 times of idletime threshold
	 * - average think time is more than threshold
	 * - IO latency is largely below threshold
	 */
	unsigned long time;
	bool ret;

	time = min_t(unsigned long, MAX_IDLE_TIME, 4 * tg->idletime_threshold);
	ret = tg->latency_target == DFL_LATENCY_TARGET ||
	      tg->idletime_threshold == DFL_IDLE_THRESHOLD ||
	      (ktime_get_ns() >> 10) - tg->last_finish_time > time ||
	      tg->avg_idletime > tg->idletime_threshold ||
	      (tg->latency_target && tg->bio_cnt &&
		tg->bad_bio_cnt * 5 < tg->bio_cnt);
	throtl_log(&tg->service_queue,
		"avg_idle=%ld, idle_threshold=%ld, bad_bio=%d, total_bio=%d, is_idle=%d, scale=%d",
		tg->avg_idletime, tg->idletime_threshold, tg->bad_bio_cnt,
		tg->bio_cnt, ret, tg->td->scale);
	return ret;
}

static bool throtl_low_limit_reached(struct throtl_grp *tg, int rw)
{
	struct throtl_service_queue *sq = &tg->service_queue;
	bool limit = tg->bps[rw][LIMIT_LOW] || tg->iops[rw][LIMIT_LOW];

	/*
	 * if low limit is zero, low limit is always reached.
	 * if low limit is non-zero, we can check if there is any request
	 * is queued to determine if low limit is reached as we throttle
	 * request according to limit.
	 */
	return !limit || sq->nr_queued[rw];
}

static bool throtl_tg_can_upgrade(struct throtl_grp *tg)
{
	/*
	 * cgroup reaches low limit when low limit of READ and WRITE are
	 * both reached, it's ok to upgrade to next limit if cgroup reaches
	 * low limit
	 */
	if (throtl_low_limit_reached(tg, READ) &&
	    throtl_low_limit_reached(tg, WRITE))
		return true;

	if (time_after_eq(jiffies,
		tg_last_low_overflow_time(tg) + tg->td->throtl_slice) &&
	    throtl_tg_is_idle(tg))
		return true;
	return false;
}

static bool throtl_hierarchy_can_upgrade(struct throtl_grp *tg)
{
	while (true) {
		if (throtl_tg_can_upgrade(tg))
			return true;
		tg = sq_to_tg(tg->service_queue.parent_sq);
		if (!tg || !tg_to_blkg(tg)->parent)
			return false;
	}
	return false;
}

static bool throtl_can_upgrade(struct throtl_data *td,
	struct throtl_grp *this_tg)
{
	struct cgroup_subsys_state *pos_css;
	struct blkcg_gq *blkg;

	if (td->limit_index != LIMIT_LOW)
		return false;

	if (time_before(jiffies, td->low_downgrade_time + td->throtl_slice))
		return false;

	rcu_read_lock();
	blkg_for_each_descendant_post(blkg, pos_css, td->queue->root_blkg) {
		struct throtl_grp *tg = blkg_to_tg(blkg);

		if (tg == this_tg)
			continue;
		if (!list_empty(&tg_to_blkg(tg)->blkcg->css.children))
			continue;
		if (!throtl_hierarchy_can_upgrade(tg)) {
			rcu_read_unlock();
			return false;
		}
	}
	rcu_read_unlock();
	return true;
}

static void throtl_upgrade_check(struct throtl_grp *tg)
{
	unsigned long now = jiffies;

	if (tg->td->limit_index != LIMIT_LOW)
		return;

	if (time_after(tg->last_check_time + tg->td->throtl_slice, now))
		return;

	tg->last_check_time = now;

	if (!time_after_eq(now,
	     __tg_last_low_overflow_time(tg) + tg->td->throtl_slice))
		return;

	if (throtl_can_upgrade(tg->td, NULL))
		throtl_upgrade_state(tg->td);
}

static void throtl_upgrade_state(struct throtl_data *td)
{
	struct cgroup_subsys_state *pos_css;
	struct blkcg_gq *blkg;

	throtl_log(&td->service_queue, "upgrade to max");
	td->limit_index = LIMIT_MAX;
	td->low_upgrade_time = jiffies;
	td->scale = 0;
	rcu_read_lock();
	blkg_for_each_descendant_post(blkg, pos_css, td->queue->root_blkg) {
		struct throtl_grp *tg = blkg_to_tg(blkg);
		struct throtl_service_queue *sq = &tg->service_queue;

		tg->disptime = jiffies - 1;
		throtl_select_dispatch(sq);
		throtl_schedule_next_dispatch(sq, true);
	}
	rcu_read_unlock();
	throtl_select_dispatch(&td->service_queue);
	throtl_schedule_next_dispatch(&td->service_queue, true);
	queue_work(kthrotld_workqueue, &td->dispatch_work);
}

static void throtl_downgrade_state(struct throtl_data *td)
{
	td->scale /= 2;

	throtl_log(&td->service_queue, "downgrade, scale %d", td->scale);
	if (td->scale) {
		td->low_upgrade_time = jiffies - td->scale * td->throtl_slice;
		return;
	}

	td->limit_index = LIMIT_LOW;
	td->low_downgrade_time = jiffies;
}

static bool throtl_tg_can_downgrade(struct throtl_grp *tg)
{
	struct throtl_data *td = tg->td;
	unsigned long now = jiffies;

	/*
	 * If cgroup is below low limit, consider downgrade and throttle other
	 * cgroups
	 */
	if (time_after_eq(now, tg_last_low_overflow_time(tg) +
					td->throtl_slice) &&
	    (!throtl_tg_is_idle(tg) ||
	     !list_empty(&tg_to_blkg(tg)->blkcg->css.children)))
		return true;
	return false;
}

static bool throtl_hierarchy_can_downgrade(struct throtl_grp *tg)
{
	struct throtl_data *td = tg->td;

	if (time_before(jiffies, td->low_upgrade_time + td->throtl_slice))
		return false;

	while (true) {
		if (!throtl_tg_can_downgrade(tg))
			return false;
		tg = sq_to_tg(tg->service_queue.parent_sq);
		if (!tg || !tg_to_blkg(tg)->parent)
			break;
	}
	return true;
}

static void throtl_downgrade_check(struct throtl_grp *tg)
{
	uint64_t bps;
	unsigned int iops;
	unsigned long elapsed_time;
	unsigned long now = jiffies;

	if (tg->td->limit_index != LIMIT_MAX ||
	    !tg->td->limit_valid[LIMIT_LOW])
		return;
	if (!list_empty(&tg_to_blkg(tg)->blkcg->css.children))
		return;
	if (time_after(tg->last_check_time + tg->td->throtl_slice, now))
		return;

	elapsed_time = now - tg->last_check_time;
	tg->last_check_time = now;

	if (time_before(now, tg_last_low_overflow_time(tg) +
			tg->td->throtl_slice))
		return;

	if (tg->bps[READ][LIMIT_LOW]) {
		bps = tg->last_bytes_disp[READ] * HZ;
		do_div(bps, elapsed_time);
		if (bps >= tg->bps[READ][LIMIT_LOW])
			tg->last_low_overflow_time[READ] = now;
	}

	if (tg->bps[WRITE][LIMIT_LOW]) {
		bps = tg->last_bytes_disp[WRITE] * HZ;
		do_div(bps, elapsed_time);
		if (bps >= tg->bps[WRITE][LIMIT_LOW])
			tg->last_low_overflow_time[WRITE] = now;
	}

	if (tg->iops[READ][LIMIT_LOW]) {
		iops = tg->last_io_disp[READ] * HZ / elapsed_time;
		if (iops >= tg->iops[READ][LIMIT_LOW])
			tg->last_low_overflow_time[READ] = now;
	}

	if (tg->iops[WRITE][LIMIT_LOW]) {
		iops = tg->last_io_disp[WRITE] * HZ / elapsed_time;
		if (iops >= tg->iops[WRITE][LIMIT_LOW])
			tg->last_low_overflow_time[WRITE] = now;
	}

	/*
	 * If cgroup is below low limit, consider downgrade and throttle other
	 * cgroups
	 */
	if (throtl_hierarchy_can_downgrade(tg))
		throtl_downgrade_state(tg->td);

	tg->last_bytes_disp[READ] = 0;
	tg->last_bytes_disp[WRITE] = 0;
	tg->last_io_disp[READ] = 0;
	tg->last_io_disp[WRITE] = 0;
}

static void blk_throtl_update_idletime(struct throtl_grp *tg)
{
	unsigned long now;
	unsigned long last_finish_time = tg->last_finish_time;

	if (last_finish_time == 0)
		return;

	now = ktime_get_ns() >> 10;
	if (now <= last_finish_time ||
	    last_finish_time == tg->checked_last_finish_time)
		return;

	tg->avg_idletime = (tg->avg_idletime * 7 + now - last_finish_time) >> 3;
	tg->checked_last_finish_time = last_finish_time;
}

static void throtl_update_latency_buckets(struct throtl_data *td)
{
	struct avg_latency_bucket avg_latency[2][LATENCY_BUCKET_SIZE];
	int i, cpu, rw;
	unsigned long last_latency[2] = { 0 };
	unsigned long latency[2];

	if (!blk_queue_nonrot(td->queue) || !td->limit_valid[LIMIT_LOW])
		return;
	if (time_before(jiffies, td->last_calculate_time + HZ))
		return;
	td->last_calculate_time = jiffies;

	memset(avg_latency, 0, sizeof(avg_latency));
	for (rw = READ; rw <= WRITE; rw++) {
		for (i = 0; i < LATENCY_BUCKET_SIZE; i++) {
			struct latency_bucket *tmp = &td->tmp_buckets[rw][i];

			for_each_possible_cpu(cpu) {
				struct latency_bucket *bucket;

				/* this isn't race free, but ok in practice */
				bucket = per_cpu_ptr(td->latency_buckets[rw],
					cpu);
				tmp->total_latency += bucket[i].total_latency;
				tmp->samples += bucket[i].samples;
				bucket[i].total_latency = 0;
				bucket[i].samples = 0;
			}

			if (tmp->samples >= 32) {
				int samples = tmp->samples;

				latency[rw] = tmp->total_latency;

				tmp->total_latency = 0;
				tmp->samples = 0;
				latency[rw] /= samples;
				if (latency[rw] == 0)
					continue;
				avg_latency[rw][i].latency = latency[rw];
			}
		}
	}

	for (rw = READ; rw <= WRITE; rw++) {
		for (i = 0; i < LATENCY_BUCKET_SIZE; i++) {
			if (!avg_latency[rw][i].latency) {
				if (td->avg_buckets[rw][i].latency < last_latency[rw])
					td->avg_buckets[rw][i].latency =
						last_latency[rw];
				continue;
			}

			if (!td->avg_buckets[rw][i].valid)
				latency[rw] = avg_latency[rw][i].latency;
			else
				latency[rw] = (td->avg_buckets[rw][i].latency * 7 +
					avg_latency[rw][i].latency) >> 3;

			td->avg_buckets[rw][i].latency = max(latency[rw],
				last_latency[rw]);
			td->avg_buckets[rw][i].valid = true;
			last_latency[rw] = td->avg_buckets[rw][i].latency;
		}
	}

	for (i = 0; i < LATENCY_BUCKET_SIZE; i++)
		throtl_log(&td->service_queue,
			"Latency bucket %d: read latency=%ld, read valid=%d, "
			"write latency=%ld, write valid=%d", i,
			td->avg_buckets[READ][i].latency,
			td->avg_buckets[READ][i].valid,
			td->avg_buckets[WRITE][i].latency,
			td->avg_buckets[WRITE][i].valid);
}
#else
static inline void throtl_update_latency_buckets(struct throtl_data *td)
{
}

static void blk_throtl_update_idletime(struct throtl_grp *tg)
{
}

static void throtl_downgrade_check(struct throtl_grp *tg)
{
}

static void throtl_upgrade_check(struct throtl_grp *tg)
{
}

static bool throtl_can_upgrade(struct throtl_data *td,
	struct throtl_grp *this_tg)
{
	return false;
}

static void throtl_upgrade_state(struct throtl_data *td)
{
}
#endif

bool __blk_throtl_bio(struct bio *bio)
{
	struct request_queue *q = bdev_get_queue(bio->bi_bdev);
	struct blkcg_gq *blkg = bio->bi_blkg;
	struct throtl_qnode *qn = NULL;
	struct throtl_grp *tg = blkg_to_tg(blkg);
	struct throtl_service_queue *sq;
	bool rw = bio_data_dir(bio);
	bool throttled = false;
	struct throtl_data *td = tg->td;

	rcu_read_lock();

	spin_lock_irq(&q->queue_lock);

	throtl_update_latency_buckets(td);

	blk_throtl_update_idletime(tg);

	sq = &tg->service_queue;

again:
	while (true) {
		if (tg->last_low_overflow_time[rw] == 0)
			tg->last_low_overflow_time[rw] = jiffies;
		throtl_downgrade_check(tg);
		throtl_upgrade_check(tg);
		/* throtl is FIFO - if bios are already queued, should queue */
		if (sq->nr_queued[rw])
			break;

		/* if above limits, break to queue */
		if (!tg_may_dispatch(tg, bio, NULL)) {
			tg->last_low_overflow_time[rw] = jiffies;
			if (throtl_can_upgrade(td, tg)) {
				throtl_upgrade_state(td);
				goto again;
			}
			break;
		}

		/* within limits, let's charge and dispatch directly */
		throtl_charge_bio(tg, bio);

		/*
		 * We need to trim slice even when bios are not being queued
		 * otherwise it might happen that a bio is not queued for
		 * a long time and slice keeps on extending and trim is not
		 * called for a long time. Now if limits are reduced suddenly
		 * we take into account all the IO dispatched so far at new
		 * low rate and * newly queued IO gets a really long dispatch
		 * time.
		 *
		 * So keep on trimming slice even if bio is not queued.
		 */
		throtl_trim_slice(tg, rw);

		/*
		 * @bio passed through this layer without being throttled.
		 * Climb up the ladder.  If we're already at the top, it
		 * can be executed directly.
		 */
		qn = &tg->qnode_on_parent[rw];
		sq = sq->parent_sq;
		tg = sq_to_tg(sq);
		if (!tg) {
			bio_set_flag(bio, BIO_BPS_THROTTLED);
			goto out_unlock;
		}
	}

	/* out-of-limit, queue to @tg */
	throtl_log(sq, "[%c] bio. bdisp=%llu sz=%u bps=%llu iodisp=%u iops=%u queued=%d/%d",
		   rw == READ ? 'R' : 'W',
		   tg->bytes_disp[rw], bio->bi_iter.bi_size,
		   tg_bps_limit(tg, rw),
		   tg->io_disp[rw], tg_iops_limit(tg, rw),
		   sq->nr_queued[READ], sq->nr_queued[WRITE]);

	tg->last_low_overflow_time[rw] = jiffies;

	td->nr_queued[rw]++;
	throtl_add_bio_tg(bio, qn, tg);
	throttled = true;

	/*
	 * Update @tg's dispatch time and force schedule dispatch if @tg
	 * was empty before @bio.  The forced scheduling isn't likely to
	 * cause undue delay as @bio is likely to be dispatched directly if
	 * its @tg's disptime is not in the future.
	 */
	if (tg->flags & THROTL_TG_WAS_EMPTY) {
		tg_update_disptime(tg);
		throtl_schedule_next_dispatch(tg->service_queue.parent_sq, true);
	}

out_unlock:
#ifdef CONFIG_BLK_DEV_THROTTLING_LOW
	if (throttled || !td->track_bio_latency)
		bio->bi_issue.value |= BIO_ISSUE_THROTL_SKIP_LATENCY;
#endif
	spin_unlock_irq(&q->queue_lock);

	rcu_read_unlock();
	return throttled;
}

#ifdef CONFIG_BLK_DEV_THROTTLING_LOW
static void throtl_track_latency(struct throtl_data *td, sector_t size,
				 enum req_op op, unsigned long time)
{
	const bool rw = op_is_write(op);
	struct latency_bucket *latency;
	int index;

	if (!td || td->limit_index != LIMIT_LOW ||
	    !(op == REQ_OP_READ || op == REQ_OP_WRITE) ||
	    !blk_queue_nonrot(td->queue))
		return;

	index = request_bucket_index(size);

	latency = get_cpu_ptr(td->latency_buckets[rw]);
	latency[index].total_latency += time;
	latency[index].samples++;
	put_cpu_ptr(td->latency_buckets[rw]);
}

void blk_throtl_stat_add(struct request *rq, u64 time_ns)
{
	struct request_queue *q = rq->q;
	struct throtl_data *td = q->td;

	throtl_track_latency(td, blk_rq_stats_sectors(rq), req_op(rq),
			     time_ns >> 10);
}

void blk_throtl_bio_endio(struct bio *bio)
{
	struct blkcg_gq *blkg;
	struct throtl_grp *tg;
	u64 finish_time_ns;
	unsigned long finish_time;
	unsigned long start_time;
	unsigned long lat;
	int rw = bio_data_dir(bio);

	blkg = bio->bi_blkg;
	if (!blkg)
		return;
	tg = blkg_to_tg(blkg);
	if (!tg->td->limit_valid[LIMIT_LOW])
		return;

	finish_time_ns = ktime_get_ns();
	tg->last_finish_time = finish_time_ns >> 10;

	start_time = bio_issue_time(&bio->bi_issue) >> 10;
	finish_time = __bio_issue_time(finish_time_ns) >> 10;
	if (!start_time || finish_time <= start_time)
		return;

	lat = finish_time - start_time;
	/* this is only for bio based driver */
	if (!(bio->bi_issue.value & BIO_ISSUE_THROTL_SKIP_LATENCY))
		throtl_track_latency(tg->td, bio_issue_size(&bio->bi_issue),
				     bio_op(bio), lat);

	if (tg->latency_target && lat >= tg->td->filtered_latency) {
		int bucket;
		unsigned int threshold;

		bucket = request_bucket_index(bio_issue_size(&bio->bi_issue));
		threshold = tg->td->avg_buckets[rw][bucket].latency +
			tg->latency_target;
		if (lat > threshold)
			tg->bad_bio_cnt++;
		/*
		 * Not race free, could get wrong count, which means cgroups
		 * will be throttled
		 */
		tg->bio_cnt++;
	}

	if (time_after(jiffies, tg->bio_cnt_reset_time) || tg->bio_cnt > 1024) {
		tg->bio_cnt_reset_time = tg->td->throtl_slice + jiffies;
		tg->bio_cnt /= 2;
		tg->bad_bio_cnt /= 2;
	}
}
#endif

int blk_throtl_init(struct gendisk *disk)
{
	struct request_queue *q = disk->queue;
	struct throtl_data *td;
	int ret;

	td = kzalloc_node(sizeof(*td), GFP_KERNEL, q->node);
	if (!td)
		return -ENOMEM;
	td->latency_buckets[READ] = __alloc_percpu(sizeof(struct latency_bucket) *
		LATENCY_BUCKET_SIZE, __alignof__(u64));
	if (!td->latency_buckets[READ]) {
		kfree(td);
		return -ENOMEM;
	}
	td->latency_buckets[WRITE] = __alloc_percpu(sizeof(struct latency_bucket) *
		LATENCY_BUCKET_SIZE, __alignof__(u64));
	if (!td->latency_buckets[WRITE]) {
		free_percpu(td->latency_buckets[READ]);
		kfree(td);
		return -ENOMEM;
	}

	INIT_WORK(&td->dispatch_work, blk_throtl_dispatch_work_fn);
	throtl_service_queue_init(&td->service_queue);

	q->td = td;
	td->queue = q;

	td->limit_valid[LIMIT_MAX] = true;
	td->limit_index = LIMIT_MAX;
	td->low_upgrade_time = jiffies;
	td->low_downgrade_time = jiffies;

	/* activate policy */
	ret = blkcg_activate_policy(disk, &blkcg_policy_throtl);
	if (ret) {
		free_percpu(td->latency_buckets[READ]);
		free_percpu(td->latency_buckets[WRITE]);
		kfree(td);
	}
	return ret;
}

void blk_throtl_exit(struct gendisk *disk)
{
	struct request_queue *q = disk->queue;

	BUG_ON(!q->td);
	del_timer_sync(&q->td->service_queue.pending_timer);
	throtl_shutdown_wq(q);
	blkcg_deactivate_policy(disk, &blkcg_policy_throtl);
	free_percpu(q->td->latency_buckets[READ]);
	free_percpu(q->td->latency_buckets[WRITE]);
	kfree(q->td);
}

void blk_throtl_register(struct gendisk *disk)
{
	struct request_queue *q = disk->queue;
	struct throtl_data *td;
	int i;

	td = q->td;
	BUG_ON(!td);

	if (blk_queue_nonrot(q)) {
		td->throtl_slice = DFL_THROTL_SLICE_SSD;
		td->filtered_latency = LATENCY_FILTERED_SSD;
	} else {
		td->throtl_slice = DFL_THROTL_SLICE_HD;
		td->filtered_latency = LATENCY_FILTERED_HD;
		for (i = 0; i < LATENCY_BUCKET_SIZE; i++) {
			td->avg_buckets[READ][i].latency = DFL_HD_BASELINE_LATENCY;
			td->avg_buckets[WRITE][i].latency = DFL_HD_BASELINE_LATENCY;
		}
	}
#ifndef CONFIG_BLK_DEV_THROTTLING_LOW
	/* if no low limit, use previous default */
	td->throtl_slice = DFL_THROTL_SLICE_HD;

#else
	td->track_bio_latency = !queue_is_mq(q);
	if (!td->track_bio_latency)
		blk_stat_enable_accounting(q);
#endif
}

#ifdef CONFIG_BLK_DEV_THROTTLING_LOW
ssize_t blk_throtl_sample_time_show(struct request_queue *q, char *page)
{
	if (!q->td)
		return -EINVAL;
	return sprintf(page, "%u\n", jiffies_to_msecs(q->td->throtl_slice));
}

ssize_t blk_throtl_sample_time_store(struct request_queue *q,
	const char *page, size_t count)
{
	unsigned long v;
	unsigned long t;

	if (!q->td)
		return -EINVAL;
	if (kstrtoul(page, 10, &v))
		return -EINVAL;
	t = msecs_to_jiffies(v);
	if (t == 0 || t > MAX_THROTL_SLICE)
		return -EINVAL;
	q->td->throtl_slice = t;
	return count;
}
#endif

static int __init throtl_init(void)
{
	kthrotld_workqueue = alloc_workqueue("kthrotld", WQ_MEM_RECLAIM, 0);
	if (!kthrotld_workqueue)
		panic("Failed to create kthrotld\n");

	return blkcg_policy_register(&blkcg_policy_throtl);
}

module_init(throtl_init);<|MERGE_RESOLUTION|>--- conflicted
+++ resolved
@@ -723,15 +723,12 @@
 
 static u64 calculate_bytes_allowed(u64 bps_limit, unsigned long jiffy_elapsed)
 {
-<<<<<<< HEAD
-=======
 	/*
 	 * Can result be wider than 64 bits?
 	 * We check against 62, not 64, due to ilog2 truncation.
 	 */
 	if (ilog2(bps_limit) + ilog2(jiffy_elapsed) - ilog2(HZ) > 62)
 		return U64_MAX;
->>>>>>> 740329d7
 	return mul_u64_u64_div_u64(bps_limit, (u64)jiffy_elapsed, (u64)HZ);
 }
 
