--- conflicted
+++ resolved
@@ -191,9 +191,8 @@
 	return &current->nsproxy->ipc_ns->ipc_set == set;
 }
 
-<<<<<<< HEAD
 static void ipc_set_ownership(struct ctl_table_header *head,
-			      struct ctl_table *table,
+			      const struct ctl_table *table,
 			      kuid_t *uid, kgid_t *gid)
 {
 	struct ipc_namespace *ns =
@@ -206,10 +205,7 @@
 	*gid = gid_valid(ns_root_gid) ? ns_root_gid : GLOBAL_ROOT_GID;
 }
 
-static int ipc_permissions(struct ctl_table_header *head, struct ctl_table *table)
-=======
 static int ipc_permissions(struct ctl_table_header *head, const struct ctl_table *table)
->>>>>>> 5cfe1d12
 {
 	int mode = table->mode;
 
